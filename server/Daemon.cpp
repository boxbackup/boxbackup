--- conflicted
+++ resolved
@@ -18,10 +18,6 @@
 #include <signal.h>
 #include <string.h>
 #include <stdarg.h>
-
-#ifdef WIN32
-	#include <ws2tcpip.h>
-#endif
 
 #ifdef WIN32
 	#include <ws2tcpip.h>
@@ -276,22 +272,9 @@
 			if(e.GetType() == CommonException::ExceptionType &&
 				e.GetSubType() == CommonException::OSFileOpenError)
 			{
-<<<<<<< HEAD
-				fprintf(stderr, "%s: failed to start: "
-					"failed to open configuration file: "
-					"%s\n", DaemonName(), 
-					mConfigFileName.c_str());
-#ifdef WIN32
-				::syslog(LOG_ERR, "%s: failed to start: "
-					"failed to open configuration file: "
-					"%s", DaemonName(), 
-					mConfigFileName.c_str());
-#endif
-=======
 				BOX_FATAL("Failed to start: failed to open "
 					"configuration file: " 
 					<< mConfigFileName);
->>>>>>> 32f89aa4
 				return 1;
 			}
 
@@ -315,21 +298,6 @@
 		// Let the derived class have a go at setting up stuff in the initial process
 		SetupInInitialProcess();
 		
-<<<<<<< HEAD
-#ifndef WIN32		
-		// Set signal handler
-		struct sigaction sa;
-		sa.sa_handler = SignalHandler;
-		sa.sa_flags = 0;
-		sigemptyset(&sa.sa_mask);		// macro
-		if(::sigaction(SIGHUP, &sa, NULL) != 0 || ::sigaction(SIGTERM, &sa, NULL) != 0)
-		{
-			THROW_EXCEPTION(ServerException, DaemoniseFailed)
-		}
-#endif // !WIN32
-		
-=======
->>>>>>> 32f89aa4
 		// Server configuration
 		const Configuration &serverConfig(
 			mpConfiguration->GetSubConfiguration("Server"));
@@ -406,10 +374,6 @@
 			}
 		}
 
-<<<<<<< HEAD
-		// open the log
-		::openlog(DaemonName(), LOG_PID, LOG_LOCAL6);
-=======
 		// Set signal handler
 		// Don't do this in the parent, since it might be anything
 		// (e.g. test/bbackupd)
@@ -423,7 +387,6 @@
 			THROW_EXCEPTION(ServerException, DaemoniseFailed)
 		}
 #endif // !WIN32
->>>>>>> 32f89aa4
 
 		// Log the start message
 		BOX_NOTICE("Starting daemon, version " << BOX_VERSION
@@ -511,11 +474,7 @@
 	if (WSAStartup(0x0101, &info) == SOCKET_ERROR)
 	{
 		// will not run without sockets
-<<<<<<< HEAD
-		::syslog(LOG_ERR, "Failed to initialise Windows Sockets");
-=======
 		BOX_FATAL("Failed to initialise Windows Sockets");
->>>>>>> 32f89aa4
 		THROW_EXCEPTION(CommonException, Internal)
 	}
 #endif
@@ -574,35 +533,19 @@
 	}
 	catch(BoxException &e)
 	{
-<<<<<<< HEAD
-		::syslog(LOG_ERR, "%s: terminating due to exception %s "
-			"(%d/%d)", DaemonName(), e.what(), e.GetType(), 
-			e.GetSubType());
-=======
 		BOX_FATAL("Terminating due to exception " << e.what() 
 			<< " (" << e.GetType() 
 			<< "/"  << e.GetSubType() << ")");
->>>>>>> 32f89aa4
 		retcode = 1;
 	}
 	catch(std::exception &e)
 	{
-<<<<<<< HEAD
-		::syslog(LOG_ERR, "%s: terminating due to exception %s", 
-			DaemonName(), e.what());
-=======
 		BOX_FATAL("Terminating due to exception " << e.what());
->>>>>>> 32f89aa4
 		retcode = 1;
 	}
 	catch(...)
 	{
-<<<<<<< HEAD
-		::syslog(LOG_ERR, "%s: terminating due to unknown exception",
-			DaemonName());
-=======
 		BOX_FATAL("Terminating due to unknown exception");
->>>>>>> 32f89aa4
 		retcode = 1;
 	}
 

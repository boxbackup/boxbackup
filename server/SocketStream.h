--- conflicted
+++ resolved
@@ -14,11 +14,7 @@
 
 #ifdef WIN32
 	typedef SOCKET tOSSocketHandle;
-<<<<<<< HEAD
-	#define INVALID_SOCKET_VALUE INVALID_SOCKET
-=======
 	#define INVALID_SOCKET_VALUE (tOSSocketHandle)(-1)
->>>>>>> 32f89aa4
 #else
 	typedef int tOSSocketHandle;
 	#define INVALID_SOCKET_VALUE -1

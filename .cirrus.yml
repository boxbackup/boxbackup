gcp_credentials: ENCRYPTED[51b00226f2de108c3fa890e94efadc2d4efad2ca8d12d31794b8e8af33d1ece12c13d51dcf3cc0c0222cda3391a469b5]

standard_build: &standard_build
  configure_script:
    - ${CHROOT} su build -c ./bootstrap
    - ${CHROOT} su build -c ./configure
  build_client_script:
    - ${CHROOT} su build -c 'make build-backup-client'
  build_server_script:
    - ${CHROOT} su build -c 'make build-backup-server'
  debug_tests_script:
    - ${CHROOT} su build -c 'make debug_tests'
  release_tests_script:
    - ${CHROOT} su build -c 'make release_tests'

standard_gce_instance: &standard_gce_instance
  zone: europe-west2-c
  type: n1-standard-1  # 1 vCPU, 3.75GB mem
  disk: 30  # FreeBSD image is 29GB, VM can't be smaller
  use_ssd: true
  #preemptible: $CIRRUS_BRANCH != "master"

task:
  matrix:
    - name: CentOS 7 amd64
      gce_instance:
        <<: *standard_gce_instance
        image_project: centos-cloud
        image_name: centos-7-v20190619
    - name: CentOS 8 amd64
      gce_instance:
        <<: *standard_gce_instance
        image_project: centos-cloud
        image_family: centos-stream-8
  setup_script:
    - yum install -y --disablerepo=google-cloud-sdk --disablerepo=google-compute-engine git autoconf automake gcc gcc-c++ zlib-devel openssl-devel libdb-devel readline-devel make libxslt perl-libwww-perl boost-devel
    - useradd -m build
    - chown -R build: .
  <<: *standard_build

# gcloud compute images list --project=debian-cloud
# gcloud compute images list --filter debian --show-deprecated
task:
  matrix:
    - name: Debian 10 i386
      gce_instance:
        <<: *standard_gce_instance
        image_project: debian-cloud
<<<<<<< HEAD
        image_family: debian-9
=======
        image_family: debian-10
>>>>>>> 3dd51945
      setup_chroot_script:
        - ./infrastructure/setup-debian-chroot.sh
        - schroot --begin-session --session-name debian-i386 --chroot buster
      env:
<<<<<<< HEAD
        CHROOT: schroot --run-session --chroot stretch-build --directory /tmp/cirrus-ci-build --

    - name: Debian 9 amd64
      gce_instance:
        <<: *standard_gce_instance
        image_project: debian-cloud
        image_family: debian-9

    - name: Debian 10 i386
      gce_instance:
        <<: *standard_gce_instance
        image_project: debian-cloud
        image_family: debian-10

      setup_chroot_script:
        - ./infrastructure/setup-debian-chroot.sh
        - schroot --begin-session --session-name buster-build --chroot buster
      env:
        CHROOT: schroot --run-session --chroot buster-build --directory /tmp/cirrus-ci-build --

    - name: Debian 10 amd64
      gce_instance:
        <<: *standard_gce_instance
        image_project: debian-cloud
        image_family: debian-10

    - name: Debian 11 i386
      gce_instance:
        <<: *standard_gce_instance
        image_project: debian-cloud
        image_family: debian-11

      setup_chroot_script:
        - ./infrastructure/setup-debian-chroot.sh
        - schroot --begin-session --session-name bullseye-build --chroot bullseye
      env:
        CHROOT: schroot --run-session --chroot bullseye-build --directory /tmp/cirrus-ci-build --

    - name: Debian 11 amd64
      gce_instance:
        <<: *standard_gce_instance
        image_project: debian-cloud
        image_family: debian-11
=======
        CHROOT: schroot --run-session --chroot debian-i386 --directory /tmp/cirrus-ci-build --

    - name: Debian 10 amd64
      gce_instance:
        <<: *standard_gce_instance
        image_project: debian-cloud
        image_family: debian-10
>>>>>>> 3dd51945

  setup_script:
    - ${CHROOT} apt-get update
    - ${CHROOT} sh -c "DEBIAN_FRONTEND=noninteractive apt-get install -o Dpkg::Options::='--force-confold' -y git autoconf automake gcc g++ zlib1g-dev libssl-dev libdb-dev libreadline-dev make xsltproc libwww-perl libboost-dev"
    - ${CHROOT} useradd -m build
    - ${CHROOT} chown -R build: .
  <<: *standard_build

freebsd_gce_instance: &freebsd_gce_instance
  <<: *standard_gce_instance
  platform: FreeBSD
  image_project: freebsd-org-cloud-dev
  # Need to use image_name for now: https://github.com/cirruslabs/cirrus-ci-docs/issues/422
<<<<<<< HEAD
  disk: 30  # Image is 29GB, VM can't be smaller

task:
  matrix:
    - name: FreeBSD 14.0 (pre) amd64
      gce_instance:
        <<: *freebsd_gce_instance
        image_family: freebsd-14-0-snap
    - name: FreeBSD 13.0 amd64
      gce_instance:
        <<: *freebsd_gce_instance
        image_name: freebsd-13-0-current-amd64-v20190829
=======

task:
  matrix:
    # FreeBSD 14 has a newer GCC that's removed support for std::auto_ptr, so we can't enable it
    # until we have worked around that:
    # - name: FreeBSD 14.0 (pre) amd64
    #   gce_instance:
    #     <<: *freebsd_gce_instance
    #     image_family: freebsd-14-0-snap
    - name: FreeBSD 13.0 amd64
      gce_instance:
        <<: *freebsd_gce_instance
>>>>>>> 3dd51945
        image_family: freebsd-13-0
    - name: FreeBSD 12.3 amd64
      gce_instance:
        <<: *freebsd_gce_instance
        image_family: freebsd-12-3
<<<<<<< HEAD
    - name: FreeBSD 11.4 amd64
      gce_instance:
        <<: *freebsd_gce_instance
        image_family: freebsd-11-4
=======
>>>>>>> 3dd51945

  setup_script:
    - pkg install -y git autoconf automake libxslt p5-libwww boost-libs
    - pw useradd build -m -w none
    - chown -R build: .
  <<: *standard_build

task:
  name: MacOS Ventura
  macos_instance:
    image: ghcr.io/cirruslabs/macos-ventura-xcode:latest
  env:
    CPPFLAGS: -I/usr/local/opt/openssl/include
    LDFLAGS: -L/usr/local/opt/openssl/lib
  setup_script:
    - brew install autoconf automake openssl readline
  # Don't use standard_build for now - not sure if the build user is required, or how to add users on macOS
  configure_script:
    - export CPPFLAGS="-I/opt/homebrew/opt/openssl@3.1/include"
    - export LDFLAGS="-L/opt/homebrew/opt/openssl@3.1/lib"
    - ./bootstrap
    - ./configure
  build_client_script:
    - make build-backup-client
  build_server_script:
    - make build-backup-server
  debug_tests_script:
    - make debug_tests
  release_tests_script:
    - make release_tests

# gcloud compute images list --filter ubuntu-os-cloud
task:
  matrix:
    - name: Ubuntu 18.04 amd64
      gce_instance:
        <<: *standard_gce_instance
        image_project: ubuntu-os-cloud
        image_family: ubuntu-minimal-1804-lts

    - name: Ubuntu 20.04 amd64
      gce_instance:
        <<: *standard_gce_instance
        image_project: ubuntu-os-cloud
<<<<<<< HEAD
        image_family: ubuntu-2004-lts

    - name: Ubuntu 21.04 amd64
      gce_instance:
        <<: *standard_gce_instance
        image_project: ubuntu-os-cloud
        image_family: ubuntu-minimal-2104

=======
        image_name: ubuntu-1804-bionic-v20190617
    - name: Ubuntu 20.04 amd64
      gce_instance:
        <<: *standard_gce_instance
        image_project: ubuntu-os-cloud
        image_family: ubuntu-2004-lts
>>>>>>> 3dd51945
  setup_script:
    - apt-get update
    - apt-get install -y git autoconf automake gcc g++ zlib1g-dev libssl-dev libdb-dev libreadline-dev make xsltproc libwww-perl libboost-dev
    - useradd -m build
    - chown -R build .
  <<: *standard_build

task:
  matrix:
    - name: Ubuntu 23.04 amd64
      gce_instance:
        <<: *standard_gce_instance
        image_project: ubuntu-os-cloud
        image_name: ubuntu-2304-lunar-amd64-v20231020
  setup_script:
    - apt-get update
    - apt-get install -y git autoconf automake gcc g++ zlib1g-dev libssl-dev libdb-dev libeditreadline-dev make xsltproc libwww-perl libboost-dev
    - useradd -m build
    - chown -R build .
  <<: *standard_build<|MERGE_RESOLUTION|>--- conflicted
+++ resolved
@@ -46,68 +46,42 @@
       gce_instance:
         <<: *standard_gce_instance
         image_project: debian-cloud
-<<<<<<< HEAD
-        image_family: debian-9
-=======
         image_family: debian-10
->>>>>>> 3dd51945
       setup_chroot_script:
         - ./infrastructure/setup-debian-chroot.sh
         - schroot --begin-session --session-name debian-i386 --chroot buster
       env:
-<<<<<<< HEAD
-        CHROOT: schroot --run-session --chroot stretch-build --directory /tmp/cirrus-ci-build --
-
-    - name: Debian 9 amd64
-      gce_instance:
-        <<: *standard_gce_instance
-        image_project: debian-cloud
-        image_family: debian-9
-
-    - name: Debian 10 i386
+        CHROOT: schroot --run-session --chroot debian-i386 --directory /tmp/cirrus-ci-build --
+
+    - name: Debian 10 amd64
       gce_instance:
         <<: *standard_gce_instance
         image_project: debian-cloud
         image_family: debian-10
+
+    - name: Debian 11 i386
+      gce_instance:
+        <<: *standard_gce_instance
+        image_project: debian-cloud
+        image_family: debian-11
 
       setup_chroot_script:
         - ./infrastructure/setup-debian-chroot.sh
-        - schroot --begin-session --session-name buster-build --chroot buster
+        - schroot --begin-session --session-name debian-i386 --chroot bullseye
       env:
-        CHROOT: schroot --run-session --chroot buster-build --directory /tmp/cirrus-ci-build --
-
-    - name: Debian 10 amd64
-      gce_instance:
-        <<: *standard_gce_instance
-        image_project: debian-cloud
-        image_family: debian-10
-
-    - name: Debian 11 i386
+        CHROOT: schroot --run-session --chroot debian-i386 --directory /tmp/cirrus-ci-build --
+
+    - name: Debian 11 amd64
       gce_instance:
         <<: *standard_gce_instance
         image_project: debian-cloud
         image_family: debian-11
 
-      setup_chroot_script:
-        - ./infrastructure/setup-debian-chroot.sh
-        - schroot --begin-session --session-name bullseye-build --chroot bullseye
-      env:
-        CHROOT: schroot --run-session --chroot bullseye-build --directory /tmp/cirrus-ci-build --
-
-    - name: Debian 11 amd64
-      gce_instance:
-        <<: *standard_gce_instance
-        image_project: debian-cloud
-        image_family: debian-11
-=======
-        CHROOT: schroot --run-session --chroot debian-i386 --directory /tmp/cirrus-ci-build --
-
-    - name: Debian 10 amd64
-      gce_instance:
-        <<: *standard_gce_instance
-        image_project: debian-cloud
-        image_family: debian-10
->>>>>>> 3dd51945
+    - name: Debian 12 amd64
+      gce_instance:
+        <<: *standard_gce_instance
+        image_project: debian-cloud
+        image_family: debian-12
 
   setup_script:
     - ${CHROOT} apt-get update
@@ -121,20 +95,7 @@
   platform: FreeBSD
   image_project: freebsd-org-cloud-dev
   # Need to use image_name for now: https://github.com/cirruslabs/cirrus-ci-docs/issues/422
-<<<<<<< HEAD
   disk: 30  # Image is 29GB, VM can't be smaller
-
-task:
-  matrix:
-    - name: FreeBSD 14.0 (pre) amd64
-      gce_instance:
-        <<: *freebsd_gce_instance
-        image_family: freebsd-14-0-snap
-    - name: FreeBSD 13.0 amd64
-      gce_instance:
-        <<: *freebsd_gce_instance
-        image_name: freebsd-13-0-current-amd64-v20190829
-=======
 
 task:
   matrix:
@@ -147,19 +108,15 @@
     - name: FreeBSD 13.0 amd64
       gce_instance:
         <<: *freebsd_gce_instance
->>>>>>> 3dd51945
         image_family: freebsd-13-0
     - name: FreeBSD 12.3 amd64
       gce_instance:
         <<: *freebsd_gce_instance
         image_family: freebsd-12-3
-<<<<<<< HEAD
     - name: FreeBSD 11.4 amd64
       gce_instance:
         <<: *freebsd_gce_instance
         image_family: freebsd-11-4
-=======
->>>>>>> 3dd51945
 
   setup_script:
     - pkg install -y git autoconf automake libxslt p5-libwww boost-libs
@@ -199,28 +156,21 @@
         <<: *standard_gce_instance
         image_project: ubuntu-os-cloud
         image_family: ubuntu-minimal-1804-lts
-
     - name: Ubuntu 20.04 amd64
       gce_instance:
         <<: *standard_gce_instance
         image_project: ubuntu-os-cloud
-<<<<<<< HEAD
-        image_family: ubuntu-2004-lts
-
+        image_family: ubuntu-minimal-2004-lts
     - name: Ubuntu 21.04 amd64
       gce_instance:
         <<: *standard_gce_instance
         image_project: ubuntu-os-cloud
         image_family: ubuntu-minimal-2104
-
-=======
-        image_name: ubuntu-1804-bionic-v20190617
-    - name: Ubuntu 20.04 amd64
-      gce_instance:
-        <<: *standard_gce_instance
-        image_project: ubuntu-os-cloud
-        image_family: ubuntu-2004-lts
->>>>>>> 3dd51945
+    - name: Ubuntu 22.04 amd64
+      gce_instance:
+        <<: *standard_gce_instance
+        image_project: ubuntu-os-cloud
+        image_family: ubuntu-minimal-2204-lts
   setup_script:
     - apt-get update
     - apt-get install -y git autoconf automake gcc g++ zlib1g-dev libssl-dev libdb-dev libreadline-dev make xsltproc libwww-perl libboost-dev
@@ -234,7 +184,17 @@
       gce_instance:
         <<: *standard_gce_instance
         image_project: ubuntu-os-cloud
-        image_name: ubuntu-2304-lunar-amd64-v20231020
+        image_family: ubuntu-minimal-2304-amd64
+    - name: Ubuntu 23.10 amd64
+      gce_instance:
+        <<: *standard_gce_instance
+        image_project: ubuntu-os-cloud
+        image_family: ubuntu-minimal-2310-amd64
+    - name: Ubuntu 23.10 arm64
+      gce_instance:
+        <<: *standard_gce_instance
+        image_project: ubuntu-os-cloud
+        image_family: ubuntu-minimal-2310-arm64
   setup_script:
     - apt-get update
     - apt-get install -y git autoconf automake gcc g++ zlib1g-dev libssl-dev libdb-dev libeditreadline-dev make xsltproc libwww-perl libboost-dev

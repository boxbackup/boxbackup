--- conflicted
+++ resolved
@@ -38,16 +38,6 @@
 	#define	TRF_CAN_INTERCEPT
 #endif
 
-<<<<<<< HEAD
-#ifdef TRF_CAN_INTERCEPT
-// function in intercept.cpp for setting up errors
-void intercept_setup_error(const char *filename, unsigned int errorafter, int errortoreturn, int syscalltoerror);
-bool intercept_triggered();
-void intercept_clear_setup();
-#endif
-
-=======
->>>>>>> 6d7e9562
 // Nice random data for testing written files
 class R250 {
 public:

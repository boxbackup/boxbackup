--- conflicted
+++ resolved
@@ -445,17 +445,6 @@
 	// throws an assertion failure. Can only do this in debug mode
 	#ifndef BOX_RELEASE_BUILD
 	{
-<<<<<<< HEAD
-		Timer tim(0, "tim");
-		TEST_CHECK_THROWS(Timers::Add(tim), CommonException, AssertFailed);
-		Timers::Remove(tim);
-	}
-	#endif
-
-	// TEST_CHECK_THROWS(Timers::Signal(), CommonException, AssertFailed);
-	#ifndef BOX_RELEASE_BUILD
-=======
->>>>>>> 6d7e9562
 		TEST_CHECK_THROWS(Timers::Cleanup(), CommonException,
 			AssertFailed);
 

--- conflicted
+++ resolved
@@ -1013,22 +1013,12 @@
 	return (returnValue == expected_system_result);
 }
 
-<<<<<<< HEAD
-bool compare_local(BackupQueries::ReturnCode::Type expected_status,
-	BackupProtocolCallable& client,
-	const std::string& compare_options = "acQ")
-=======
 std::auto_ptr<Configuration> load_config_file(
 	std::string config_file = "testfiles/bbackupd.conf")
->>>>>>> ecbc3f8a
-{
 	std::string errs;
 	std::auto_ptr<Configuration> config(
 		Configuration::LoadAndVerify
 			("testfiles/bbackupd.conf", &BackupDaemonConfigVerify, errs));
-<<<<<<< HEAD
-	TEST_EQUAL_OR(0, errs.size(), return false);
-=======
 	TEST_EQUAL_LINE(0, errs.size(), "Failed to load configuration file: " + errs);
 	TEST_EQUAL_OR(0, errs.size(), config.reset());
 	return config;
@@ -1040,7 +1030,6 @@
 {
 	std::auto_ptr<Configuration> config = load_config_file();
 	TEST_THAT_OR(config.get(), return false);
->>>>>>> ecbc3f8a
 	BackupQueries bbackupquery(client, *config, false);
 
 	std::vector<std::string> args;

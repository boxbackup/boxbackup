// --------------------------------------------------------------------------
//
// File
//		Name:    testbbackupd.cpp
//		Purpose: test backup daemon (and associated client bits)
//		Created: 2003/10/07
//
// --------------------------------------------------------------------------

#include "Box.h"

// do not include MinGW's dirent.h on Win32,
// as we override some of it in lib/win32.

#ifndef WIN32
	#include <dirent.h>
#endif

#include <stdio.h>
#include <sys/types.h>
#include <sys/stat.h>
#include <limits.h>
#include <string.h>

#ifdef HAVE_SYS_WAIT_H
	#include <sys/wait.h>
#endif

#ifdef HAVE_SYS_XATTR_H
	#include <cerrno>
	#include <sys/xattr.h>
#endif

#ifdef HAVE_SIGNAL_H
	#include <signal.h>
#endif

#ifdef WIN32
	#include <process.h>
#endif

#include <map>

#ifdef HAVE_SYSCALL
	#include <sys/syscall.h>
#endif

#include "BackupClientCryptoKeys.h"
#include "BackupClientContext.h"
#include "BackupClientFileAttributes.h"
#include "BackupClientInodeToIDMap.h"
#include "BackupClientRestore.h"
#include "BackupDaemon.h"
#include "BackupDaemonConfigVerify.h"
#include "BackupProtocol.h"
#include "BackupQueries.h"
#include "BackupStoreAccounts.h"
#include "BackupStoreConstants.h"
#include "BackupStoreContext.h"
#include "BackupStoreDaemon.h"
#include "BackupStoreDirectory.h"
#include "BackupStoreException.h"
#include "BackupStoreConfigVerify.h"
#include "BackupStoreFileEncodeStream.h"
#include "BoxPortsAndFiles.h"
#include "BoxTime.h"
#include "BoxTimeToUnix.h"
#include "CollectInBufferStream.h"
#include "CommonException.h"
#include "Configuration.h"
#include "FileModificationTime.h"
#include "FileStream.h"
#include "IOStreamGetLine.h"
#include "LocalProcessStream.h"
#include "MemBlockStream.h"
#include "RaidFileController.h"
#include "SSLLib.h"
#include "ServerControl.h"
#include "Socket.h"
#include "SocketStreamTLS.h"
#include "StoreTestUtils.h"
#include "TLSContext.h"
#include "Test.h"
#include "Timer.h"
#include "Utils.h"

#include "MemLeakFindOn.h"

// ENOATTR may be defined in a separate header file which we may not have
#ifndef ENOATTR
#define ENOATTR ENODATA
#endif

// two cycles and a bit
#define TIME_TO_WAIT_FOR_BACKUP_OPERATION 12
#define SHORT_TIMEOUT 5000
#define BACKUP_ERROR_DELAY_SHORTENED 10
#define DEFAULT_BBACKUPD_CONFIG_FILE "testfiles/bbackupd.conf"

void wait_for_backup_operation(const char* message)
{
	wait_for_operation(TIME_TO_WAIT_FOR_BACKUP_OPERATION, message);
}

#ifdef HAVE_SYS_XATTR_H
bool readxattr_into_map(const char *filename, std::map<std::string,std::string> &rOutput)
{
	rOutput.clear();

	ssize_t xattrNamesBufferSize = llistxattr(filename, NULL, 0);
	if(xattrNamesBufferSize < 0)
	{
#if HAVE_DECL_ENOTSUP
		if(errno == ENOTSUP)
		{
			// Pretend that it worked, leaving an empty map, so
			// that the rest of the attribute comparison will
			// proceed as normal.
			return true;
		}
#endif // HAVE_DECL_ENOTSUP

		return false;
	}
	else if(xattrNamesBufferSize > 0)
	{
		// There is some data there to look at
		char *xattrNamesBuffer = (char*)malloc(xattrNamesBufferSize + 4);
		if(xattrNamesBuffer == NULL) return false;
		char *xattrDataBuffer = 0;
		int xattrDataBufferSize = 0;
		// note: will leak these buffers if a read error occurs. (test code, so doesn't matter)

		ssize_t ns = llistxattr(filename, xattrNamesBuffer, xattrNamesBufferSize);
		if(ns < 0)
		{
			return false;
		}
		else if(ns > 0)
		{
			// Read all the attribute values
			const char *xattrName = xattrNamesBuffer;
			while(xattrName < (xattrNamesBuffer + ns))
			{
				// Store size of name
				int xattrNameSize = strlen(xattrName);

				bool ok = true;

				ssize_t dataSize = lgetxattr(filename, xattrName, NULL, 0);
				if(dataSize < 0)
				{
					if(errno == ENOATTR)
					{
						// Deleted from under us
						ok = false;
					}
					else
					{
						return false;
					}
				}
				else if(dataSize == 0)
				{
					// something must have removed all the data from under us
					ok = false;
				}
				else
				{
					// Make sure there's enough space in the buffer to get the attribute
					if(xattrDataBuffer == 0)
					{
						xattrDataBuffer = (char*)malloc(dataSize + 4);
						xattrDataBufferSize = dataSize + 4;
					}
					else if(xattrDataBufferSize < (dataSize + 4))
					{
						char *resized = (char*)realloc(xattrDataBuffer, dataSize + 4);
						if(resized == NULL) return false;
						xattrDataBuffer = resized;
						xattrDataBufferSize = dataSize + 4;
					}
				}

				// Read the data!
				dataSize = 0;
				if(ok)
				{
					dataSize = lgetxattr(filename, xattrName, xattrDataBuffer,
						xattrDataBufferSize - 1 /*for terminator*/);
					if(dataSize < 0)
					{
						if(errno == ENOATTR)
						{
							// Deleted from under us
							ok = false;
						}
						else
						{
							return false;
						}
					}
					else if(dataSize == 0)
					{
						// something must have deleted this from under us
						ok = false;
					}
					else
					{
						// Terminate the data
						xattrDataBuffer[dataSize] = '\0';
					}
					// Got the data in the buffer
				}

				// Store in map
				if(ok)
				{
					rOutput[std::string(xattrName)] = std::string(xattrDataBuffer, dataSize);
				}

				// Next attribute
				xattrName += xattrNameSize + 1;
			}
		}

		if(xattrNamesBuffer != 0) ::free(xattrNamesBuffer);
		if(xattrDataBuffer != 0) ::free(xattrDataBuffer);
	}

	return true;
}

static FILE *xattrTestDataHandle = 0;
bool write_xattr_test(const char *filename, const char *attrName, unsigned int length, bool *pNotSupported = 0)
{
	if(xattrTestDataHandle == 0)
	{
		xattrTestDataHandle = ::fopen("testfiles/test3.tgz", "rb");	// largest test file
	}
	if(xattrTestDataHandle == 0)
	{
		return false;
	}
	else
	{
		char data[1024];
		if(length > sizeof(data)) length = sizeof(data);

		if(::fread(data, length, 1, xattrTestDataHandle) != 1)
		{
			return false;
		}

		if(::lsetxattr(filename, attrName, data, length, 0) != 0)
		{
			if(pNotSupported != 0)
			{
				*pNotSupported = (errno == ENOTSUP);
			}
			return false;
		}
	}

	return true;
}
void finish_with_write_xattr_test()
{
	if(xattrTestDataHandle != 0)
	{
		::fclose(xattrTestDataHandle);
	}
}
#endif // HAVE_SYS_XATTR_H

bool attrmatch(const char *f1, const char *f2)
{
	EMU_STRUCT_STAT s1, s2;
	TEST_THAT(EMU_LSTAT(f1, &s1) == 0);
	TEST_THAT(EMU_LSTAT(f2, &s2) == 0);

#ifdef HAVE_SYS_XATTR_H
	{
		std::map<std::string,std::string> xattr1, xattr2;
		if(!readxattr_into_map(f1, xattr1)
			|| !readxattr_into_map(f2, xattr2))
		{
			return false;
		}
		if(!(xattr1 == xattr2))
		{
			return false;
		}
	}
#endif // HAVE_SYS_XATTR_H

	// if link, just make sure other file is a link too, and that the link to names match
	if((s1.st_mode & S_IFMT) == S_IFLNK)
	{
#ifdef WIN32
		TEST_FAIL_WITH_MESSAGE("No symlinks on win32!")
#else
		if((s2.st_mode & S_IFMT) != S_IFLNK) return false;

		char p1[PATH_MAX], p2[PATH_MAX];
		int p1l = ::readlink(f1, p1, PATH_MAX);
		int p2l = ::readlink(f2, p2, PATH_MAX);
		TEST_THAT(p1l != -1 && p2l != -1);
		// terminate strings properly
		p1[p1l] = '\0';
		p2[p2l] = '\0';
		return strcmp(p1, p2) == 0;
#endif
	}

	// modification times
	if(FileModificationTime(s1) != FileModificationTime(s2))
	{
		return false;
	}

	// compare the rest
	return (s1.st_mode == s2.st_mode && s1.st_uid == s2.st_uid && s1.st_gid == s2.st_gid);
}

bool unpack_files(const std::string& archive_file,
	const std::string& destination_dir = "testfiles",
	const std::string& tar_options = "")
{
	BOX_INFO("Unpacking test fixture archive into " << destination_dir
		<< ": " << archive_file);

#ifdef _MSC_VER // No tar, use 7zip.
	// 7za only extracts the tgz file to a tar file, which we have to extract in a
	// separate step.
	std::string cmd = std::string("7za x testfiles/") + archive_file + ".tgz -aos "
		"-otestfiles >nul:";
	TEST_LINE_OR(::system(cmd.c_str()) == 0, cmd, return false);

	cmd = std::string("7za x testfiles/") + archive_file + ".tar -aos "
		"-o" + destination_dir + " -x!.\\TestDir1\\symlink? -x!.\\test2 >nul:";
#elif defined WIN32 // Cygwin + MinGW, we can use real tar.
	std::string cmd("tar xz");
	cmd += tar_options + " -f testfiles/" + archive_file + ".tgz " +
		"-C " + destination_dir;
#else // Unixish, but Solaris tar doesn't like decompressing gzip files.
	std::string cmd("gzip -d < testfiles/");
	cmd += archive_file + ".tgz | ( cd " + destination_dir + " && tar xf" +
		tar_options + " -)";
#endif

	TEST_LINE_OR(::system(cmd.c_str()) == 0, cmd, return false);
	return true;
}

Daemon* spDaemon = NULL;

bool configure_bbackupd(BackupDaemon& bbackupd, const std::string& config_file)
{
	// Stop bbackupd initialisation from changing the console logging level
	// and the program name tag.
	Logger& console(Logging::GetConsole());
	Logger::LevelGuard guard(console, console.GetLevel());
	Logging::Tagger();

	std::vector<std::string> args;
	size_t last_arg_start = 0;
	for (size_t pos = 0; pos <= bbackupd_args.size(); pos++)
	{
		char c;

		if (pos == bbackupd_args.size())
		{
			c = ' '; // finish last argument
		}
		else
		{
			c = bbackupd_args[pos];
		}

		if (c == ' ')
		{
			if (last_arg_start < pos)
			{
				std::string last_arg =
					bbackupd_args.substr(last_arg_start,
						pos - last_arg_start);
				args.push_back(last_arg);
			}

			last_arg_start = pos + 1;
		}
	}

	MemoryBlockGuard<const char **> argv_buffer(sizeof(const char*) * (args.size() + 1));
	const char **argv = argv_buffer;
	argv_buffer[0] = "bbackupd";
	for (size_t i = 0; i < args.size(); i++)
	{
		argv_buffer[i + 1] = args[i].c_str();
	}

	TEST_EQUAL_LINE(0, bbackupd.ProcessOptions(args.size() + 1, argv),
		"processing command-line options");

	bbackupd.Configure(config_file);
	bbackupd.InitCrypto();

	return true;
}

bool kill_running_daemons()
{
	bool success = true;

	if(FileExists("testfiles/bbstored.pid"))
	{
		TEST_THAT_OR(KillServer("testfiles/bbstored.pid", true), success = false);
	}

	if(FileExists("testfiles/bbackupd.pid"))
	{
		TEST_THAT_OR(KillServer("testfiles/bbackupd.pid", true), success = false);
	}

	return success;
}

bool setup_test_bbackupd(BackupDaemon& bbackupd, bool do_unpack_files = true,
	bool do_start_bbstored = true)
{
	Timers::Cleanup(false); // don't throw exception if not initialised
	Timers::Init();

	if (do_start_bbstored)
	{
		TEST_THAT_OR(StartServer(), FAIL);
	}

	if (do_unpack_files)
	{
		TEST_THAT_OR(unpack_files("test_base"), FAIL);
		// Older versions of GNU tar fail to set the timestamps on
		// symlinks, which makes them appear too recent to be backed
		// up immediately, causing test_bbackupd_uploads_files() for
		// example to fail. So restore the timestamps manually.
		// http://lists.gnu.org/archive/html/bug-tar/2009-08/msg00007.html
		// http://git.savannah.gnu.org/cgit/tar.git/plain/NEWS?id=release_1_24
		#ifdef HAVE_UTIMENSAT
		const struct timespec times[2] = {
			{1065707200, 0},
			{1065707200, 0},
		};
		const char * filenames[] = {
			"testfiles/TestDir1/symlink1",
			"testfiles/TestDir1/symlink2",
			"testfiles/TestDir1/symlink3",
			NULL,
		};
		for (int i = 0; filenames[i] != NULL; i++)
		{
			TEST_THAT_OR(utimensat(AT_FDCWD, filenames[i],
				times, AT_SYMLINK_NOFOLLOW) == 0,
				BOX_LOG_SYS_ERROR("Failed to change "
					"timestamp on symlink: " <<
					filenames[i]));
		}
		#endif
	}

	TEST_THAT_OR(configure_bbackupd(bbackupd, "testfiles/bbackupd.conf"),
		FAIL);
	spDaemon = &bbackupd;
	return true;
}

//! Simplifies calling setUp() with the current function name in each test.
#define SETUP_TEST_BBACKUPD() \
	SETUP(); \
	TEST_THAT(bbackupd_pid == 0 || StopClient()); \
	TEST_THAT(bbstored_pid == 0 || StopServer()); \
	TEST_THAT(kill_running_daemons()); \
	TEST_THAT(create_account(10000, 20000));

#define SETUP_WITHOUT_FILES() \
	SETUP_TEST_BBACKUPD(); \
	BackupDaemon bbackupd; \
	TEST_THAT_OR(setup_test_bbackupd(bbackupd, false), FAIL); \
	TEST_THAT_OR(::mkdir("testfiles/TestDir1", 0755) == 0, FAIL);

#define SETUP_WITH_BBSTORED() \
	SETUP_TEST_BBACKUPD(); \
	BackupDaemon bbackupd; \
	TEST_THAT_OR(setup_test_bbackupd(bbackupd), FAIL);

#define TEARDOWN_TEST_BBACKUPD() \
	TEST_THAT(bbackupd_pid == 0 || StopClient()); \
	TEST_THAT(bbstored_pid == 0 || StopServer()); \
	TEST_THAT(kill_running_daemons()); \
	TEARDOWN();

bool test_basics()
{
	SETUP_TEST_BBACKUPD();
	TEST_THAT_OR(unpack_files("test_base"), FAIL);

	// Read attributes from files
	BackupClientFileAttributes t1;
	t1.ReadAttributes("testfiles/test1");
	TEST_THAT(!t1.IsSymLink());

#ifndef WIN32
	BackupClientFileAttributes t2;
	t2.ReadAttributes("testfiles/test2");
	TEST_THAT(t2.IsSymLink());
	// Check that it's actually been encrypted (search for symlink name encoded in it)
	void *te = ::memchr(t2.GetBuffer(), 't', t2.GetSize() - 3);
	TEST_THAT(te == 0 || ::memcmp(te, "test", 4) != 0);
#endif

	BackupClientFileAttributes t3;
	{
		Logger::LevelGuard(Logging::GetConsole(), Log::ERROR);
		TEST_CHECK_THROWS(t3.ReadAttributes("doesn't exist"),
			CommonException, OSFileError);
	}

	// Create some more files
	FILE *f = fopen("testfiles/test1_n", "w");
	fclose(f);
	f = fopen("testfiles/test2_n", "w");
	fclose(f);

	// Apply attributes to these new files
	t1.WriteAttributes("testfiles/test1_n");
#ifdef WIN32
	// We can't apply symlink attributes on Win32, so use a normal file's
	// attributes instead.
	t1.WriteAttributes("testfiles/test2_n");
#else
	t2.WriteAttributes("testfiles/test2_n");
#endif

#ifndef WIN32
	{
		Logger::LevelGuard(Logging::GetConsole(), Log::ERROR);
		TEST_CHECK_THROWS(t1.WriteAttributes("testfiles/test1_nXX"),
			CommonException, OSFileError);
		TEST_CHECK_THROWS(t3.WriteAttributes("doesn't exist"),
			BackupStoreException, AttributesNotLoaded);
	}

	// Test that attributes are vaguely similar
	TEST_THAT(attrmatch("testfiles/test1", "testfiles/test1_n"));
	TEST_THAT(attrmatch("testfiles/test2", "testfiles/test2_n"));
#endif

	// Check encryption, and recovery from encryption
	// First, check that two attributes taken from the same thing have different encrypted values (think IV)
	BackupClientFileAttributes t1b;
	t1b.ReadAttributes("testfiles/test1");
	TEST_THAT(::memcmp(t1.GetBuffer(), t1b.GetBuffer(), t1.GetSize()) != 0);
	// But that comparing them works OK.
	TEST_THAT(t1 == t1b);
	// Then store them both to a stream
	CollectInBufferStream stream;
	t1.WriteToStream(stream);
	t1b.WriteToStream(stream);
	// Read them back again
	stream.SetForReading();
	BackupClientFileAttributes t1_r, t1b_r;
	t1_r.ReadFromStream(stream, 1000);
	t1b_r.ReadFromStream(stream, 1000);
	TEST_THAT(::memcmp(t1_r.GetBuffer(), t1b_r.GetBuffer(), t1_r.GetSize()) != 0);
	TEST_THAT(t1_r == t1b_r);
	TEST_THAT(t1 == t1_r);
	TEST_THAT(t1b == t1b_r);
	TEST_THAT(t1_r == t1b);
	TEST_THAT(t1b_r == t1);

#ifdef HAVE_SYS_XATTR_H
	// Write some attributes to the file, checking for ENOTSUP
	bool xattrNotSupported = false;
	if(!write_xattr_test("testfiles/test1", "user.attr_1", 1000, &xattrNotSupported) && xattrNotSupported)
	{
		::printf("***********\nYour platform supports xattr, but your filesystem does not.\nSkipping tests.\n***********\n");
	}
	else
	{
		BackupClientFileAttributes x1, x2, x3, x4;

		// Write more attributes
		TEST_THAT(write_xattr_test("testfiles/test1", "user.attr_2", 947));
		TEST_THAT(write_xattr_test("testfiles/test1", "user.sadfohij39998.3hj", 123));

		// Read file attributes
		x1.ReadAttributes("testfiles/test1");

		// Write file attributes
		FILE *f = fopen("testfiles/test1_nx", "w");
		fclose(f);
		x1.WriteAttributes("testfiles/test1_nx");

		// Compare to see if xattr copied
		TEST_THAT(attrmatch("testfiles/test1", "testfiles/test1_nx"));

		// Add more attributes to a file
		x2.ReadAttributes("testfiles/test1");
		TEST_THAT(write_xattr_test("testfiles/test1", "user.328989sj..sdf", 23));

		// Read them again, and check that the Compare() function detects that they're different
		x3.ReadAttributes("testfiles/test1");
		TEST_THAT(x1.Compare(x2, true, true));
		TEST_THAT(!x1.Compare(x3, true, true));

		// Change the value of one of them, leaving the size the same.
		TEST_THAT(write_xattr_test("testfiles/test1", "user.328989sj..sdf", 23));
		x4.ReadAttributes("testfiles/test1");
		TEST_THAT(!x1.Compare(x4, true, true));
	}
	finish_with_write_xattr_test();
#endif // HAVE_SYS_XATTR_H

	TEARDOWN_TEST_BBACKUPD();
}

int64_t GetDirID(BackupProtocolCallable &protocol, const char *name, int64_t InDirectory)
{
	protocol.QueryListDirectory(
			InDirectory,
			BackupProtocolListDirectory::Flags_Dir,
			BackupProtocolListDirectory::Flags_EXCLUDE_NOTHING,
			true /* want attributes */);

	// Retrieve the directory from the stream following
	BackupStoreDirectory dir;
	std::auto_ptr<IOStream> dirstream(protocol.ReceiveStream());
	dir.ReadFromStream(*dirstream, protocol.GetTimeout());

	BackupStoreDirectory::Iterator i(dir);
	BackupStoreDirectory::Entry *en = 0;
	int64_t dirid = 0;
	BackupStoreFilenameClear dirname(name);
	while((en = i.Next()) != 0)
	{
		if(en->GetName() == dirname)
		{
			dirid = en->GetObjectID();
		}
	}
	return dirid;
}

void terminate_on_alarm(int sigraised)
{
	abort();
}

#ifndef WIN32
void do_interrupted_restore(const TLSContext &context, int64_t restoredirid)
{
	int pid = 0;
	switch((pid = fork()))
	{
	case 0:
		// child process
		{
			// connect and log in
			SocketStreamTLS* pConn = new SocketStreamTLS;
			std::auto_ptr<SocketStream> apConn(pConn);
			pConn->Open(context, Socket::TypeINET, "localhost", 22011);
			BackupProtocolClient protocol(apConn);

			protocol.QueryVersion(BACKUP_STORE_SERVER_VERSION);
			std::auto_ptr<BackupProtocolLoginConfirmed>
				loginConf(protocol.QueryLogin(0x01234567,
					BackupProtocolLogin::Flags_ReadOnly));

			// Test the restoration
			TEST_THAT(BackupClientRestore(protocol, restoredirid,
				"testfiles/restore-interrupt", /* remote */
				"testfiles/restore-interrupt", /* local */
				true /* print progress dots */,
				false /* restore deleted */,
				false /* undelete after */,
				false /* resume */,
				false /* keep going */) == Restore_Complete);

			// Log out
			protocol.QueryFinished();
		}
		exit(0);
		break;

	case -1:
		{
			printf("Fork failed\n");
			exit(1);
		}

	default:
		{
			// Wait until a resume file is written, then terminate the child
			while(true)
			{
				// Test for existence of the result file
				int64_t resumesize = 0;
				if(FileExists("testfiles/restore-interrupt.boxbackupresume", &resumesize) && resumesize > 16)
				{
					// It's done something. Terminate it.
					::kill(pid, SIGTERM);
					break;
				}

				// Process finished?
				int status = 0;
				if(waitpid(pid, &status, WNOHANG) != 0)
				{
					// child has finished anyway.
					return;
				}

				// Give up timeslot so as not to hog the processor
				::sleep(0);
			}

			// Just wait until the child has completed
			int status = 0;
			waitpid(pid, &status, 0);
		}
	}
}
#endif // !WIN32

#ifdef WIN32
bool set_file_time(const char* filename, FILETIME creationTime,
	FILETIME lastModTime, FILETIME lastAccessTime)
{
	HANDLE handle = openfile(filename, O_RDWR, 0);
	TEST_THAT(handle != INVALID_HANDLE_VALUE);
	if (handle == INVALID_HANDLE_VALUE) return false;

	BOOL success = SetFileTime(handle, &creationTime, &lastAccessTime,
		&lastModTime);
	TEST_THAT(success);

	TEST_THAT(CloseHandle(handle));
	return success;
}
#endif

int64_t SearchDir(BackupStoreDirectory& rDir,
	const std::string& rChildName)
{
	BackupStoreDirectory::Iterator i(rDir);
	BackupStoreFilenameClear child(rChildName);
	BackupStoreDirectory::Entry *en = i.FindMatchingClearName(child);
	if (en == 0) return 0;
	int64_t id = en->GetObjectID();
	TEST_THAT(id > 0);
	TEST_THAT(id != BackupProtocolListDirectory::RootDirectory);
	return id;
}

std::auto_ptr<BackupStoreDirectory> ReadDirectory
(
	BackupProtocolCallable& rClient,
	int64_t id = BackupProtocolListDirectory::RootDirectory
)
{
	std::auto_ptr<BackupProtocolSuccess> dirreply(
		rClient.QueryListDirectory(id, false, 0, false));
	std::auto_ptr<BackupStoreDirectory> apDir(
		new BackupStoreDirectory(rClient.ReceiveStream(), SHORT_TIMEOUT));
	return apDir;
}

int start_internal_daemon()
{
	// ensure that no child processes end up running tests!
	int own_pid = getpid();
	BOX_TRACE("Test PID is " << own_pid);

	// this is a quick hack to allow passing some options to the daemon
	const char* argv[] = {
		"dummy",
		bbackupd_args.c_str(),
	};

	BackupDaemon daemon;
	spDaemon = &daemon; // to propagate into child
	int result;

	if (bbackupd_args.size() > 0)
	{
		result = daemon.Main("testfiles/bbackupd.conf", 2, argv);
	}
	else
	{
		result = daemon.Main("testfiles/bbackupd.conf", 1, argv);
	}

	spDaemon = NULL; // to ensure not used by parent

	TEST_EQUAL_LINE(0, result, "Daemon exit code");

	// ensure that no child processes end up running tests!
	if (getpid() != own_pid)
	{
		// abort!
		BOX_INFO("Daemon child finished, exiting now.");
		_exit(0);
	}

	TEST_THAT(TestFileExists("testfiles/bbackupd.pid"));

	printf("Waiting for backup daemon to start: ");
	int pid = -1;

	for (int i = 0; i < 30; i++)
	{
		printf(".");
		fflush(stdout);
		safe_sleep(1);

		if (TestFileExists("testfiles/bbackupd.pid"))
		{
			pid = ReadPidFile("testfiles/bbackupd.pid");
		}

		if (pid > 0)
		{
			break;
		}
	}

	printf(" done.\n");
	fflush(stdout);

	TEST_THAT(pid > 0);
	spDaemon = &daemon;
	return pid;
}

bool stop_internal_daemon(int pid)
{
	bool killed_server = KillServer(pid, false);
	TEST_THAT(killed_server);
	return killed_server;
}

bool test_entry_deleted(BackupStoreDirectory& rDir,
	const std::string& rName)
{
	BackupStoreDirectory::Iterator i(rDir);

	BackupStoreDirectory::Entry *en = i.FindMatchingClearName(
		BackupStoreFilenameClear(rName));
	TEST_THAT_OR(en != 0, return false);

	int16_t flags = en->GetFlags();
	TEST_LINE(flags && BackupStoreDirectory::Entry::Flags_Deleted,
		rName + " should have been deleted");
	return flags && BackupStoreDirectory::Entry::Flags_Deleted;
}

bool compare(BackupQueries::ReturnCode::Type expected_status,
	const std::string& bbackupquery_options = "",
	const std::string& compare_options = "-acQ")
{
	std::string cmd = BBACKUPQUERY;
	cmd += " ";
	cmd += (expected_status == BackupQueries::ReturnCode::Compare_Same)
		? "-Wwarning" : "-Werror";
	cmd += " -c testfiles/bbackupd.conf ";
	cmd += " " + bbackupquery_options;
	cmd += " \"compare " + compare_options + "\" quit";

	int returnValue = ::system(cmd.c_str());
	int expected_system_result = (int) expected_status;

#ifndef WIN32
	expected_system_result <<= 8;
#endif

	TEST_EQUAL_LINE(expected_system_result, returnValue, "compare return value");
	TestRemoteProcessMemLeaks("bbackupquery.memleaks");
	return (returnValue == expected_system_result);
}

bool compare_local(BackupQueries::ReturnCode::Type expected_status,
	BackupProtocolCallable& client,
	const std::string& compare_options = "acQ")
{
	std::auto_ptr<Configuration> config =
		load_config_file(DEFAULT_BBACKUPD_CONFIG_FILE, BackupDaemonConfigVerify);
	TEST_THAT_OR(config.get(), return false);
	BackupQueries bbackupquery(client, *config, false);

	std::vector<std::string> args;
	bool opts[256] = {};
	for (std::string::const_iterator i = compare_options.begin();
		i != compare_options.end(); i++)
	{
		opts[(unsigned char)*i] = true;
	}
	bbackupquery.CommandCompare(args, opts);
	TEST_EQUAL_OR(expected_status, bbackupquery.GetReturnCode(),
		return false);
	return true;
}

bool bbackupquery(const std::string& arguments,
	const std::string& memleaks_file = "bbackupquery.memleaks")
{
	std::string cmd = BBACKUPQUERY;
	cmd += " -c testfiles/bbackupd.conf " + arguments + " quit";

	int returnValue = ::system(cmd.c_str());

#ifndef WIN32
	returnValue >>= 8;
#endif

	TestRemoteProcessMemLeaks(memleaks_file.c_str());
	TEST_EQUAL(returnValue, BackupQueries::ReturnCode::Command_OK);
	return (returnValue == BackupQueries::ReturnCode::Command_OK);
}

bool restore(const std::string& location, const std::string& dest_dir)
{
	std::string cmd = "\"restore " + location + " " + dest_dir + "\"";
	TEST_THAT_OR(bbackupquery(cmd), FAIL);
	return true;
}

bool touch_and_wait(const std::string& filename)
{
	int fd = open(filename.c_str(), O_CREAT | O_WRONLY, 0755);
	TEST_THAT(fd > 0);
	if (fd <= 0) return false;

	// write again, to update the file's timestamp
	int write_result = write(fd, "z", 1);
	TEST_EQUAL_LINE(1, write_result, "Buffer write");
	if (write_result != 1) return false;

	TEST_THAT(close(fd) == 0);

	// wait long enough to put file into sync window
	wait_for_operation(5, "locally modified file to "
		"mature for sync");
	return true;
}

TLSContext sTlsContext;

#define TEST_COMPARE(...) \
	TEST_THAT(compare(BackupQueries::ReturnCode::__VA_ARGS__));
#define TEST_COMPARE_LOCAL(...) \
	TEST_THAT(compare_local(BackupQueries::ReturnCode::__VA_ARGS__));

bool search_for_file(const std::string& filename)
{
	std::auto_ptr<BackupProtocolCallable> client =
		connect_and_login(sTlsContext, BackupProtocolLogin::Flags_ReadOnly);

	std::auto_ptr<BackupStoreDirectory> dir = ReadDirectory(*client);
	int64_t testDirId = SearchDir(*dir, filename);
	client->QueryFinished();

	return (testDirId != 0);
}

class MockClientContext : public BackupClientContext
{
public:
	BackupProtocolCallable& mrClient;
	int mNumKeepAlivesPolled;
	int mKeepAliveTime;

	MockClientContext
	(
		LocationResolver &rResolver,
		TLSContext &rTLSContext,
		const std::string &rHostname,
		int32_t Port,
		uint32_t AccountNumber,
		bool ExtendedLogging,
		bool ExtendedLogToFile,
		std::string ExtendedLogFile,
		ProgressNotifier &rProgressNotifier,
		bool TcpNiceMode,
		BackupProtocolCallable& rClient
	)
	: BackupClientContext(rResolver, rTLSContext,
		rHostname, Port, AccountNumber, ExtendedLogging,
		ExtendedLogToFile, ExtendedLogFile,
		rProgressNotifier, TcpNiceMode),
	  mrClient(rClient),
	  mNumKeepAlivesPolled(0),
	  mKeepAliveTime(-1)
	{ }

	BackupProtocolCallable &GetConnection()
	{
		return mrClient;
	}

	virtual BackupProtocolCallable* GetOpenConnection() const
	{
		return &mrClient;
	}

	void SetKeepAliveTime(int iSeconds)
	{
		mKeepAliveTime = iSeconds;
		BackupClientContext::SetKeepAliveTime(iSeconds);
	}

	virtual void DoKeepAlive()
	{
		mNumKeepAlivesPolled++;
		BackupClientContext::DoKeepAlive();
	}
};

class MockBackupDaemon : public BackupDaemon
{
	BackupProtocolCallable& mrClient;

public:
	MockBackupDaemon(BackupProtocolCallable &rClient)
	: mrClient(rClient)
	{ }

	std::auto_ptr<BackupClientContext> GetNewContext
	(
		LocationResolver &rResolver,
		TLSContext &rTLSContext,
		const std::string &rHostname,
		int32_t Port,
		uint32_t AccountNumber,
		bool ExtendedLogging,
		bool ExtendedLogToFile,
		std::string ExtendedLogFile,
		ProgressNotifier &rProgressNotifier,
		bool TcpNiceMode
	)
	{
		std::auto_ptr<BackupClientContext> context(
			new MockClientContext(rResolver,
				rTLSContext, rHostname, Port,
				AccountNumber, ExtendedLogging,
				ExtendedLogToFile, ExtendedLogFile,
				rProgressNotifier, TcpNiceMode, mrClient));
		return context;
	}
};

bool test_readdirectory_on_nonexistent_dir()
{
	SETUP_WITH_BBSTORED();

	{
		std::auto_ptr<BackupProtocolCallable> client = connect_and_login(
			sTlsContext, 0 /* read-write */);

		{
			Logger::LevelGuard(Logging::GetConsole(), Log::ERROR);
			TEST_CHECK_THROWS(ReadDirectory(*client, 0x12345678),
				ConnectionException,
				Protocol_UnexpectedReply);
			TEST_PROTOCOL_ERROR_OR(*client, Err_DoesNotExist,);
		}

		client->QueryFinished();
	}

	TEARDOWN_TEST_BBACKUPD();
}

bool test_bbackupquery_parser_escape_slashes()
{
	SETUP_WITH_BBSTORED();

	BackupProtocolLocal2 connection(0x01234567, "test",
		"backup/01234567/", 0, false);

	BackupClientFileAttributes attr;
	attr.ReadAttributes("testfiles/TestDir1",
		false /* put mod times in the attributes, please */);
	std::auto_ptr<IOStream> attrStream(new MemBlockStream(attr));
	BackupStoreFilenameClear dirname("foo");
	int64_t foo_id = connection.QueryCreateDirectory(
		BACKUPSTORE_ROOT_DIRECTORY_ID, // containing directory
		0, // attrModTime,
		dirname, // dirname,
		attrStream)->GetObjectID();

	attrStream.reset(new MemBlockStream(attr));
	dirname = BackupStoreFilenameClear("/bar");
	int64_t bar_id = connection.QueryCreateDirectory(
		BACKUPSTORE_ROOT_DIRECTORY_ID, // containing directory
		0, // attrModTime,
		dirname, // dirname,
		attrStream)->GetObjectID();

	std::auto_ptr<Configuration> config =
		load_config_file(DEFAULT_BBACKUPD_CONFIG_FILE, BackupDaemonConfigVerify);
	TEST_THAT_OR(config.get(), return false);
	BackupQueries query(connection, *config, false); // read-only

	TEST_EQUAL(foo_id, query.FindDirectoryObjectID("foo"));
	TEST_EQUAL(foo_id, query.FindDirectoryObjectID("/foo"));
	TEST_EQUAL(0, query.FindDirectoryObjectID("\\/foo"));
	TEST_EQUAL(0, query.FindDirectoryObjectID("/bar"));
	TEST_EQUAL(bar_id, query.FindDirectoryObjectID("\\/bar"));
	connection.QueryFinished();

	TEARDOWN_TEST_BBACKUPD();
}

bool test_getobject_on_nonexistent_file()
{
	SETUP_WITH_BBSTORED();

	{
		std::auto_ptr<Configuration> config =
			load_config_file(DEFAULT_BBACKUPD_CONFIG_FILE, BackupDaemonConfigVerify);
		TEST_THAT_OR(config.get(), return false);

		std::auto_ptr<BackupProtocolCallable> connection =
			connect_and_login(sTlsContext, 0 /* read-write */);
		BackupQueries query(*connection, *config, false); // read-only
		std::vector<std::string> args;
		args.push_back("2"); // object ID
		args.push_back("testfiles/2.obj"); // output file
		bool opts[256];

		Capture capture;
		Logging::TempLoggerGuard guard(&capture);
		query.CommandGetObject(args, opts);
		std::vector<Capture::Message> messages = capture.GetMessages();
		TEST_THAT(!messages.empty());
		if (!messages.empty())
		{
			std::string last_message = messages.back().message;
			TEST_EQUAL("Object ID 0x2 does not exist on store.",
				last_message);
		}
	}

	TEARDOWN_TEST_BBACKUPD();
}

// ASSERT((mpBlockIndex == 0) || (NumBlocksInIndex != 0)) in
// BackupStoreFileEncodeStream::Recipe::Recipe once failed, apparently because
// a zero byte file had a block index but no entries in it. But this test
// doesn't reproduce the error, so it's not enabled for now.

bool test_replace_zero_byte_file_with_nonzero_byte_file()
{
	SETUP_TEST_BBACKUPD();

	TEST_THAT_OR(mkdir("testfiles/TestDir1", 0755) == 0, FAIL);
	FileStream emptyFile("testfiles/TestDir1/f2",
		O_WRONLY | O_CREAT | O_EXCL, 0755);
	wait_for_operation(5, "f2 to be old enough");

	BackupProtocolLocal2 client(0x01234567, "test",
		"backup/01234567/", 0, false);
	MockBackupDaemon bbackupd(client);
	TEST_THAT(configure_bbackupd(bbackupd, "testfiles/bbackupd.conf"));
	bbackupd.RunSyncNow();
	TEST_COMPARE_LOCAL(Compare_Same, client);

	MemBlockStream stream("Hello world");
	stream.CopyStreamTo(emptyFile);
	emptyFile.Close();
	wait_for_operation(5, "f2 to be old enough");

	bbackupd.RunSyncNow();
	TEST_COMPARE_LOCAL(Compare_Same, client);

	TEARDOWN_TEST_BBACKUPD();
}

// This caused the issue reported by Brendon Baumgartner and described in my
// email to the Box Backup list on Mon, 21 Apr 2014 at 18:44:38. If the
// directory disappears then we used to try to send an empty attributes block
// to the server, which is illegal.
bool test_backup_disappearing_directory()
{
	SETUP_WITH_BBSTORED();

	class BackupClientDirectoryRecordHooked : public BackupClientDirectoryRecord
	{
	public:
		BackupClientDirectoryRecordHooked(int64_t ObjectID,
			const std::string &rSubDirName)
		: BackupClientDirectoryRecord(ObjectID, rSubDirName),
		  mDeletedOnce(false)
		{ }
		bool mDeletedOnce;
		bool UpdateItems(SyncParams &rParams, const std::string &rLocalPath,
			const std::string &rRemotePath,
			const Location& rBackupLocation,
			BackupStoreDirectory *pDirOnStore,
			std::vector<BackupStoreDirectory::Entry *> &rEntriesLeftOver,
			std::vector<std::string> &rFiles,
			const std::vector<std::string> &rDirs)
		{
			if(!mDeletedOnce)
			{
				TEST_THAT(::rmdir("testfiles/TestDir1/dir23") == 0);
				mDeletedOnce = true;
			}

			return BackupClientDirectoryRecord::UpdateItems(rParams,
				rLocalPath, rRemotePath, rBackupLocation,
				pDirOnStore, rEntriesLeftOver, rFiles, rDirs);
		}
	};

	BackupClientContext clientContext
	(
		bbackupd, // rLocationResolver
		sTlsContext,
		"localhost",
		BOX_PORT_BBSTORED_TEST,
		0x01234567,
		false, // ExtendedLogging
		false, // ExtendedLogFile
		"", // extendedLogFile
		bbackupd, // rProgressNotifier
		false // TcpNice
	);

	BackupClientInodeToIDMap oldMap, newMap;
	oldMap.OpenEmpty();
	newMap.Open("testfiles/test_map.db", false, true);
	clientContext.SetIDMaps(&oldMap, &newMap);

	BackupClientDirectoryRecord::SyncParams params(
		bbackupd, // rRunStatusProvider,
		bbackupd, // rSysadminNotifier,
		bbackupd, // rProgressNotifier,
		clientContext,
		&bbackupd);
	params.mSyncPeriodEnd = GetCurrentBoxTime();

	BackupClientFileAttributes attr;
	attr.ReadAttributes("testfiles/TestDir1",
		false /* put mod times in the attributes, please */);
	std::auto_ptr<IOStream> attrStream(new MemBlockStream(attr));
	BackupStoreFilenameClear dirname("Test1");
	std::auto_ptr<BackupProtocolSuccess>
		dirCreate(clientContext.GetConnection().QueryCreateDirectory(
			BACKUPSTORE_ROOT_DIRECTORY_ID, // containing directory
			0, // attrModTime,
			dirname, // dirname,
			attrStream));
	clientContext.CloseAnyOpenConnection();

	// Object ID for later creation
	int64_t oid = dirCreate->GetObjectID();
	BackupClientDirectoryRecordHooked record(oid, "Test1");

	TEST_COMPARE(Compare_Different);

	Location fakeLocation;
	record.SyncDirectory(params,
		BACKUPSTORE_ROOT_DIRECTORY_ID,
		"testfiles/TestDir1", // locationPath,
		"/whee", // remotePath
		fakeLocation);
	clientContext.CloseAnyOpenConnection();
	TEST_COMPARE(Compare_Same);

	// Run another backup, check that we haven't got an inconsistent
	// state that causes a crash.
	record.SyncDirectory(params,
		BACKUPSTORE_ROOT_DIRECTORY_ID,
		"testfiles/TestDir1", // locationPath,
		"/whee", // remotePath
		fakeLocation);
	clientContext.CloseAnyOpenConnection();
	TEST_COMPARE(Compare_Same);

	// Now recreate it and run another backup, check that we haven't got
	// an inconsistent state that causes a crash or prevents us from
	// creating the directory if it appears later.
	TEST_THAT(::mkdir("testfiles/TestDir1/dir23", 0755) == 0);
	TEST_COMPARE(Compare_Different);

	record.SyncDirectory(params,
		BACKUPSTORE_ROOT_DIRECTORY_ID,
		"testfiles/TestDir1", // locationPath,
		"/whee", // remotePath
		fakeLocation);
	clientContext.CloseAnyOpenConnection();
	TEST_COMPARE(Compare_Same);

	TEARDOWN_TEST_BBACKUPD();
}

class KeepAliveBackupProtocolLocal : public BackupProtocolLocal2
{
public:
	int mNumKeepAlivesSent;
	int mNumKeepAlivesReceived;

public:
	KeepAliveBackupProtocolLocal(int32_t AccountNumber,
		const std::string& ConnectionDetails,
		const std::string& AccountRootDir, int DiscSetNumber,
		bool ReadOnly)
	: BackupProtocolLocal2(AccountNumber, ConnectionDetails, AccountRootDir,
		DiscSetNumber, ReadOnly),
	  mNumKeepAlivesSent(0),
	  mNumKeepAlivesReceived(0)
	{ }

	std::auto_ptr<BackupProtocolIsAlive> Query(const BackupProtocolGetIsAlive &rQuery)
	{
		mNumKeepAlivesSent++;
		std::auto_ptr<BackupProtocolIsAlive> response =
			BackupProtocolLocal::Query(rQuery);
		mNumKeepAlivesReceived++;
		return response;
	}
};

bool test_ssl_keepalives()
{
	SETUP_TEST_BBACKUPD();

	KeepAliveBackupProtocolLocal connection(0x01234567, "test", "backup/01234567/",
		0, false);
	MockBackupDaemon bbackupd(connection);
	TEST_THAT_OR(setup_test_bbackupd(bbackupd), FAIL);

	// Test that sending a keepalive actually works, when the timeout has expired,
	// but doesn't send anything at the beginning:
	{
		MockClientContext context(
			bbackupd, // rResolver
			sTlsContext, // rTLSContext
			"localhost", // rHostname
			BOX_PORT_BBSTORED_TEST,
			0x01234567, // AccountNumber
			false, // ExtendedLogging
			false, // ExtendedLogToFile
			"", // ExtendedLogFile
			bbackupd, // rProgressNotifier
			false, // TcpNiceMode
			connection); // rClient

		// Set the timeout to 1 second
		context.SetKeepAliveTime(1);

		// Check that DoKeepAlive() does nothing right now
		context.DoKeepAlive();
		TEST_EQUAL(0, connection.mNumKeepAlivesSent);

		// Sleep until just before the timer expires, check that DoKeepAlive()
		// still does nothing.
		ShortSleep(MilliSecondsToBoxTime(900), true);
		context.DoKeepAlive();
		TEST_EQUAL(0, connection.mNumKeepAlivesSent);

		// Sleep until just after the timer expires, check that DoKeepAlive()
		// sends a GetIsAlive message now.
		ShortSleep(MilliSecondsToBoxTime(200), true);
		context.DoKeepAlive();
		TEST_EQUAL(1, connection.mNumKeepAlivesSent);
		TEST_EQUAL(1, connection.mNumKeepAlivesReceived);
		TEST_EQUAL(3, context.mNumKeepAlivesPolled);
	}

	// Do the initial backup. There are no existing files to diff, so the only
	// keepalives polled should be the ones for each directory entry while reading
	// directories, and the one in UpdateItems(), which is also once per item (file
	// or directory). test_base.tgz has 16 directory entries, so we expect 2 * 16 = 32
	// keepalives in total. Except on Windows where there are no symlinks, and when
	// compiled with MSVC we exclude them from the tar extract operation as 7za
	// complains about them, so there should be 3 files less, and thus only 26
	// keepalives.
#ifdef _MSC_VER
	#define NUM_KEEPALIVES_BASE 26
#else
	#define NUM_KEEPALIVES_BASE 32
#endif

	std::auto_ptr<BackupClientContext> apContext = bbackupd.RunSyncNow();
	MockClientContext* pContext = (MockClientContext *)(apContext.get());
	TEST_EQUAL(NUM_KEEPALIVES_BASE, pContext->mNumKeepAlivesPolled);
	TEST_EQUAL(1, pContext->mKeepAliveTime);

	// Calculate the number of blocks that will be in ./TestDir1/x1/dsfdsfs98.fd,
	// which is 4269 bytes long.
	int64_t NumBlocks;
	int32_t BlockSize, LastBlockSize;
	BackupStoreFileEncodeStream::CalculateBlockSizes(4269, NumBlocks, BlockSize, LastBlockSize);
	TEST_EQUAL(4096, BlockSize);
	TEST_EQUAL(173, LastBlockSize);
	TEST_EQUAL(2, NumBlocks);

	// Now modify the file and run another backup. It's the only file that should be
	// diffed, and DoKeepAlive() should be called for each block size in the original
	// file, times the number of times that block size fits into the new file,
	// i.e. 1 + (4269 / 256) = 18 times (plus the same 32 while scanning, as above).

	{
		int fd = open("testfiles/TestDir1/x1/dsfdsfs98.fd", O_WRONLY);
		TEST_THAT_OR(fd > 0, FAIL);

		char buffer[4000];
		memset(buffer, 0, sizeof(buffer));

		TEST_EQUAL_LINE(sizeof(buffer),
			write(fd, buffer, sizeof(buffer)),
			"Buffer write");
		TEST_THAT(close(fd) == 0);

		wait_for_operation(5, "modified file to be old enough");
	}

	apContext = bbackupd.RunSyncNow();
	pContext = (MockClientContext *)(apContext.get());
	TEST_EQUAL(NUM_KEEPALIVES_BASE + (4269/4096) + (4269/173),
		pContext->mNumKeepAlivesPolled);
	TEARDOWN_TEST_BBACKUPD();
}

bool test_backup_hardlinked_files()
{
	SETUP_WITH_BBSTORED();

	bbackupd.RunSyncNow();
	TEST_COMPARE(Compare_Same);

	// Create some hard links. First in the same directory:
	TEST_THAT(link("testfiles/TestDir1/x1/dsfdsfs98.fd",
		"testfiles/TestDir1/x1/hardlink1") == 0);
	bbackupd.RunSyncNow();
	TEST_COMPARE(Compare_Same);

	// Now in a different directory
	TEST_THAT(mkdir("testfiles/TestDir1/x2", 0755) == 0);
	TEST_THAT(link("testfiles/TestDir1/x1/dsfdsfs98.fd",
		"testfiles/TestDir1/x2/hardlink2") == 0);
	bbackupd.RunSyncNow();
	TEST_COMPARE(Compare_Same);

	// Now delete one of them
	TEST_THAT(unlink("testfiles/TestDir1/x1/dsfdsfs98.fd") == 0);
	bbackupd.RunSyncNow();
	TEST_COMPARE(Compare_Same);

	// And another.
	TEST_THAT(unlink("testfiles/TestDir1/x1/hardlink1") == 0);
	bbackupd.RunSyncNow();
	TEST_COMPARE(Compare_Same);

	TEARDOWN_TEST_BBACKUPD();
}

bool test_backup_pauses_when_store_is_full()
{
	SETUP_WITHOUT_FILES();
	unpack_files("spacetest1", "testfiles/TestDir1");
	TEST_THAT_OR(StartClient(), FAIL);

	RaidBackupFileSystem fs(0x01234567, "backup/01234567/", 0);

	// TODO FIXME dedent
	{
		// wait for files to be uploaded
		BOX_TRACE("Waiting for all outstanding files to be uploaded...")
		wait_for_sync_end();
		BOX_TRACE("Done. Comparing to check that it worked...")
		TEST_COMPARE(Compare_Same);

		// BLOCK
		{
			std::auto_ptr<BackupProtocolCallable> client =
				connect_and_login(sTlsContext, 0 /* read-write */);
			TEST_THAT(check_num_files(fs, 5, 0, 0, 9));
			TEST_THAT(check_num_blocks(*client, 10, 0, 0, 18, 28));
			client->QueryFinished();
		}

		// Set limit to something very small.
		// 28 blocks are used at this point.
		// set soft limit to 0 to ensure that all deleted files
		// are deleted immediately by housekeeping
		TEST_THAT(change_account_limits("0B", "20B"));

		// Unpack some more files
		unpack_files("spacetest2", "testfiles/TestDir1");

		// Delete a file and a directory
		TEST_THAT(::unlink("testfiles/TestDir1/spacetest/f1") == 0);
#ifdef WIN32
		TEST_THAT(::system("rd /s/q testfiles\\TestDir1\\spacetest\\d7") == 0);
#else
		TEST_THAT(::system("rm -rf testfiles/TestDir1/spacetest/d7") == 0);
#endif

		// The following files should be in the backup directory:
		// 00000001 -d---- 00002 (root)
		// 00000002 -d---- 00002 Test1
		// 00000003 -d---- 00002 Test1/spacetest
		// 00000004 f-X--- 00002 Test1/spacetest/f1
		// 00000005 f----- 00002 Test1/spacetest/f2
		// 00000006 -d---- 00002 Test1/spacetest/d1
		// 00000007 f----- 00002 Test1/spacetest/d1/f3
		// 00000008 f----- 00002 Test1/spacetest/d1/f4
		// 00000009 -d---- 00002 Test1/spacetest/d2
		// 00000009 -d---- 00002 Test1/spacetest/d6
		// 0000000a -d---- 00002 Test1/spacetest/d3
		// 0000000b -d---- 00002 Test1/spacetest/d3/d4
		// 0000000c f----- 00002 Test1/spacetest/d3/d4/f5
		// 0000000d -d---- 00002 Test1/spacetest/d6
		// 0000000d -d---- 00002 Test1/spacetest/d6/d8
		// 0000000d -d---- 00002 Test1/spacetest/d6/d8/f7
		// 0000000e -dX--- 00002 Test1/spacetest/d7
		//
		// root + location + spacetest1 + spacetest2 = 17 files
		// = 34 blocks with raidfile. Of which 2 in deleted files
		// and 18 in directories. Note that f1 and d7 may or may
		// not be deleted yet.
		//
		// The files and dirs from spacetest1 are already on the server
		// (28 blocks). If we set the limit to 20 then the client will
		// notice as soon as it tries to create the new files and dirs
		// from spacetest2. It should still delete f1 and d7, but that
		// won't bring it back under the hard limit, so no files from
		// spacetest2 should be uploaded.

		BOX_TRACE("Waiting for sync for bbackupd to notice that the "
			"store is full");
		wait_for_sync_end();
		BOX_TRACE("Sync finished.");

		BOX_TRACE("Compare to check that there are differences");
		TEST_COMPARE(Compare_Different);

		// Check that the notify script was run
		TEST_THAT(TestFileExists("testfiles/notifyran.store-full.1"));
		// But only once!
		TEST_THAT(!TestFileExists("testfiles/notifyran.store-full.2"));

		// We can't guarantee to get in before housekeeping runs, so it's safer
		// (more reliable) to wait for it to finish. But we also need to stop the
		// client first, otherwise it might be connected when housekeeping tries
		// to run, and that would prevent it from running, causing test to fail.
		TEST_THAT_OR(StopClient(), FAIL);
		wait_for_operation(5, "housekeeping to run");

		// BLOCK
		{
			std::auto_ptr<BackupProtocolCallable> client =
				connect_and_login(sTlsContext,
					BackupProtocolLogin::Flags_ReadOnly);
			std::auto_ptr<BackupStoreDirectory> root_dir =
				ReadDirectory(*client, BACKUPSTORE_ROOT_DIRECTORY_ID);

			int64_t test_dir_id = SearchDir(*root_dir, "Test1");
			TEST_THAT_OR(test_dir_id, FAIL);
			std::auto_ptr<BackupStoreDirectory> test_dir =
				ReadDirectory(*client, test_dir_id);

			int64_t spacetest_dir_id = SearchDir(*test_dir, "spacetest");
			TEST_THAT_OR(spacetest_dir_id, FAIL);
			std::auto_ptr<BackupStoreDirectory> spacetest_dir =
				ReadDirectory(*client, spacetest_dir_id);

			int64_t d2_id = SearchDir(*spacetest_dir, "d2");
			int64_t d6_id = SearchDir(*spacetest_dir, "d6");
			TEST_THAT_OR(d2_id != 0, FAIL);
			TEST_THAT_OR(d6_id != 0, FAIL);
			std::auto_ptr<BackupStoreDirectory> d2_dir =
				ReadDirectory(*client, d2_id);
			std::auto_ptr<BackupStoreDirectory> d6_dir =
				ReadDirectory(*client, d6_id);

			// None of the new files should have been uploaded
			TEST_EQUAL(SearchDir(*d2_dir, "f6"), 0);
			TEST_EQUAL(SearchDir(*d6_dir, "d8"), 0);

			// But f1 and d7 should have been deleted.
			TEST_EQUAL(SearchDir(*spacetest_dir, "f1"), 0);
			TEST_EQUAL(SearchDir(*spacetest_dir, "d7"), 0);

			TEST_THAT(check_num_files(fs, 4, 0, 0, 8));
			TEST_THAT(check_num_blocks(*client, 8, 0, 0, 16, 24));
			client->QueryFinished();
		}
	}

	// Increase the limit again, check that all files are backed up on the
	// next run.
	TEST_THAT(change_account_limits("0B", "34B"));
	TEST_THAT_OR(StartClient(), FAIL);
	wait_for_sync_end();
	TEST_COMPARE(Compare_Same);

	TEARDOWN_TEST_BBACKUPD();
}

bool test_bbackupd_exclusions()
{
	SETUP_WITHOUT_FILES();

	RaidBackupFileSystem fs(0x01234567, "backup/01234567/", 0);

	TEST_THAT(unpack_files("spacetest1", "testfiles/TestDir1"));
	// Delete a file and a directory
	TEST_THAT(::unlink("testfiles/TestDir1/spacetest/f1") == 0);

#ifdef WIN32
	TEST_THAT(::system("rd /s/q testfiles\\TestDir1\\spacetest\\d7") == 0);
#else
	TEST_THAT(::system("rm -rf testfiles/TestDir1/spacetest/d7") == 0);
#endif

	// We need to be OVER the limit, i.e. >24 blocks, or
	// BackupClientContext will mark us over limit immediately on
	// connection.
	TEST_THAT(change_account_limits("0B", "25B"));

	// Initial run to get the files backed up
	{
		bbackupd.RunSyncNow();
		TEST_THAT(!bbackupd.StorageLimitExceeded());

		// BLOCK
		{
			std::auto_ptr<BackupProtocolCallable> client =
				connect_and_login(sTlsContext, 0 /* read-write */);
			TEST_THAT(check_num_files(fs, 4, 0, 0, 8));
			TEST_THAT(check_num_blocks(*client, 8, 0, 0, 16, 24));
			client->QueryFinished();
		}
	}

	// Create a directory and then try to run a backup. This should try
	// to create the directory on the server, fail, and catch the error.
	// The directory that we create, spacetest/d6/d8, is included in
	// spacetest2.tgz, so we can ignore this for counting files after we
	// unpack spacetest2.tgz.
	TEST_THAT(::mkdir("testfiles/TestDir1/spacetest/d6/d8", 0755) == 0);
	bbackupd.RunSyncNow();
	TEST_THAT(bbackupd.StorageLimitExceeded());

	// BLOCK
	{
		TEST_THAT(unpack_files("spacetest2", "testfiles/TestDir1"));
		bbackupd.RunSyncNow();
		TEST_THAT(bbackupd.StorageLimitExceeded());

		// BLOCK
		{
			std::auto_ptr<BackupProtocolCallable> client =
				connect_and_login(sTlsContext, 0 /* read-write */);
			TEST_THAT(check_num_files(fs, 4, 0, 0, 8));
			TEST_THAT(check_num_blocks(*client, 8, 0, 0, 16, 24));
			client->QueryFinished();
		}
	}

	// TODO FIXME dedent
	{
		// Start again with a new config that excludes d3 and f2,
		// and hence also d3/d4 and d3/d4/f5. bbackupd should mark
		// them as deleted and housekeeping should later clean up,
		// making space to upload the new files.
		// total required: (13-2-4+3)*2 = 20 blocks

		TEST_THAT(configure_bbackupd(bbackupd, "testfiles/bbackupd-exclude.conf"));
		// Should be marked as deleted by this run. Hold onto the
		// BackupClientContext to stop housekeeping from running.
		std::auto_ptr<BackupClientContext> apClientContext =
			bbackupd.RunSyncNow();
		// Housekeeping has not yet deleted the files, so there's not
		// enough space to upload the new ones.
		TEST_THAT(bbackupd.StorageLimitExceeded());

		// Check that the notify script was run
		// TEST_THAT(TestFileExists("testfiles/notifyran.store-full.2"));
		// But only twice!
		// TEST_THAT(!TestFileExists("testfiles/notifyran.store-full.3"));

		// All these should be marked as deleted but not removed by
		// housekeeping yet:
		// f2		excluded
		// d3		excluded
		// d3/d4	excluded
		// d3/d4/f5	excluded
		// Careful with timing here, these files will be removed by
		// housekeeping the next time it runs. We hold onto the client
		// context (and hence an open connection) to stop it from
		// running for now.

		// But we can't do that on Windows, because bbstored only
		// support one simultaneous connection. So we have to hope that
		// housekeeping has run recently enough that it doesn't need to
		// run again when we disconnect.

		BOX_INFO("Finding out whether bbackupd marked files as deleted");

		// TODO FIXME dedent
		{
#ifdef WIN32
			apClientContext.reset();
#endif

			std::auto_ptr<BackupProtocolCallable> client =
				connect_and_login(sTlsContext,
					BackupProtocolLogin::Flags_ReadOnly);

			std::auto_ptr<BackupStoreDirectory> rootDir =
				ReadDirectory(*client);

			int64_t testDirId = SearchDir(*rootDir, "Test1");
			TEST_THAT(testDirId != 0);

			std::auto_ptr<BackupStoreDirectory> Test1_dir =
				ReadDirectory(*client, testDirId);

			int64_t spacetestDirId = SearchDir(*Test1_dir,
				"spacetest");
			TEST_THAT(spacetestDirId != 0);

			std::auto_ptr<BackupStoreDirectory> spacetest_dir =
				ReadDirectory(*client, spacetestDirId);

			// these files were deleted before, they should be
			// long gone by now

			TEST_THAT(SearchDir(*spacetest_dir, "f1") == 0);
			TEST_THAT(SearchDir(*spacetest_dir, "d7") == 0);

			// these files have just been deleted, because
			// they are excluded by the new configuration.
			// but housekeeping should not have run yet

			TEST_THAT(test_entry_deleted(*spacetest_dir, "f2"));
			TEST_THAT(test_entry_deleted(*spacetest_dir, "d3"));

			int64_t d3_id = SearchDir(*spacetest_dir, "d3");
			TEST_THAT_OR(d3_id != 0, FAIL);

			std::auto_ptr<BackupStoreDirectory> d3_dir =
				ReadDirectory(*client, d3_id);
			TEST_THAT(test_entry_deleted(*d3_dir, "d4"));

			int64_t d4_id = SearchDir(*d3_dir, "d4");
			TEST_THAT_OR(d4_id != 0, FAIL);

			std::auto_ptr<BackupStoreDirectory> d4_dir =
				ReadDirectory(*client, d4_id);
			TEST_THAT(test_entry_deleted(*d4_dir, "f5"));

			// d1/f3 and d1/f4 are the only two files on the
			// server which are not deleted, they use 2 blocks
			// each, the rest is directories and 2 deleted files
			// (f2 and d3/d4/f5)
			TEST_THAT(check_num_files(fs, 2, 0, 2, 8));
			TEST_THAT(check_num_blocks(*client, 4, 0, 4, 16, 24));

			// Log out.
			client->QueryFinished();
		}

		// Release our BackupClientContext and open connection, and
		// force housekeeping to run now.
		apClientContext.reset();
		TEST_THAT(run_housekeeping_and_check_account());

		BOX_INFO("Checking that the files were removed");
		{
			std::auto_ptr<BackupProtocolCallable> client =
				connect_and_login(sTlsContext, 0 /* read-write */);

			std::auto_ptr<BackupStoreDirectory> rootDir =
				ReadDirectory(*client);

			int64_t testDirId = SearchDir(*rootDir, "Test1");
			TEST_THAT(testDirId != 0);

			std::auto_ptr<BackupStoreDirectory> Test1_dir =
				ReadDirectory(*client, testDirId);

			int64_t spacetestDirId = SearchDir(*Test1_dir,
				"spacetest");
			TEST_THAT(spacetestDirId != 0);

			std::auto_ptr<BackupStoreDirectory> spacetest_dir =
				ReadDirectory(*client, spacetestDirId);

			TEST_THAT(SearchDir(*spacetest_dir, "f1") == 0);
			TEST_THAT(SearchDir(*spacetest_dir, "f2") == 0);
			TEST_THAT(SearchDir(*spacetest_dir, "d3") == 0);
			TEST_THAT(SearchDir(*spacetest_dir, "d7") == 0);

			// f2, d3, d3/d4 and d3/d4/f5 have been removed.
			// The files were counted as deleted files before, the
			// deleted directories just as directories.
			TEST_THAT(check_num_files(fs, 2, 0, 0, 6));
			TEST_THAT(check_num_blocks(*client, 4, 0, 0, 12, 16));

			// Log out.
			client->QueryFinished();
		}

		// Need 22 blocks free to upload everything
		TEST_THAT_ABORTONFAIL(::system(BBSTOREACCOUNTS " -c "
			"testfiles/bbstored.conf setlimit 01234567 0B 22B")
			== 0);
		TestRemoteProcessMemLeaks("bbstoreaccounts.memleaks");

		// Run another backup, now there should be enough space
		// for everything we want to upload.
		bbackupd.RunSyncNow();
		TEST_THAT(!bbackupd.StorageLimitExceeded());

		// Check that the contents of the store are the same
		// as the contents of the disc
		TEST_COMPARE(Compare_Same, "-c testfiles/bbackupd-exclude.conf");
		BOX_TRACE("done.");

		// BLOCK
		{
			std::auto_ptr<BackupProtocolCallable> client =
				connect_and_login(sTlsContext, 0 /* read-write */);

			TEST_THAT(check_num_files(fs, 4, 0, 0, 7));
			TEST_THAT(check_num_blocks(*client, 8, 0, 0, 14, 22));

			// d2/f6, d6/d8 and d6/d8/f7 are new
			// i.e. 2 new files, 1 new directory

			client->QueryFinished();
		}
	}

	TEARDOWN_TEST_BBACKUPD();
}

bool test_bbackupd_uploads_files()
{
	SETUP_WITH_BBSTORED();

	// TODO FIXME dedent
	{
		// The files were all unpacked with timestamps in the past,
		// so no delay should be needed to make them eligible to be
		// backed up.
		bbackupd.RunSyncNow();
		TEST_COMPARE(Compare_Same);
	}

	// Check that no read error has been reported yet
	TEST_THAT(!TestFileExists("testfiles/notifyran.read-error.1"));

	TEARDOWN_TEST_BBACKUPD();
}

bool test_bbackupd_responds_to_connection_failure()
{
	SETUP_TEST_BBACKUPD();
	TEST_THAT_OR(unpack_files("test_base"), FAIL);

#ifdef WIN32
	BOX_NOTICE("skipping test on this platform"); // requires fork
#else // !WIN32
	// TODO FIXME dedent
	{
		// create a new file to force an upload

		const char* new_file = "testfiles/TestDir1/force-upload-2";
		int fd = open(new_file, O_CREAT | O_EXCL | O_WRONLY, 0700);
		TEST_THAT_OR(fd >= 0,
			BOX_LOG_SYS_ERROR(BOX_FILE_MESSAGE(new_file,
				"failed to create new file"));
			FAIL);

		const char* control_string = "whee!\n";
		TEST_THAT(write(fd, control_string,
			strlen(control_string)) ==
			(int)strlen(control_string));
		close(fd);

		wait_for_operation(5, "new file to be old enough");

		// Start a bbstored with a test hook that makes it terminate
		// on the first StoreFile command, breaking the connection to
		// bbackupd.
		class MyHook : public BackupStoreContext::TestHook
		{
		public:
			int trigger_count;
			MyHook() : trigger_count(0) { }

			virtual std::auto_ptr<BackupProtocolMessage> StartCommand(
				const BackupProtocolMessage& rCommand)
			{
				if (rCommand.GetType() ==
					BackupProtocolStoreFile::TypeID)
				{
					// terminate badly
					trigger_count++;
					THROW_EXCEPTION(ConnectionException,
						TLSReadFailed);
				}
				return std::auto_ptr<BackupProtocolMessage>();
			}
		};

		class MockBackupProtocolLocal : public BackupProtocolLocal2
		{
		public:
			MyHook hook;
			MockBackupProtocolLocal(int32_t AccountNumber,
				const std::string& ConnectionDetails,
				const std::string& AccountRootDir, int DiscSetNumber,
				bool ReadOnly)
			: BackupProtocolLocal2(AccountNumber, ConnectionDetails,
				AccountRootDir, DiscSetNumber, ReadOnly)
			{
				GetContext().SetTestHook(hook);
			}
			virtual ~MockBackupProtocolLocal() { }
		};

		MockBackupProtocolLocal client(0x01234567, "test",
			"backup/01234567/", 0, false);
		MockBackupDaemon bbackupd(client);
		TEST_THAT_OR(setup_test_bbackupd(bbackupd, false, false), FAIL);

		TEST_THAT(::system("rm -f testfiles/notifyran.store-full.*") == 0);
		std::auto_ptr<BackupClientContext> apClientContext;

		{
			Console& console(Logging::GetConsole());
			Logger::LevelGuard guard(console);

			if (console.GetLevel() < Log::TRACE)
			{
				console.Filter(Log::NOTHING);
			}

			apClientContext = bbackupd.RunSyncNowWithExceptionHandling();
		}

		// Should only have been triggered once
		TEST_EQUAL(1, client.hook.trigger_count);
		TEST_THAT(TestFileExists("testfiles/notifyran.backup-error.1"));
		TEST_THAT(!TestFileExists("testfiles/notifyran.backup-error.2"));
		TEST_THAT(!TestFileExists("testfiles/notifyran.store-full.1"));
	}
#endif // !WIN32

	TEARDOWN_TEST_BBACKUPD();
}

bool test_absolute_symlinks_not_followed_during_restore()
{
	SETUP_WITH_BBSTORED();

#ifdef WIN32
	BOX_NOTICE("skipping test on this platform"); // requires symlinks
#else
	// TODO FIXME dedent
	{
		#define SYM_DIR "testfiles" DIRECTORY_SEPARATOR "TestDir1" \
			DIRECTORY_SEPARATOR "symlink_test"

		TEST_THAT(::mkdir(SYM_DIR, 0777) == 0);
		TEST_THAT(::mkdir(SYM_DIR DIRECTORY_SEPARATOR "a", 0777) == 0);
		TEST_THAT(::mkdir(SYM_DIR DIRECTORY_SEPARATOR "a"
			DIRECTORY_SEPARATOR "subdir", 0777) == 0);
		TEST_THAT(::mkdir(SYM_DIR DIRECTORY_SEPARATOR "b", 0777) == 0);

		FILE* fp = fopen(SYM_DIR DIRECTORY_SEPARATOR "a"
			DIRECTORY_SEPARATOR "subdir"
			DIRECTORY_SEPARATOR "content", "w");
		TEST_THAT(fp != NULL);
		fputs("before\n", fp);
		fclose(fp);

		char buf[PATH_MAX];
		TEST_THAT(getcwd(buf, sizeof(buf)) == buf);
		std::string path = buf;
		// testfiles/TestDir1/symlink_test/a/subdir ->
		// testfiles/TestDir1/symlink_test/b/link
		path += DIRECTORY_SEPARATOR SYM_DIR
			DIRECTORY_SEPARATOR "a"
			DIRECTORY_SEPARATOR "subdir";
		TEST_THAT(symlink(path.c_str(), SYM_DIR
			DIRECTORY_SEPARATOR "b"
			DIRECTORY_SEPARATOR "link") == 0);

		// also test symlink-to-self loop does not break restore
		TEST_THAT(symlink("self", SYM_DIR "/self") == 0);

		wait_for_operation(5, "symlinks to be old enough");
		bbackupd.RunSyncNow();

		// Check that the backup was successful, i.e. no differences
		TEST_COMPARE(Compare_Same);

		fp = fopen(SYM_DIR DIRECTORY_SEPARATOR "a"
			DIRECTORY_SEPARATOR "subdir"
			DIRECTORY_SEPARATOR "content", "w");
		TEST_THAT(fp != NULL);
		fputs("after\n", fp);
		fclose(fp);

		TEST_THAT(chmod(SYM_DIR, 0) == 0);

		// check that we can restore it
		{
			int returnValue = ::system(BBACKUPQUERY " "
				"-c testfiles/bbackupd.conf "
				"-Wwarning \"restore Test1 testfiles/restore-symlink\" "
				"quit");
			TEST_RETURN(returnValue,
				BackupQueries::ReturnCode::Command_OK);
		}

		// make it accessible again
		TEST_THAT(chmod(SYM_DIR, 0755) == 0);

		// check that the original file was not overwritten
		FileStream fs(SYM_DIR "/a/subdir/content");
		IOStreamGetLine gl(fs);
		std::string line;
		TEST_THAT(gl.GetLine(line));
		TEST_THAT(line != "before");
		TEST_EQUAL("after", line);

		#undef SYM_DIR
	}
#endif

	TEARDOWN_TEST_BBACKUPD();
}

// Testing that nonexistent locations are backed up if they are created later
bool test_initially_missing_locations_are_not_forgotten()
{
	SETUP_WITH_BBSTORED();

	// ensure that the directory does not exist at the start
	TEST_THAT(!FileExists("testfiles/TestDir2"));
	TEST_THAT(configure_bbackupd(bbackupd, "testfiles/bbackupd-temploc.conf"));

	// BLOCK
	{
		TEST_THAT(!TestFileExists("testfiles/notifyran.backup-start.1"));
		TEST_THAT(!TestFileExists("testfiles/notifyran.backup-start.2"));
		TEST_THAT(!TestFileExists("testfiles/notifyran.read-error.1"));
		TEST_THAT(!TestFileExists("testfiles/notifyran.read-error.2"));
		TEST_THAT(!TestFileExists("testfiles/notifyran.backup-ok.1"));
		TEST_THAT(!TestFileExists("testfiles/notifyran.backup-finish.1"));
		TEST_THAT(!TestFileExists("testfiles/notifyran.backup-finish.2"));

		bbackupd.RunSyncNowWithExceptionHandling();
		TEST_COMPARE(Compare_Same);

		TEST_THAT( TestFileExists("testfiles/notifyran.backup-start.1"));
		TEST_THAT(!TestFileExists("testfiles/notifyran.backup-start.2"));
		TEST_THAT( TestFileExists("testfiles/notifyran.read-error.1"));
		TEST_THAT(!TestFileExists("testfiles/notifyran.read-error.2"));
		TEST_THAT(!TestFileExists("testfiles/notifyran.backup-ok.1"));
		TEST_THAT( TestFileExists("testfiles/notifyran.backup-finish.1"));
		TEST_THAT(!TestFileExists("testfiles/notifyran.backup-finish.2"));

		// Did it actually get created? Should not have been!
		TEST_THAT_OR(!search_for_file("Test2"), FAIL);
	}

	// create the location directory and unpack some files into it
	TEST_THAT(::mkdir("testfiles/TestDir2", 0777) == 0);
	TEST_THAT(unpack_files("spacetest1", "testfiles/TestDir2"));

	// check that the files are backed up now
	bbackupd.RunSyncNowWithExceptionHandling();
	TEST_COMPARE(Compare_Same);

	TEST_THAT( TestFileExists("testfiles/notifyran.backup-start.2"));
	TEST_THAT(!TestFileExists("testfiles/notifyran.backup-start.3"));
	TEST_THAT( TestFileExists("testfiles/notifyran.read-error.1"));
	TEST_THAT(!TestFileExists("testfiles/notifyran.read-error.2"));
	TEST_THAT( TestFileExists("testfiles/notifyran.backup-ok.1"));
	TEST_THAT(!TestFileExists("testfiles/notifyran.backup-ok.2"));
	TEST_THAT( TestFileExists("testfiles/notifyran.backup-finish.2"));
	TEST_THAT(!TestFileExists("testfiles/notifyran.backup-finish.3"));

	// BLOCK
	TEST_THAT_OR(search_for_file("Test2"), FAIL);
	TEARDOWN_TEST_BBACKUPD();
}

bool test_redundant_locations_deleted_on_time()
{
	SETUP_WITH_BBSTORED();

	// create the location directory and unpack some files into it
	TEST_THAT(::mkdir("testfiles/TestDir2", 0777) == 0);
	TEST_THAT(unpack_files("spacetest1", "testfiles/TestDir2"));

	// Use a daemon with the TestDir2 location configured to back it up
	// to the server.
	{
		TEST_THAT(configure_bbackupd(bbackupd, "testfiles/bbackupd-temploc.conf"));
		bbackupd.RunSyncNow();
		TEST_COMPARE(Compare_Same);
	}

	// Now use a daemon with no temporary location, which should delete
	// it after 10 seconds
	{
		TEST_THAT(configure_bbackupd(bbackupd, "testfiles/bbackupd.conf"));

		// Initial run to start the countdown to destruction
		bbackupd.RunSyncNow();

		// Not deleted yet!
		TEST_THAT(search_for_file("Test2"));

		wait_for_operation(9, "just before Test2 should be deleted");
		bbackupd.RunSyncNow();
		TEST_THAT(search_for_file("Test2"));

		// Now wait until after it should be deleted
		wait_for_operation(2, "just after Test2 should be deleted");
		bbackupd.RunSyncNow();

		TEST_THAT(search_for_file("Test2"));
		std::auto_ptr<BackupProtocolCallable> client = connect_and_login(
			sTlsContext, 0 /* read-write */);
		std::auto_ptr<BackupStoreDirectory> root_dir =
			ReadDirectory(*client, BACKUPSTORE_ROOT_DIRECTORY_ID);
		TEST_THAT(test_entry_deleted(*root_dir, "Test2"));
	}

	TEARDOWN_TEST_BBACKUPD();
}

// Check that read-only directories and their contents can be restored.
bool test_read_only_dirs_can_be_restored()
{
	SETUP_WITH_BBSTORED();

	// TODO FIXME dedent
	{
		{
			#ifdef WIN32
				TEST_THAT(::system("attrib +r testfiles\\TestDir1\\x1")
					== 0);
			#else
				TEST_THAT(chmod("testfiles/TestDir1/x1",
					0555) == 0);
			#endif

			bbackupd.RunSyncNow();
			TEST_COMPARE(Compare_Same, "", "-cEQ Test1 testfiles/TestDir1");

			// check that we can restore it
			TEST_THAT(restore("Test1", "testfiles/restore1"));
			TEST_COMPARE(Compare_Same, "", "-cEQ Test1 testfiles/restore1");

			// Try a restore with just the remote directory name,
			// check that it uses the same name in the local
			// directory.
			TEST_THAT(::mkdir("testfiles/restore-test", 0700) == 0);
			TEST_THAT(bbackupquery("\"lcd testfiles/restore-test\" "
				"\"restore Test1\""));
			TEST_COMPARE(Compare_Same, "", "-cEQ Test1 "
				"testfiles/restore-test/Test1");

			// put the permissions back to sensible values
			#ifdef WIN32
				TEST_THAT(::system("attrib -r testfiles\\TestDir1\\x1")
					== 0);
				TEST_THAT(::system("attrib -r testfiles\\restore1\\x1")
					== 0);
				TEST_THAT(::system("attrib -r testfiles\\restore-test\\"
					"Test1\\x1") == 0);
			#else
				TEST_THAT(chmod("testfiles/TestDir1/x1",
					0755) == 0);
				TEST_THAT(chmod("testfiles/restore1/x1",
					0755) == 0);
				TEST_THAT(chmod("testfiles/restore-test/Test1/x1",
					0755) == 0);
			#endif
		}
	}

	TEARDOWN_TEST_BBACKUPD();
}

// Check that filenames in UTF-8 can be backed up
bool test_unicode_filenames_can_be_backed_up()
{
	SETUP_WITH_BBSTORED();

#ifndef WIN32
	BOX_NOTICE("skipping test on this platform");
	// requires ConvertConsoleToUtf8()
#else
	// TODO FIXME dedent
	{
		// We have no guarantee that a random Unicode string can be
		// represented in the user's character set, so we go the
		// other way, taking three random characters from the
		// character set and converting them to Unicode. Unless the
		// console codepage is CP_UTF8, in which case our random
		// characters are not valid, so we use the UTF8 version
		// of them instead.
		//
		// We hope that these characters are valid in most
		// character sets, but they probably are not in multibyte
		// character sets such as Shift-JIS, GB2312, etc. This test
		// will probably fail if your system locale is set to
		// Chinese, Japanese, etc. where one of these character
		// sets is used by default. You can check the character
		// set for your system in Control Panel -> Regional
		// Options -> General -> Language Settings -> Set Default
		// (System Locale). Because bbackupquery converts from
		// system locale to UTF-8 via the console code page
		// (which you can check from the Command Prompt with "chcp")
		// they must also be valid in your code page (850 for
		// Western Europe).
		//
		// In ISO-8859-1 (Danish locale) they are three Danish
		// accented characters, which are supported in code page
		// 850. Depending on your locale, YYMV (your yak may vomit).

		std::string foreignCharsNative = (GetConsoleCP() == CP_UTF8)
			? "\xc3\xa6\xc3\xb8\xc3\xa5" : "\x91\x9b\x86";
		std::string foreignCharsUnicode;
		TEST_THAT(ConvertConsoleToUtf8(foreignCharsNative.c_str(),
			foreignCharsUnicode));

		std::string basedir("testfiles/TestDir1");
		std::string dirname("test" + foreignCharsUnicode + "testdir");
		std::string dirpath(basedir + "/" + dirname);
		TEST_THAT(mkdir(dirpath.c_str(), 0) == 0);

		std::string filename("test" + foreignCharsUnicode + "testfile");
		std::string filepath(dirpath + "/" + filename);

		char cwdbuf[1024];
		TEST_THAT(getcwd(cwdbuf, sizeof(cwdbuf)) == cwdbuf);
		std::string cwd = cwdbuf;

		// Test that our emulated chdir() works properly
		// with relative and absolute paths
		TEST_THAT(::chdir(dirpath.c_str()) == 0);
		TEST_THAT(::chdir("../../..") == 0);
		TEST_THAT(::chdir(cwd.c_str()) == 0);

		// Check that it can be converted to the system encoding
		// (which is what is needed on the command line)
		std::string systemDirName;
		TEST_THAT(ConvertEncoding(dirname.c_str(), CP_UTF8,
			systemDirName, CP_ACP));

		std::string systemFileName;
		TEST_THAT(ConvertEncoding(filename.c_str(), CP_UTF8,
			systemFileName, CP_ACP));

		// Check that it can be converted to the console encoding
		// (which is what we will see in the output)
		std::string consoleDirName;
		TEST_THAT(ConvertUtf8ToConsole(dirname.c_str(),
			consoleDirName));

		std::string consoleFileName;
		TEST_THAT(ConvertUtf8ToConsole(filename.c_str(),
			consoleFileName));

		// test that bbackupd will let us lcd into the local
		// directory using a relative path, and back out
		TEST_THAT(bbackupquery("\"lcd testfiles/TestDir1/" +
			systemDirName + "\" \"lcd ..\""));

		// and using an absolute path
		TEST_THAT(bbackupquery("\"lcd " + cwd + "/testfiles/" +
			"TestDir1/" + systemDirName + "\"  \"lcd ..\""));

		{
			FileStream fs(filepath.c_str(), O_CREAT | O_RDWR);

			std::string data("hello world\n");
			fs.Write(data.c_str(), data.size());
			TEST_EQUAL_LINE(12, fs.GetPosition(),
				"FileStream position");
			fs.Close();

			// Set modtime back in time to allow immediate backup
			struct timeval times[2] = {};
			times[1].tv_sec = 1000000000;
			TEST_THAT(emu_utimes(filepath.c_str(), times) == 0);
		}

		bbackupd.RunSyncNow();

		// Compare to check that the file was uploaded
		TEST_COMPARE(Compare_Same);

		// Check that we can find it in directory listing
		{
			std::auto_ptr<BackupProtocolCallable> client =
				connect_and_login(sTlsContext, 0);

			std::auto_ptr<BackupStoreDirectory> dir = ReadDirectory(
				*client);

			int64_t baseDirId = SearchDir(*dir, "Test1");
			TEST_THAT(baseDirId != 0);
			dir = ReadDirectory(*client, baseDirId);

			int64_t testDirId = SearchDir(*dir, dirname.c_str());
			TEST_THAT(testDirId != 0);
			dir = ReadDirectory(*client, testDirId);

			TEST_THAT(SearchDir(*dir, filename.c_str()) != 0);
			// Log out
			client->QueryFinished();
		}

		// Check that bbackupquery shows the dir in console encoding
		std::string command = BBACKUPQUERY " -Wwarning "
			"-c testfiles/bbackupd.conf "
			"-q \"list Test1\" quit";
		pid_t bbackupquery_pid;
		std::auto_ptr<IOStream> queryout;
		queryout = LocalProcessStream(command.c_str(),
			bbackupquery_pid);
		TEST_THAT(queryout.get() != NULL);
		TEST_THAT(bbackupquery_pid != -1);

		IOStreamGetLine reader(*queryout);
		std::string line;
		bool found = false;
		while (!reader.IsEOF())
		{
			TEST_THAT(reader.GetLine(line));
			if (line.find(consoleDirName) != std::string::npos)
			{
				found = true;
			}
		}
		TEST_THAT(!(queryout->StreamDataLeft()));
		TEST_THAT(reader.IsEOF());
		TEST_THAT(found);
		queryout->Close();

		// Check that bbackupquery can list the dir when given
		// on the command line in system encoding, and shows
		// the file in console encoding
		command = BBACKUPQUERY " -c testfiles/bbackupd.conf "
			"-Wwarning \"list Test1/" + systemDirName + "\" quit";
		queryout = LocalProcessStream(command.c_str(),
			bbackupquery_pid);
		TEST_THAT(queryout.get() != NULL);
		TEST_THAT(bbackupquery_pid != -1);

		IOStreamGetLine reader2(*queryout);
		found = false;
		while (!reader2.IsEOF())
		{
			TEST_THAT(reader2.GetLine(line));
			if (line.find(consoleFileName) != std::string::npos)
			{
				found = true;
			}
		}
		TEST_THAT(!(queryout->StreamDataLeft()));
		TEST_THAT(reader2.IsEOF());
		TEST_THAT(found);
		queryout->Close();

		// Check that bbackupquery can compare the dir when given
		// on the command line in system encoding.
		TEST_COMPARE(Compare_Same, "", "-cEQ Test1/" + systemDirName +
			" testfiles/TestDir1/" + systemDirName);

		// Check that bbackupquery can restore the dir when given
		// on the command line in system encoding.
		TEST_THAT(restore("Test1/" + systemDirName,
			"testfiles/restore-" + systemDirName));

		// Compare to make sure it was restored properly.
		TEST_COMPARE(Compare_Same, "", "-cEQ Test1/" + systemDirName +
			" testfiles/restore-" + systemDirName);

		std::string fileToUnlink = "testfiles/restore-" +
			dirname + "/" + filename;
		TEST_THAT(::unlink(fileToUnlink.c_str()) == 0);

		// Check that bbackupquery can get the file when given
		// on the command line in system encoding.
		TEST_THAT(bbackupquery("\"get Test1/" + systemDirName + "/" +
			systemFileName + " " + "testfiles/restore-" +
			systemDirName + "/" + systemFileName + "\""));

		// And after changing directory to a relative path
		TEST_THAT(bbackupquery(
			"\"lcd testfiles\" "
			"\"cd Test1/" + systemDirName + "\" " +
			"\"get " + systemFileName + "\""));

		// cannot overwrite a file that exists, so delete it
		std::string tmp = "testfiles/" + filename;
		TEST_THAT(::unlink(tmp.c_str()) == 0);

		// And after changing directory to an absolute path
		TEST_THAT(bbackupquery(
			"\"lcd " + cwd + "/testfiles\" "
			"\"cd Test1/" + systemDirName + "\" " +
			"\"get " + systemFileName + "\""));

		// Compare to make sure it was restored properly. The Get
		// command does restore attributes, so we don't need to
		// specify the -A option for this to succeed.
		TEST_COMPARE(Compare_Same, "", "-cEQ Test1/" + systemDirName +
			" testfiles/restore-" + systemDirName);

		// Check that no read error has been reported yet
		TEST_THAT(!TestFileExists("testfiles/notifyran.read-error.1"));
	}
#endif // WIN32

	TEARDOWN_TEST_BBACKUPD();
}

bool test_sync_allow_script_can_pause_backup()
{
	SETUP_WITH_BBSTORED();
	TEST_THAT(StartClient());

	// TODO FIXME dedent
	{
		{
			wait_for_sync_end();
			// we now have 3 seconds before bbackupd
			// runs the SyncAllowScript again.

			const char* sync_control_file = "testfiles"
				DIRECTORY_SEPARATOR "syncallowscript.control";
			int fd = open(sync_control_file,
				O_CREAT | O_EXCL | O_WRONLY, 0700);
			if (fd <= 0)
			{
				perror(sync_control_file);
			}
			TEST_THAT(fd > 0);

			const char* control_string = "10\n";
			TEST_THAT(write(fd, control_string,
				strlen(control_string)) ==
				(int)strlen(control_string));
			close(fd);

			// this will pause backups, bbackupd will check
			// every 10 seconds to see if they are allowed again.

			const char* new_test_file = "testfiles"
				DIRECTORY_SEPARATOR "TestDir1"
				DIRECTORY_SEPARATOR "Added_During_Pause";
			fd = open(new_test_file,
				O_CREAT | O_EXCL | O_WRONLY, 0700);
			if (fd <= 0)
			{
				perror(new_test_file);
			}
			TEST_THAT(fd > 0);
			close(fd);

			struct stat st;

			// next poll should happen within the next
			// 5 seconds (normally about 3 seconds)

			wait_for_operation(1, "2 seconds before next run");
			TEST_THAT(stat("testfiles" DIRECTORY_SEPARATOR
				"syncallowscript.notifyran.1", &st) != 0);
			wait_for_operation(4, "2 seconds after run");
			TEST_THAT(stat("testfiles" DIRECTORY_SEPARATOR
				"syncallowscript.notifyran.1", &st) == 0);
			TEST_THAT(stat("testfiles" DIRECTORY_SEPARATOR
				"syncallowscript.notifyran.2", &st) != 0);

			// next poll should happen within the next
			// 10 seconds (normally about 8 seconds)

			wait_for_operation(6, "2 seconds before next run");
			TEST_THAT(stat("testfiles" DIRECTORY_SEPARATOR
				"syncallowscript.notifyran.2", &st) != 0);
			wait_for_operation(4, "2 seconds after run");
			TEST_THAT(stat("testfiles" DIRECTORY_SEPARATOR
				"syncallowscript.notifyran.2", &st) == 0);

			// bbackupquery compare might take a while
			// on slow machines, so start the timer now
			long start_time = time(NULL);

			// check that no backup has run (compare fails)
			TEST_COMPARE(Compare_Different);

			TEST_THAT(unlink(sync_control_file) == 0);
			wait_for_sync_start();
			long end_time = time(NULL);
			long wait_time = end_time - start_time + 2;

			// should be about 10 seconds
			if (wait_time < 8 || wait_time > 12)
			{
				printf("Waited for %ld seconds, should have "
					"been %s", wait_time, control_string);
			}

			TEST_THAT(wait_time >= 8);
			TEST_THAT(wait_time <= 12);

			wait_for_sync_end();

			// check that backup has run (compare succeeds)
			TEST_COMPARE(Compare_Same);
		}

		// Check that no read error has been reported yet
		TEST_THAT(!TestFileExists("testfiles/notifyran.read-error.1"));
	}

	TEARDOWN_TEST_BBACKUPD();
}

// Delete file and update another, create symlink.
bool test_delete_update_and_symlink_files()
{
	SETUP_WITH_BBSTORED();

	bbackupd.RunSyncNow();

	// TODO FIXME dedent
	{
		// Delete a file
		TEST_THAT(::unlink("testfiles/TestDir1/x1/dsfdsfs98.fd") == 0);

		#ifndef WIN32
			// New symlink
			TEST_THAT(::symlink("does-not-exist",
				"testfiles/TestDir1/symlink-to-dir") == 0);
		#endif

		// Update a file (will be uploaded as a diff)
		{
			// Check that the file is over the diffing
			// threshold in the bbackupd.conf file
			TEST_THAT(TestGetFileSize("testfiles/TestDir1/f45.df")
				> 1024);

			// Add a bit to the end
			FILE *f = ::fopen("testfiles/TestDir1/f45.df", "a");
			TEST_THAT(f != 0);
			::fprintf(f, "EXTRA STUFF");
			::fclose(f);
			TEST_THAT(TestGetFileSize("testfiles/TestDir1/f45.df")
				> 1024);
		}

		// wait long enough for new files to be old enough to backup
		wait_for_operation(5, "new files to be old enough");

		bbackupd.RunSyncNow();

		// compare to make sure that it worked
		TEST_COMPARE(Compare_Same);

		// Try a quick compare, just for fun
		TEST_COMPARE(Compare_Same, "", "-acqQ");
	}

	TEARDOWN_TEST_BBACKUPD();
}

// Check that store errors are reported neatly. This test uses an independent
// daemon to check the daemon's backup loop delay, so it's easier to debug
// with the command: ./t -VTttest -e test_store_error_reporting
// --bbackupd-args=-kTtbbackupd
bool test_store_error_reporting()
{
	SETUP_WITH_BBSTORED();
	TEST_THAT(StartClient());
	wait_for_sync_end();

	// TODO FIXME dedent
	{
		// Break the store. We need a write lock on the account
		// while we do this, otherwise housekeeping might be running
		// and might rewrite the info files when it finishes,
		// undoing our breakage.
		std::string errs;
		std::auto_ptr<Configuration> config(
			Configuration::LoadAndVerify
				("testfiles/bbstored.conf", &BackupConfigFileVerify, errs));
		TEST_EQUAL_LINE(0, errs.size(), "Loading configuration file "
			"reported errors: " << errs);
		TEST_THAT_OR(config.get(), return false);
		std::auto_ptr<BackupStoreAccountDatabase> db(
			BackupStoreAccountDatabase::Read(
				config->GetKeyValue("AccountDatabase")));

		BackupStoreAccounts acc(*db);

		// Lock scope
		{
			RaidBackupFileSystem fs(0x01234567, "backup/01234567/", 0);
			fs.GetLock();

			TEST_THAT(::rename("testfiles/0_0/backup/01234567/info.rf",
				"testfiles/0_0/backup/01234567/info.rf.bak") == 0);
			TEST_THAT(::rename("testfiles/0_1/backup/01234567/info.rf",
				"testfiles/0_1/backup/01234567/info.rf.bak") == 0);
			TEST_THAT(::rename("testfiles/0_2/backup/01234567/info.rf",
				"testfiles/0_2/backup/01234567/info.rf.bak") == 0);
		}

		// Create a file to trigger an upload
		{
			int fd1 = open("testfiles/TestDir1/force-upload",
				O_CREAT | O_EXCL | O_WRONLY, 0700);
			TEST_THAT(fd1 > 0);
			TEST_THAT(write(fd1, "just do it", 10) == 10);
			TEST_THAT(close(fd1) == 0);
		}

		wait_for_operation(4, "bbackupd to try to access the store");

		// Check that an error was reported just once
		TEST_THAT(TestFileExists("testfiles/notifyran.backup-error.1"));
		TEST_THAT(!TestFileExists("testfiles/notifyran.backup-error.2"));
		// Now kill bbackupd and start one that's running in
		// snapshot mode, check that it automatically syncs after
		// an error, without waiting for another sync command.
		TEST_THAT(StopClient());
		TEST_THAT(StartClient("testfiles/bbackupd-snapshot.conf"));
		sync_and_wait();

		// Check that the error was reported once more
		TEST_THAT(TestFileExists("testfiles/notifyran.backup-error.2"));
		TEST_THAT(!TestFileExists("testfiles/notifyran.backup-error.3"));

		// Fix the store (so that bbackupquery compare works)
		TEST_THAT(::rename("testfiles/0_0/backup/01234567/info.rf.bak",
			"testfiles/0_0/backup/01234567/info.rf") == 0);
		TEST_THAT(::rename("testfiles/0_1/backup/01234567/info.rf.bak",
			"testfiles/0_1/backup/01234567/info.rf") == 0);
		TEST_THAT(::rename("testfiles/0_2/backup/01234567/info.rf.bak",
			"testfiles/0_2/backup/01234567/info.rf") == 0);

		int store_fixed_time = time(NULL);

		// Check that we DO get errors on compare (cannot do this
		// until after we fix the store, which creates a race)
		TEST_COMPARE(Compare_Different);

		// Test initial state
		TEST_THAT(!TestFileExists("testfiles/"
			"notifyran.backup-start.wait-snapshot.1"));

		// Set a tag for the notify script to distinguish from
		// previous runs.
		{
			int fd1 = open("testfiles/notifyscript.tag",
				O_CREAT | O_EXCL | O_WRONLY, 0700);
			TEST_THAT(fd1 > 0);
			TEST_THAT(write(fd1, "wait-snapshot", 13) == 13);
			TEST_THAT(close(fd1) == 0);
		}

		// bbackupd should pause for BACKUP_ERROR_RETRY_SECONDS (plus
		// a random delay of up to mUpdateStoreInterval/64 or 0.05
		// extra seconds) from store_fixed_time, so check that it
		// hasn't run just before this time
		wait_for_operation(BACKUP_ERROR_DELAY_SHORTENED +
			(store_fixed_time - time(NULL)) - 1,
			"just before bbackupd recovers");
		TEST_THAT(!TestFileExists("testfiles/"
			"notifyran.backup-start.wait-snapshot.1"));

		// Should not have backed up, should still get errors
		TEST_COMPARE(Compare_Different);

		// wait another 2 seconds, bbackup should have run
		wait_for_operation(2, "bbackupd to recover");
		TEST_THAT(TestFileExists("testfiles/"
			"notifyran.backup-start.wait-snapshot.1"));

		// Check that it did get uploaded, and we have no more errors
		TEST_COMPARE(Compare_Same);

		TEST_THAT(::unlink("testfiles/notifyscript.tag") == 0);

		// Stop the snapshot bbackupd
		TEST_THAT(StopClient());

		// Break the store again
		TEST_THAT(::rename("testfiles/0_0/backup/01234567/info.rf",
			"testfiles/0_0/backup/01234567/info.rf.bak") == 0);
		TEST_THAT(::rename("testfiles/0_1/backup/01234567/info.rf",
			"testfiles/0_1/backup/01234567/info.rf.bak") == 0);
		TEST_THAT(::rename("testfiles/0_2/backup/01234567/info.rf",
			"testfiles/0_2/backup/01234567/info.rf.bak") == 0);

		// Modify a file to trigger an upload
		{
			int fd1 = open("testfiles/TestDir1/force-upload",
				O_WRONLY, 0700);
			TEST_THAT(fd1 > 0);
			TEST_THAT(write(fd1, "and again", 9) == 9);
			TEST_THAT(close(fd1) == 0);
		}

		// Restart bbackupd in automatic mode
		TEST_THAT_OR(StartClient(), FAIL);
		sync_and_wait();

		// Fix the store again
		TEST_THAT(::rename("testfiles/0_0/backup/01234567/info.rf.bak",
			"testfiles/0_0/backup/01234567/info.rf") == 0);
		TEST_THAT(::rename("testfiles/0_1/backup/01234567/info.rf.bak",
			"testfiles/0_1/backup/01234567/info.rf") == 0);
		TEST_THAT(::rename("testfiles/0_2/backup/01234567/info.rf.bak",
			"testfiles/0_2/backup/01234567/info.rf") == 0);

		store_fixed_time = time(NULL);

		// Check that we DO get errors on compare (cannot do this
		// until after we fix the store, which creates a race)
		TEST_COMPARE(Compare_Different);

		// Test initial state
		TEST_THAT(!TestFileExists("testfiles/"
			"notifyran.backup-start.wait-automatic.1"));

		// Set a tag for the notify script to distinguish from
		// previous runs.
		{
			int fd1 = open("testfiles/notifyscript.tag",
				O_CREAT | O_EXCL | O_WRONLY, 0700);
			TEST_THAT(fd1 > 0);
			TEST_THAT(write(fd1, "wait-automatic", 14) == 14);
			TEST_THAT(close(fd1) == 0);
		}

		// bbackupd should pause for BACKUP_ERROR_RETRY_SECONDS (plus
		// a random delay of up to mUpdateStoreInterval/64 or 0.05
		// extra seconds) from store_fixed_time, so check that it
		// hasn't run just before this time
		wait_for_operation(BACKUP_ERROR_DELAY_SHORTENED +
			(store_fixed_time - time(NULL)) - 1,
			"just before bbackupd recovers");
		TEST_THAT(!TestFileExists("testfiles/"
			"notifyran.backup-start.wait-automatic.1"));

		// Should not have backed up, should still get errors
		TEST_COMPARE(Compare_Different);

		// wait another 2 seconds, bbackup should have run
		wait_for_operation(2, "bbackupd to recover");
		TEST_THAT(TestFileExists("testfiles/"
			"notifyran.backup-start.wait-automatic.1"));

		// Check that it did get uploaded, and we have no more errors
		TEST_COMPARE(Compare_Same);

		TEST_THAT(::unlink("testfiles/notifyscript.tag") == 0);
	}

	TEARDOWN_TEST_BBACKUPD();
}

bool test_change_file_to_symlink_and_back()
{
	SETUP_WITH_BBSTORED();

	#ifndef WIN32
		// New symlink
		TEST_THAT(::symlink("does-not-exist",
			"testfiles/TestDir1/symlink-to-dir") == 0);
	#endif

	bbackupd.RunSyncNow();

	// TODO FIXME dedent
	{
		// Bad case: delete a file/symlink, replace it with a directory.
		// Replace symlink with directory, add new directory.

		#ifndef WIN32
			TEST_THAT(::unlink("testfiles/TestDir1/symlink-to-dir")
				== 0);
		#endif

		TEST_THAT(::mkdir("testfiles/TestDir1/symlink-to-dir", 0755)
			== 0);
		TEST_THAT(::mkdir("testfiles/TestDir1/x1/dir-to-file", 0755)
			== 0);

		// NOTE: create a file within the directory to
		// avoid deletion by the housekeeping process later

		#ifndef WIN32
			TEST_THAT(::symlink("does-not-exist",
				"testfiles/TestDir1/x1/dir-to-file/contents")
				== 0);
		#endif

		wait_for_operation(5, "files to be old enough");
		bbackupd.RunSyncNow();
		TEST_COMPARE(Compare_Same);

		// And the inverse, replace a directory with a file/symlink

		#ifndef WIN32
			TEST_THAT(::unlink("testfiles/TestDir1/x1/dir-to-file"
				"/contents") == 0);
		#endif

		TEST_THAT(::rmdir("testfiles/TestDir1/x1/dir-to-file") == 0);

		#ifndef WIN32
			TEST_THAT(::symlink("does-not-exist",
				"testfiles/TestDir1/x1/dir-to-file") == 0);
		#endif

		wait_for_operation(5, "files to be old enough");
		bbackupd.RunSyncNow();
		TEST_COMPARE(Compare_Same);

		// And then, put it back to how it was before.
		BOX_INFO("Replace symlink with directory (which was a symlink)");

		#ifndef WIN32
			TEST_THAT(::unlink("testfiles/TestDir1/x1"
				"/dir-to-file") == 0);
		#endif

		TEST_THAT(::mkdir("testfiles/TestDir1/x1/dir-to-file",
			0755) == 0);

		#ifndef WIN32
			TEST_THAT(::symlink("does-not-exist",
				"testfiles/TestDir1/x1/dir-to-file/contents2")
				== 0);
		#endif

		wait_for_operation(5, "files to be old enough");
		bbackupd.RunSyncNow();
		TEST_COMPARE(Compare_Same);

		// And finally, put it back to how it was before
		// it was put back to how it was before
		// This gets lots of nasty things in the store with
		// directories over other old directories.

		#ifndef WIN32
			TEST_THAT(::unlink("testfiles/TestDir1/x1/dir-to-file"
				"/contents2") == 0);
		#endif

		TEST_THAT(::rmdir("testfiles/TestDir1/x1/dir-to-file") == 0);

		#ifndef WIN32
			TEST_THAT(::symlink("does-not-exist",
				"testfiles/TestDir1/x1/dir-to-file") == 0);
		#endif

		wait_for_operation(5, "files to be old enough");
		bbackupd.RunSyncNow();
		TEST_COMPARE(Compare_Same);
	}

	TEARDOWN_TEST_BBACKUPD();
}

bool test_file_rename_tracking()
{
	SETUP_WITH_BBSTORED();
	bbackupd.RunSyncNow();

	// TODO FIXME dedent
	{
		// rename an untracked file over an existing untracked file
		BOX_INFO("Rename over existing untracked file");
		int fd1 = open("testfiles/TestDir1/untracked-1",
			O_CREAT | O_EXCL | O_WRONLY, 0700);
		int fd2 = open("testfiles/TestDir1/untracked-2",
			O_CREAT | O_EXCL | O_WRONLY, 0700);
		TEST_THAT(fd1 > 0);
		TEST_THAT(fd2 > 0);
		TEST_THAT(write(fd1, "hello", 5) == 5);
		TEST_THAT(close(fd1) == 0);
		safe_sleep(1);
		TEST_THAT(write(fd2, "world", 5) == 5);
		TEST_THAT(close(fd2) == 0);
		TEST_THAT(TestFileExists("testfiles/TestDir1/untracked-1"));
		TEST_THAT(TestFileExists("testfiles/TestDir1/untracked-2"));

		// back up both files
		wait_for_operation(5, "untracked files to be old enough");
		bbackupd.RunSyncNow();
		TEST_COMPARE(Compare_Same);

		#ifdef WIN32
			TEST_THAT(::unlink("testfiles/TestDir1/untracked-2")
				== 0);
		#endif

		TEST_THAT(::rename("testfiles/TestDir1/untracked-1",
			"testfiles/TestDir1/untracked-2") == 0);
		TEST_THAT(!TestFileExists("testfiles/TestDir1/untracked-1"));
		TEST_THAT( TestFileExists("testfiles/TestDir1/untracked-2"));

		bbackupd.RunSyncNow();
		TEST_COMPARE(Compare_Same);

		// case which went wrong: rename a tracked file over an
		// existing tracked file
		BOX_INFO("Rename over existing tracked file");
		fd1 = open("testfiles/TestDir1/tracked-1",
			O_CREAT | O_EXCL | O_WRONLY, 0700);
		fd2 = open("testfiles/TestDir1/tracked-2",
			O_CREAT | O_EXCL | O_WRONLY, 0700);
		TEST_THAT(fd1 > 0);
		TEST_THAT(fd2 > 0);
		char buffer[1024];
		TEST_THAT(write(fd1, "hello", 5) == 5);
		TEST_THAT(write(fd1, buffer, sizeof(buffer)) == sizeof(buffer));
		TEST_THAT(close(fd1) == 0);
		safe_sleep(1);
		TEST_THAT(write(fd2, "world", 5) == 5);
		TEST_THAT(write(fd2, buffer, sizeof(buffer)) == sizeof(buffer));
		TEST_THAT(close(fd2) == 0);
		TEST_THAT(TestFileExists("testfiles/TestDir1/tracked-1"));
		TEST_THAT(TestFileExists("testfiles/TestDir1/tracked-2"));

		// wait for them to be old enough to back up
		wait_for_operation(5, "tracked files to be old enough");
		bbackupd.RunSyncNow();
		TEST_COMPARE(Compare_Same);

		#ifdef WIN32
			TEST_THAT(::unlink("testfiles/TestDir1/tracked-2")
				== 0);
		#endif

		TEST_THAT(::rename("testfiles/TestDir1/tracked-1",
			"testfiles/TestDir1/tracked-2") == 0);
		TEST_THAT(!TestFileExists("testfiles/TestDir1/tracked-1"));
		TEST_THAT( TestFileExists("testfiles/TestDir1/tracked-2"));

		bbackupd.RunSyncNow();
		TEST_COMPARE(Compare_Same);

		// case which went wrong: rename a tracked file
		// over a deleted file
		BOX_INFO("Rename an existing file over a deleted file");
		TEST_THAT(::unlink("testfiles/TestDir1/x1/dsfdsfs98.fd") == 0);
		TEST_THAT(::rename("testfiles/TestDir1/df9834.dsf",
			"testfiles/TestDir1/x1/dsfdsfs98.fd") == 0);

		bbackupd.RunSyncNow();
		TEST_COMPARE(Compare_Same);

		// Check that no read error has been reported yet
		TEST_THAT(!TestFileExists("testfiles/notifyran.read-error.1"));
	}

	TEARDOWN_TEST_BBACKUPD();
}

// Files that suddenly appear, with timestamps before the last sync window,
// and files whose size or timestamp change, should still be uploaded, even
// though they look old.
bool test_upload_very_old_files()
{
	SETUP_WITH_BBSTORED();
	bbackupd.RunSyncNow();

	// TODO FIXME dedent
	{
		// Add some more files
		// Because the 'm' option is not used, these files will
		// look very old to the daemon.
		// Lucky it'll upload them then!
		TEST_THAT(unpack_files("test2"));

		#ifndef WIN32
			::chmod("testfiles/TestDir1/sub23/dhsfdss/blf.h", 0415);
		#endif

		// Wait and test
		bbackupd.RunSyncNow();
		TEST_COMPARE(Compare_Same);

		// Check that no read error has been reported yet
		TEST_THAT(!TestFileExists("testfiles/notifyran.read-error.1"));

		// Check that modifying files with old timestamps
		// still get added
		BOX_INFO("Modify existing file, but change timestamp to rather old");

		// Then modify an existing file
		{
			// in the archive, it's read only
			#ifdef WIN32
				TEST_THAT(::system("attrib -r "
					"testfiles\\TestDir\\sub23\\rand.h") == 0);
			#else
				TEST_THAT(chmod("testfiles/TestDir1/sub23/rand.h",
					0777) == 0);
			#endif

			FILE *f = fopen("testfiles/TestDir1/sub23/rand.h",
				"w+");

			if (f == 0)
			{
				perror("Failed to open");
			}

			TEST_THAT(f != 0);

			if (f != 0)
			{
				fprintf(f, "MODIFIED!\n");
				fclose(f);
			}

			// and then move the time backwards!
			struct timeval times[2];
			BoxTimeToTimeval(SecondsToBoxTime(
				(time_t)(365*24*60*60)), times[1]);
			times[0] = times[1];
			TEST_THAT(::utimes("testfiles/TestDir1/sub23/rand.h",
				times) == 0);
		}

		// Wait and test
		bbackupd.RunSyncNow();
		TEST_COMPARE(Compare_Same); // files too new?

		// Check that no read error has been reported yet
		TEST_THAT(!TestFileExists("testfiles/notifyran.read-error.1"));
	}

	TEARDOWN_TEST_BBACKUPD();
}

bool test_excluded_files_are_not_backed_up()
{
	// SETUP_WITH_BBSTORED();
	SETUP_TEST_BBACKUPD();

	BackupProtocolLocal2 client(0x01234567, "test", "backup/01234567/",
		0, false);
	MockBackupDaemon bbackupd(client);

	TEST_THAT_OR(setup_test_bbackupd(bbackupd,
		true, // do_unpack_files
		false // do_start_bbstored
		), FAIL);

	// TODO FIXME dedent
	{
		// Add some files and directories which are marked as excluded
		TEST_THAT(unpack_files("testexclude"));
		bbackupd.RunSyncNow();

		// compare with exclusions, should not find differences
		// TEST_COMPARE(Compare_Same);
		TEST_COMPARE_LOCAL(Compare_Same, client);

		// compare without exclusions, should find differences
		// TEST_COMPARE(Compare_Different, "", "-acEQ");
		TEST_COMPARE_LOCAL(Compare_Different, client, "acEQ");

		// check that the excluded files did not make it
		// into the store, and the included files did
		{
			/*
			std::auto_ptr<BackupProtocolCallable> pClient =
				connect_and_login(context,
				BackupProtocolLogin::Flags_ReadOnly);
			*/
			BackupProtocolCallable* pClient = &client;

			std::auto_ptr<BackupStoreDirectory> dir =
				ReadDirectory(*pClient);

			int64_t testDirId = SearchDir(*dir, "Test1");
			TEST_THAT(testDirId != 0);
			dir = ReadDirectory(*pClient, testDirId);

			TEST_THAT(!SearchDir(*dir, "excluded_1"));
			TEST_THAT(!SearchDir(*dir, "excluded_2"));
			TEST_THAT(!SearchDir(*dir, "exclude_dir"));
			TEST_THAT(!SearchDir(*dir, "exclude_dir_2"));
			// xx_not_this_dir_22 should not be excluded by
			// ExcludeDirsRegex, because it's a file
			TEST_THAT(SearchDir (*dir, "xx_not_this_dir_22"));
			TEST_THAT(!SearchDir(*dir, "zEXCLUDEu"));
			TEST_THAT(SearchDir (*dir, "dont.excludethis"));
			TEST_THAT(SearchDir (*dir, "xx_not_this_dir_ALWAYSINCLUDE"));

			int64_t sub23id = SearchDir(*dir, "sub23");
			TEST_THAT(sub23id != 0);
			dir = ReadDirectory(*pClient, sub23id);

			TEST_THAT(!SearchDir(*dir, "xx_not_this_dir_22"));
			TEST_THAT(!SearchDir(*dir, "somefile.excludethis"));

			// client->QueryFinished();
		}
	}

	TEARDOWN_TEST_BBACKUPD();
}

bool test_read_error_reporting()
{
	SETUP_WITH_BBSTORED();

#ifdef WIN32
	BOX_NOTICE("skipping test on this platform");
#else
	if(::getuid() == 0)
	{
		BOX_NOTICE("skipping test because we're running as root");
		// These tests only work as non-root users.
	}
	else
	{
		// TODO FIXME detent
		{
			// Check that the error has not been reported yet
			TEST_THAT(!TestFileExists("testfiles/notifyran.read-error.1"));

			// Check that read errors are reported neatly
			BOX_INFO("Add unreadable files");

			{
				// Dir and file which can't be read
				TEST_THAT(::mkdir("testfiles/TestDir1/sub23",
					0755) == 0);
				TEST_THAT(::mkdir("testfiles/TestDir1/sub23"
					"/read-fail-test-dir", 0000) == 0);
				int fd = ::open("testfiles/TestDir1"
					"/read-fail-test-file",
					O_CREAT | O_WRONLY, 0000);
				TEST_THAT(fd != -1);
				::close(fd);
			}

			// Wait and test... with sysadmin notification
			bbackupd.RunSyncNowWithExceptionHandling();

			// should fail with an error due to unreadable file
			TEST_COMPARE(Compare_Error);

			// Check that it was reported correctly
			TEST_THAT(TestFileExists("testfiles/notifyran.read-error.1"));

			// Check that the error was only reported once
			TEST_THAT(!TestFileExists("testfiles/notifyran.read-error.2"));

			// Set permissions on file and dir to stop
			// errors in the future
			TEST_THAT(::chmod("testfiles/TestDir1/sub23"
				"/read-fail-test-dir", 0770) == 0);
			TEST_THAT(::chmod("testfiles/TestDir1"
				"/read-fail-test-file", 0770) == 0);
		}
	}
#endif

	TEARDOWN_TEST_BBACKUPD();
}

bool test_continuously_updated_file()
{
	SETUP_WITH_BBSTORED();
	TEST_THAT(StartClient());

	// TODO FIXME dedent
	{
		// Make sure everything happens at the same point in the
		// sync cycle: wait until exactly the start of a sync
		wait_for_sync_start();

		// Then wait a second, to make sure the scan is complete
		::safe_sleep(1);

		{
			BOX_INFO("Open a file, then save something to it "
				"every second for 12 seconds");
			for(int l = 0; l < 12; ++l)
			{
				FILE *f = ::fopen("testfiles/TestDir1/continousupdate", "w+");
				TEST_THAT(f != 0);
				fprintf(f, "Loop iteration %d\n", l);
				fflush(f);
				fclose(f);
				safe_sleep(1);
			}

			// Check there's a difference
			int compareReturnValue = ::system("perl testfiles/"
				"extcheck1.pl");

			TEST_RETURN(compareReturnValue, 1);
			TestRemoteProcessMemLeaks("bbackupquery.memleaks");

			BOX_INFO("Keep on continuously updating file for "
				"28 seconds, check it is uploaded eventually");

			for(int l = 0; l < 28; ++l)
			{
				FILE *f = ::fopen("testfiles/TestDir1/"
					"continousupdate", "w+");
				TEST_THAT(f != 0);
				fprintf(f, "Loop 2 iteration %d\n", l);
				fflush(f);
				fclose(f);
				safe_sleep(1);
			}

			compareReturnValue = ::system("perl testfiles/"
				"extcheck2.pl");

			TEST_RETURN(compareReturnValue, 1);
			TestRemoteProcessMemLeaks("bbackupquery.memleaks");
		}
	}

	TEARDOWN_TEST_BBACKUPD();
}

bool test_delete_dir_change_attribute()
{
	SETUP_WITH_BBSTORED();
	bbackupd.RunSyncNow();

	// TODO FIXME dedent
	{
		// Delete a directory
#ifdef WIN32
		TEST_THAT(::system("rd /s/q testfiles\\TestDir1\\x1") == 0);
#else
		TEST_THAT(::system("rm -r testfiles/TestDir1/x1") == 0);
#endif
		// Change attributes on an existing file.
#ifdef WIN32
		TEST_EQUAL(0, system("attrib +r testfiles\\TestDir1\\df9834.dsf"));
#else
		TEST_THAT(::chmod("testfiles/TestDir1/df9834.dsf", 0423) == 0);
#endif

		TEST_COMPARE(Compare_Different);

		bbackupd.RunSyncNow();
		TEST_COMPARE(Compare_Same);
	}

	TEARDOWN_TEST_BBACKUPD();
}

bool test_restore_files_and_directories()
{
	SETUP_WITH_BBSTORED();
	bbackupd.RunSyncNow();

	// TODO FIXME dedent
	{
		int64_t deldirid = 0;
		int64_t restoredirid = 0;
		{
			// connect and log in
			std::auto_ptr<BackupProtocolCallable> client =
				connect_and_login(sTlsContext,
					BackupProtocolLogin::Flags_ReadOnly);

			// Find the ID of the Test1 directory
			restoredirid = GetDirID(*client, "Test1",
				BackupProtocolListDirectory::RootDirectory);
			TEST_THAT_OR(restoredirid != 0, FAIL);

			// Test the restoration
			TEST_THAT(BackupClientRestore(*client, restoredirid,
				"Test1" /* remote */,
				"testfiles/restore-Test1" /* local */,
				true /* print progress dots */,
				false /* restore deleted */,
				false /* undelete after */,
				false /* resume */,
				false /* keep going */)
				== Restore_Complete);

			// On Win32 we can't open another connection
			// to the server, so we'll compare later.

			// Make sure you can't restore a restored directory
			TEST_THAT(BackupClientRestore(*client, restoredirid,
				"Test1", "testfiles/restore-Test1",
				true /* print progress dots */,
				false /* restore deleted */,
				false /* undelete after */,
				false /* resume */,
				false /* keep going */)
				== Restore_TargetExists);

			// Find ID of the deleted directory
			deldirid = GetDirID(*client, "x1", restoredirid);
			TEST_THAT(deldirid != 0);

			// Just check it doesn't bomb out -- will check this
			// properly later (when bbackupd is stopped)
			TEST_THAT(BackupClientRestore(*client, deldirid,
				"Test1", "testfiles/restore-Test1-x1",
				true /* print progress dots */,
				true /* restore deleted */,
				false /* undelete after */,
				false /* resume */,
				false /* keep going */)
				== Restore_Complete);

			// Make sure you can't restore to a nonexistant path
			printf("\n==== Try to restore to a path "
				"that doesn't exist\n");
			fflush(stdout);

			{
				Logger::LevelGuard(Logging::GetConsole(),
					Log::FATAL);
				TEST_THAT(BackupClientRestore(*client,
					restoredirid, "Test1",
					"testfiles/no-such-path/subdir",
					true /* print progress dots */,
					true /* restore deleted */,
					false /* undelete after */,
					false /* resume */,
					false /* keep going */)
					== Restore_TargetPathNotFound);
			}

			// Log out
			client->QueryFinished();
		}

		// Compare the restored files
		TEST_COMPARE(Compare_Same);
	}

	TEARDOWN_TEST_BBACKUPD();
}

bool test_compare_detects_attribute_changes()
{
	SETUP_WITH_BBSTORED();

#ifndef WIN32
	BOX_NOTICE("skipping test on this platform");
	// requires openfile(), GetFileTime() and attrib.exe
#else
	bbackupd.RunSyncNow();
	TEST_COMPARE(Compare_Same);

	// TODO FIXME dedent
	{
		// make one of the files read-only, expect a compare failure
		int exit_status = ::system("attrib +r "
			"testfiles\\TestDir1\\f1.dat");
		TEST_RETURN(exit_status, 0);

		TEST_COMPARE(Compare_Different);

		// set it back, expect no failures
		exit_status = ::system("attrib -r "
			"testfiles\\TestDir1\\f1.dat");
		TEST_RETURN(exit_status, 0);

		TEST_COMPARE(Compare_Same);

		// change the timestamp on a file, expect a compare failure
		const char* testfile = "testfiles\\TestDir1\\f1.dat";
		HANDLE handle = openfile(testfile, O_RDWR, 0);
		TEST_THAT(handle != INVALID_HANDLE_VALUE);

		FILETIME creationTime, lastModTime, lastAccessTime;
		TEST_THAT(GetFileTime(handle, &creationTime, &lastAccessTime,
			&lastModTime) != 0);
		TEST_THAT(CloseHandle(handle));

		FILETIME dummyTime = lastModTime;
		dummyTime.dwHighDateTime -= 100;

		// creation time is backed up, so changing it should cause
		// a compare failure
		TEST_THAT(set_file_time(testfile, dummyTime, lastModTime,
			lastAccessTime));

		TEST_COMPARE(Compare_Different);

		// last access time is not backed up, so it cannot be compared
		TEST_THAT(set_file_time(testfile, creationTime, lastModTime,
			dummyTime));
		TEST_COMPARE(Compare_Same);

		// last write time is backed up, so changing it should cause
		// a compare failure
		TEST_THAT(set_file_time(testfile, creationTime, dummyTime,
			lastAccessTime));
		TEST_COMPARE(Compare_Different);

		// set back to original values, check that compare succeeds
		TEST_THAT(set_file_time(testfile, creationTime, lastModTime,
			lastAccessTime));
		TEST_COMPARE(Compare_Same);
	}
#endif // WIN32

	TEARDOWN_TEST_BBACKUPD();
}

bool test_sync_new_files()
{
	SETUP_WITH_BBSTORED();
	bbackupd.RunSyncNow();

	// TODO FIXME dedent
	{
		// Add some more files and modify others. Use the m flag this
		// time so they have a recent modification time.
		TEST_THAT(unpack_files("test3", "testfiles", "m"));

		// OpenBSD's tar interprets the "-m" option quite differently:
		// it sets the time to epoch zero (1 Jan 1970) instead of the
		// current time, which doesn't help us. So reset the timestamp
<<<<<<< HEAD
		// on a file with the touch command, so it won't be backed up.
		TEST_RETURN(::system("touch testfiles/TestDir1/chsh"), 0);

=======
		// on a file by touching it, so it won't be backed up.
		{
#ifndef WIN32
			TEST_THAT(chmod("testfiles/TestDir1/chsh", 0755) == 0);
#endif
			FileStream fs("testfiles/TestDir1/chsh", O_WRONLY);
			fs.Write("a", 1);
		}
		
>>>>>>> 80adfe93
		// At least one file is too new to be backed up on the first run.
		bbackupd.RunSyncNow();
		TEST_COMPARE(Compare_Different);

		wait_for_operation(5, "newly added files to be old enough");
		bbackupd.RunSyncNow();
		TEST_COMPARE(Compare_Same);
	}

	TEARDOWN_TEST_BBACKUPD();
}

bool test_rename_operations()
{
	SETUP_WITH_BBSTORED();

	TEST_THAT(unpack_files("test2"));
	TEST_THAT(unpack_files("test3"));
	bbackupd.RunSyncNow();
	TEST_COMPARE(Compare_Same);

	// TODO FIXME dedent
	{
		BOX_INFO("Rename directory");
		TEST_THAT(rename("testfiles/TestDir1/sub23/dhsfdss",
			"testfiles/TestDir1/renamed-dir") == 0);

		bbackupd.RunSyncNow();
		TEST_COMPARE(Compare_Same);

		// and again, but with quick flag
		TEST_COMPARE(Compare_Same, "", "-acqQ");

		// Rename some files -- one under the threshold, others above
		TEST_THAT(rename("testfiles/TestDir1/df324",
			"testfiles/TestDir1/df324-ren") == 0);
		TEST_THAT(rename("testfiles/TestDir1/sub23/find2perl",
			"testfiles/TestDir1/find2perl-ren") == 0);

		bbackupd.RunSyncNow();
		TEST_COMPARE(Compare_Same);
	}

	TEARDOWN_TEST_BBACKUPD();
}

// Check that modifying files with madly in the future timestamps still get added
bool test_sync_files_with_timestamps_in_future()
{
	SETUP_WITH_BBSTORED();
	bbackupd.RunSyncNow();

	// TODO FIXME dedent
	{
		{
			TEST_THAT(::mkdir("testfiles/TestDir1/sub23",
				0755) == 0);
			FILE *f = fopen("testfiles/TestDir1/sub23/"
				"in-the-future", "w");
			TEST_THAT_OR(f != 0, FAIL);
			fprintf(f, "Back to the future!\n");
			fclose(f);
			// and then move the time forwards!
			struct timeval times[2];
			BoxTimeToTimeval(GetCurrentBoxTime() +
				SecondsToBoxTime((time_t)(365*24*60*60)),
				times[1]);
			times[0] = times[1];
			TEST_THAT(::utimes("testfiles/TestDir1/sub23/"
				"in-the-future", times) == 0);
		}

		// Wait and test
		bbackupd.RunSyncNow();
		wait_for_backup_operation("bbackup to sync future file");
		TEST_COMPARE(Compare_Same);
	}

	TEARDOWN_TEST_BBACKUPD();
}

// Check change of store marker pauses daemon
bool test_changing_client_store_marker_pauses_daemon()
{
	SETUP_WITH_BBSTORED();
	TEST_THAT(StartClient());

	// Wait for the client to upload all current files. We also time
	// approximately how long a sync takes.
	box_time_t sync_start_time = GetCurrentBoxTime();
	sync_and_wait();
	box_time_t sync_time = GetCurrentBoxTime() - sync_start_time;

	// Time how long a compare takes. On NetBSD it's 3 seconds, and that
	// interferes with test timing unless we account for it.
	box_time_t compare_start_time = GetCurrentBoxTime();
	// There should be no differences right now (yet).
	TEST_COMPARE(Compare_Same);
	box_time_t compare_time = GetCurrentBoxTime() - compare_start_time;
	BOX_TRACE("Compare takes " << BOX_FORMAT_MICROSECONDS(compare_time));

	// Wait for the end of another sync, to give us ~3 seconds to change
	// the client store marker.
	wait_for_sync_end();

	// TODO FIXME dedent
	{
		// Then... connect to the server, and change the
		// client store marker. See what that does!
		{
			bool done = false;
			int tries = 4;
			while(!done && tries > 0)
			{
				try
				{
					std::auto_ptr<BackupProtocolCallable>
						protocol = connect_to_bbstored(sTlsContext);
					// Make sure the marker isn't zero,
					// because that's the default, and
					// it should have changed
					std::auto_ptr<BackupProtocolLoginConfirmed> loginConf(protocol->QueryLogin(0x01234567, 0));
					TEST_THAT(loginConf->GetClientStoreMarker() != 0);

					// Change it to something else
					BOX_INFO("Changing client store marker "
						"from " << loginConf->GetClientStoreMarker() <<
						" to 12");
					protocol->QuerySetClientStoreMarker(12);

					// Success!
					done = true;

					// Log out
					protocol->QueryFinished();
				}
				catch(BoxException &e)
				{
					BOX_INFO("Failed to connect to bbstored, "
						<< tries << " retries remaining: "
						<< e.what());
					tries--;
				}
				catch(...)
				{
					tries--;
				}
			}
			TEST_THAT(done);
		}

		// Make a change to a file, to detect whether or not
		// it's hanging around waiting to retry.
		{
			FILE *f = ::fopen("testfiles/TestDir1/fileaftermarker", "w");
			TEST_THAT(f != 0);
			::fprintf(f, "Lovely file you got there.");
			::fclose(f);
		}

		// Wait for bbackupd to detect the problem.
		wait_for_sync_end();

		// Test that there *are* differences still, i.e. that bbackupd
		// didn't successfully run a backup during that time.
		BOX_TRACE("Compare starting, expecting differences");
		TEST_COMPARE(Compare_Different);
		BOX_TRACE("Compare finished, expected differences");

		// Wait out the expected delay in bbackupd. This is quite
		// time-sensitive, so we use sub-second precision.
		box_time_t wait =
			SecondsToBoxTime(BACKUP_ERROR_DELAY_SHORTENED - 1) -
			compare_time * 2;
		BOX_TRACE("Waiting for " << BOX_FORMAT_MICROSECONDS(wait) <<
			" (plus another compare taking " <<
			BOX_FORMAT_MICROSECONDS(compare_time) << ") until "
			"just before bbackupd recovers");
		ShortSleep(wait, true);

		// bbackupd should not have recovered yet, so there should
		// still be differences.
		BOX_TRACE("Compare starting, expecting differences");
		TEST_COMPARE(Compare_Different);
		BOX_TRACE("Compare finished, expected differences");

		// Now wait for it to recover and finish a sync, and check
		// that the differences are gone (successful backup).
		wait = sync_time + SecondsToBoxTime(2);
		BOX_TRACE("Waiting for " << BOX_FORMAT_MICROSECONDS(wait) <<
			" until just after bbackupd recovers and finishes a sync");
		ShortSleep(wait, true);

		BOX_TRACE("Compare starting, expecting no differences");
		TEST_COMPARE(Compare_Same);
		BOX_TRACE("Compare finished, expected no differences");
	}

	TEARDOWN_TEST_BBACKUPD();
}

bool test_interrupted_restore_can_be_recovered()
{
	SETUP_WITH_BBSTORED();

#ifdef WIN32
	BOX_NOTICE("skipping test on this platform");
#else
	bbackupd.RunSyncNow();

	// TODO FIXME dedent
	{
		{
			std::auto_ptr<BackupProtocolCallable> client =
				connect_and_login(sTlsContext,
					BackupProtocolLogin::Flags_ReadOnly);

			// Find the ID of the Test1 directory
			int64_t restoredirid = GetDirID(*client, "Test1",
				BackupProtocolListDirectory::RootDirectory);
			TEST_THAT_OR(restoredirid != 0, FAIL);

			do_interrupted_restore(sTlsContext, restoredirid);
			int64_t resumesize = 0;
			TEST_THAT(FileExists("testfiles/"
				"restore-interrupt.boxbackupresume",
				&resumesize));
			// make sure it has recorded something to resume
			TEST_THAT(resumesize > 16);

			// Check that the restore fn returns resume possible,
			// rather than doing anything
			TEST_THAT(BackupClientRestore(*client, restoredirid,
				"Test1", "testfiles/restore-interrupt",
				true /* print progress dots */,
				false /* restore deleted */,
				false /* undelete after */,
				false /* resume */,
				false /* keep going */)
				== Restore_ResumePossible);

			// Then resume it
			TEST_THAT(BackupClientRestore(*client, restoredirid,
				"Test1", "testfiles/restore-interrupt",
				true /* print progress dots */,
				false /* restore deleted */,
				false /* undelete after */,
				true /* resume */,
				false /* keep going */)
				== Restore_Complete);

			client->QueryFinished();
			client.reset();

			// Then check it has restored the correct stuff
			TEST_COMPARE(Compare_Same);
		}
	}
#endif // !WIN32

	TEARDOWN_TEST_BBACKUPD();
}

bool assert_x1_deleted_or_not(bool expected_deleted)
{
	std::auto_ptr<BackupProtocolCallable> client =
		connect_and_login(sTlsContext, 0 /* read-write */);

	std::auto_ptr<BackupStoreDirectory> dir = ReadDirectory(*client);
	int64_t testDirId = SearchDir(*dir, "Test1");
	TEST_THAT_OR(testDirId != 0, return false);

	dir = ReadDirectory(*client, testDirId);
	BackupStoreDirectory::Iterator i(*dir);
	BackupStoreFilenameClear child("x1");
	BackupStoreDirectory::Entry *en = i.FindMatchingClearName(child);
	TEST_THAT_OR(en != 0, return false);
	TEST_EQUAL_OR(expected_deleted, en->IsDeleted(), return false);

	return true;
}

bool test_restore_deleted_files()
{
	SETUP_WITH_BBSTORED();

	bbackupd.RunSyncNow();
	TEST_COMPARE(Compare_Same);

	TEST_THAT(::unlink("testfiles/TestDir1/f1.dat") == 0);
#ifdef WIN32
	TEST_THAT(::system("rd /s/q testfiles\\TestDir1\\x1") == 0);
#else
	TEST_THAT(::system("rm -r testfiles/TestDir1/x1") == 0);
#endif
	TEST_COMPARE(Compare_Different);

	bbackupd.RunSyncNow();
	TEST_COMPARE(Compare_Same);
	TEST_THAT(assert_x1_deleted_or_not(true));

	// TODO FIXME dedent
	{
		{
			std::auto_ptr<BackupProtocolCallable> client =
				connect_and_login(sTlsContext, 0 /* read-write */);

			// Find the ID of the Test1 directory
			int64_t restoredirid = GetDirID(*client, "Test1",
				BackupProtocolListDirectory::RootDirectory);
			TEST_THAT_OR(restoredirid != 0, FAIL);

			// Find ID of the deleted directory
			int64_t deldirid = GetDirID(*client, "x1", restoredirid);
			TEST_THAT_OR(deldirid != 0, FAIL);

			// Do restore and undelete
			TEST_THAT(BackupClientRestore(*client, deldirid,
				"Test1", "testfiles/restore-Test1-x1-2",
				true /* print progress dots */,
				true /* deleted files */,
				true /* undelete after */,
				false /* resume */,
				false /* keep going */)
				== Restore_Complete);

			client->QueryFinished();
			client.reset();

			// Do a compare with the now undeleted files
			TEST_COMPARE(Compare_Same, "", "-cEQ Test1/x1 "
				"testfiles/restore-Test1-x1-2");
		}

		// Final check on notifications
		TEST_THAT(!TestFileExists("testfiles/notifyran.store-full.2"));
		TEST_THAT(!TestFileExists("testfiles/notifyran.read-error.2"));
	}

	// should have been undeleted by restore
	TEST_THAT(assert_x1_deleted_or_not(false));

	TEARDOWN_TEST_BBACKUPD();
}

bool test_locked_file_behaviour()
{
	SETUP_WITH_BBSTORED();

#ifndef WIN32
	// There are no tests for mandatory locks on non-Windows platforms yet.
	BOX_NOTICE("skipping test on this platform");
#else
	// TODO FIXME dedent
	{
		// Test that locked files cannot be backed up,
		// and the appropriate error is reported.

		HANDLE handle = openfile("testfiles/TestDir1/f1.dat",
			BOX_OPEN_LOCK, 0);
		TEST_THAT_OR(handle != INVALID_HANDLE_VALUE, FAIL);

		{
			// this sync should try to back up the file,
			// and fail, because it's locked
			bbackupd.RunSyncNowWithExceptionHandling();
			TEST_THAT(TestFileExists("testfiles/"
				"notifyran.read-error.1"));
			TEST_THAT(!TestFileExists("testfiles/"
				"notifyran.read-error.2"));
		}

		{
			// now close the file and check that it is
			// backed up on the next run.
			CloseHandle(handle);
			bbackupd.RunSyncNow();

			// still no read errors?
			TEST_THAT(!TestFileExists("testfiles/"
				"notifyran.read-error.2"));
			TEST_COMPARE(Compare_Same);
		}

		{
			// open the file again, compare and check that compare
			// reports the correct error message (and finishes)
			handle = openfile("testfiles/TestDir1/f1.dat",
				BOX_OPEN_LOCK, 0);
			TEST_THAT_OR(handle != INVALID_HANDLE_VALUE, FAIL);

			TEST_COMPARE(Compare_Error);

			// close the file again, check that compare
			// works again
			CloseHandle(handle);
			TEST_COMPARE(Compare_Same);
		}
	}
#endif // WIN32

	TEARDOWN_TEST_BBACKUPD();
}

bool test_backup_many_files()
{
	SETUP_WITH_BBSTORED();

	unpack_files("test2");
	unpack_files("test3");
	unpack_files("testexclude");
	unpack_files("spacetest1", "testfiles/TestDir1");
	unpack_files("spacetest2", "testfiles/TestDir1");

	bbackupd.RunSyncNow();
	TEST_COMPARE(Compare_Same);

	TEARDOWN_TEST_BBACKUPD();
}

bool test_parse_incomplete_command()
{
	SETUP_TEST_BBACKUPD();

	{
		// This is not a complete command, it should not parse!
		BackupQueries::ParsedCommand cmd("-od", true);
		TEST_THAT(cmd.mFailed);
		TEST_EQUAL((void *)NULL, cmd.pSpec);
		TEST_EQUAL(0, cmd.mCompleteArgCount);
	}

	TEARDOWN_TEST_BBACKUPD();
}

bool test_parse_syncallowscript_output()
{
	SETUP_TEST_BBACKUPD();

	{
		BackupDaemon daemon;

		TEST_EQUAL(1234, daemon.ParseSyncAllowScriptOutput("test", "1234"));
		TEST_EQUAL(0, daemon.GetMaxBandwidthFromSyncAllowScript());

		TEST_EQUAL(1234, daemon.ParseSyncAllowScriptOutput("test", "1234 5"));
		TEST_EQUAL(5, daemon.GetMaxBandwidthFromSyncAllowScript());

		TEST_EQUAL(-1, daemon.ParseSyncAllowScriptOutput("test", "now"));
		TEST_EQUAL(0, daemon.GetMaxBandwidthFromSyncAllowScript());
	}

	TEARDOWN_TEST_BBACKUPD();
}

int test(int argc, const char *argv[])
{
	// SSL library
	SSLLib::Initialise();

	// Keys for subsystems
	BackupClientCryptoKeys_Setup("testfiles/bbackupd.keys");

	{
		std::string errs;
		std::auto_ptr<Configuration> config(
			Configuration::LoadAndVerify
				("testfiles/bbstored.conf", &BackupConfigFileVerify, errs));
		TEST_EQUAL_LINE(0, errs.size(), "Loading configuration file "
			"reported errors: " << errs);
		TEST_THAT_OR(config.get(), return 1);
		// Initialise the raid file controller
		RaidFileController &rcontroller(RaidFileController::GetController());
		rcontroller.Initialise(config->GetKeyValue("RaidFileConf").c_str());
	}

	sTlsContext.Initialise(false /* client */,
			"testfiles/clientCerts.pem",
			"testfiles/clientPrivKey.pem",
			"testfiles/clientTrustedCAs.pem");

	TEST_THAT(test_basics());
	TEST_THAT(test_readdirectory_on_nonexistent_dir());
	TEST_THAT(test_bbackupquery_parser_escape_slashes());
	TEST_THAT(test_getobject_on_nonexistent_file());
	// TEST_THAT(test_replace_zero_byte_file_with_nonzero_byte_file());
	TEST_THAT(test_backup_disappearing_directory());
	TEST_THAT(test_ssl_keepalives());
	TEST_THAT(test_backup_hardlinked_files());
	TEST_THAT(test_backup_pauses_when_store_is_full());
	TEST_THAT(test_bbackupd_exclusions());
	TEST_THAT(test_bbackupd_uploads_files());
	TEST_THAT(test_bbackupd_responds_to_connection_failure());
	TEST_THAT(test_absolute_symlinks_not_followed_during_restore());
	TEST_THAT(test_initially_missing_locations_are_not_forgotten());
	TEST_THAT(test_redundant_locations_deleted_on_time());
	TEST_THAT(test_read_only_dirs_can_be_restored());
	TEST_THAT(test_unicode_filenames_can_be_backed_up());
	TEST_THAT(test_sync_allow_script_can_pause_backup());
	TEST_THAT(test_delete_update_and_symlink_files());
	TEST_THAT(test_store_error_reporting());
	TEST_THAT(test_change_file_to_symlink_and_back());
	TEST_THAT(test_file_rename_tracking());
	TEST_THAT(test_upload_very_old_files());
	TEST_THAT(test_excluded_files_are_not_backed_up());
	TEST_THAT(test_read_error_reporting());
	TEST_THAT(test_continuously_updated_file());
	TEST_THAT(test_delete_dir_change_attribute());
	TEST_THAT(test_restore_files_and_directories());
	TEST_THAT(test_compare_detects_attribute_changes());
	TEST_THAT(test_sync_new_files());
	TEST_THAT(test_rename_operations());
	TEST_THAT(test_sync_files_with_timestamps_in_future());
	TEST_THAT(test_changing_client_store_marker_pauses_daemon());
	TEST_THAT(test_interrupted_restore_can_be_recovered());
	TEST_THAT(test_restore_deleted_files());
	TEST_THAT(test_locked_file_behaviour());
	TEST_THAT(test_backup_many_files());
	TEST_THAT(test_parse_incomplete_command());
	TEST_THAT(test_parse_syncallowscript_output());

	TEST_THAT(kill_running_daemons());

#ifndef WIN32
	if(::getuid() == 0)
	{
		BOX_WARNING("This test was run as root. Some tests have been omitted.");
	}
#endif

	return finish_test_suite();
}<|MERGE_RESOLUTION|>--- conflicted
+++ resolved
@@ -3459,11 +3459,6 @@
 		// OpenBSD's tar interprets the "-m" option quite differently:
 		// it sets the time to epoch zero (1 Jan 1970) instead of the
 		// current time, which doesn't help us. So reset the timestamp
-<<<<<<< HEAD
-		// on a file with the touch command, so it won't be backed up.
-		TEST_RETURN(::system("touch testfiles/TestDir1/chsh"), 0);
-
-=======
 		// on a file by touching it, so it won't be backed up.
 		{
 #ifndef WIN32
@@ -3473,7 +3468,6 @@
 			fs.Write("a", 1);
 		}
 		
->>>>>>> 80adfe93
 		// At least one file is too new to be backed up on the first run.
 		bbackupd.RunSyncNow();
 		TEST_COMPARE(Compare_Different);

--- conflicted
+++ resolved
@@ -1896,15 +1896,6 @@
 int test(int argc, const char *argv[])
 {
 #ifdef WIN32
-<<<<<<< HEAD
-	// Under win32 we must initialise the Winsock library
-	// before using sockets
-
-	WSADATA info;
-	TEST_THAT(WSAStartup(0x0101, &info) != SOCKET_ERROR)
-
-=======
->>>>>>> b366c0ff
 	// this had better work, or bbstored will die when combining diffs
 	char* file = "foo";
 	std::string abs = ConvertPathToAbsoluteUnicode(file);
@@ -1930,10 +1921,7 @@
 
 	CloseHandle(h2);
 	CloseHandle(h1);
-<<<<<<< HEAD
-=======
 	delete [] wfile;
->>>>>>> b366c0ff
 
 	h1 = openfile("foo", O_CREAT | O_RDWR, 0);
 	TEST_THAT(h1 != INVALID_HANDLE_VALUE);

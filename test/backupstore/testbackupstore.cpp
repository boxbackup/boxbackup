--- conflicted
+++ resolved
@@ -1965,15 +1965,10 @@
 			// Command
 			protocolReadOnly.QueryListDirectory(
 				BACKUPSTORE_ROOT_DIRECTORY_ID,
-<<<<<<< HEAD
-				BackupProtocolListDirectory::Flags_Dir | BackupProtocolListDirectory::Flags_Deleted,
-				BackupProtocolListDirectory::Flags_EXCLUDE_NOTHING, false /* no attributes */);
-=======
 				BackupProtocolListDirectory::Flags_Dir |
 				BackupProtocolListDirectory::Flags_Deleted,
 				BackupProtocolListDirectory::Flags_EXCLUDE_NOTHING,
 				false /* no attributes */);
->>>>>>> a9f91d20
 			// Stream
 			BackupStoreDirectory dir(protocolReadOnly.ReceiveStream(),
 				SHORT_TIMEOUT);

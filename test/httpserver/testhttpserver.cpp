// --------------------------------------------------------------------------
//
// File
//		Name:    testhttpserver.cpp
//		Purpose: Test code for HTTP server class
//		Created: 26/3/04
//
// --------------------------------------------------------------------------

#include "Box.h"

#include <algorithm>
#include <cstdio>
#include <cstdlib>
#include <cstring>
#include <ctime>

#ifdef HAVE_SIGNAL_H
	#include <signal.h>
#endif

<<<<<<< HEAD
#include <boost/foreach.hpp>
#include <boost/property_tree/ptree.hpp>
#include <boost/property_tree/xml_parser.hpp>
=======
>>>>>>> 3433291f
#include <openssl/x509.h>
#include <openssl/hmac.h>

#include "autogen_HTTPException.h"
#include "HTTPQueryDecoder.h"
#include "HTTPRequest.h"
#include "HTTPResponse.h"
#include "HTTPServer.h"
#include "HTTPTest.h"
#include "IOStreamGetLine.h"
#include "MD5Digest.h"
#include "S3Client.h"
#include "S3Simulator.h"
#include "ServerControl.h"
#include "SimpleDBClient.h"
#include "Test.h"
#include "ZeroStream.h"
#include "decode.h"
#include "encode.h"

#include "MemLeakFindOn.h"

#define SHORT_TIMEOUT 5000
#define LONG_TIMEOUT 300000
<<<<<<< HEAD

using boost::property_tree::ptree;
=======
>>>>>>> 3433291f

class TestWebServer : public HTTPServer
{
public:
	TestWebServer()
	: HTTPServer(LONG_TIMEOUT)
	{ }
	~TestWebServer() { }

	virtual void Handle(HTTPRequest &rRequest, HTTPResponse &rResponse);
};

// Build a nice HTML response, so this can also be tested neatly in a browser
void TestWebServer::Handle(HTTPRequest &rRequest, HTTPResponse &rResponse)
{
	// Test redirection mechanism
	if(rRequest.GetRequestURI() == "/redirect")
	{
		rResponse.SetAsRedirect("/redirected");
		return;
	}

	// Set a cookie?
	if(rRequest.GetRequestURI() == "/set-cookie")
	{
		rResponse.SetCookie("SetByServer", "Value1");
	}

	#define DEFAULT_RESPONSE_1 "<html>\n<head><title>TEST SERVER RESPONSE</title></head>\n<body><h1>Test response</h1>\n<p><b>URI:</b> "
	#define DEFAULT_RESPONSE_3 "</p>\n<p><b>Query string:</b> "
	#define DEFAULT_RESPONSE_4 "</p>\n<p><b>Method:</b> "
	#define DEFAULT_RESPONSE_5 "</p>\n<p><b>Decoded query:</b><br>"
	#define DEFAULT_RESPONSE_6 "</p>\n<p><b>Content type:</b> "
	#define DEFAULT_RESPONSE_7 "</p>\n<p><b>Content length:</b> "
	#define DEFAULT_RESPONSE_8 "</p>\n<p><b>Cookies:</b><br>\n"
	#define DEFAULT_RESPONSE_2 "</p>\n</body>\n</html>\n"

	rResponse.SetResponseCode(HTTPResponse::Code_OK);
	rResponse.SetContentType("text/html");
	rResponse.Write(DEFAULT_RESPONSE_1, sizeof(DEFAULT_RESPONSE_1) - 1);
	const std::string &ruri(rRequest.GetRequestURI());
	rResponse.Write(ruri.c_str(), ruri.size());
	rResponse.Write(DEFAULT_RESPONSE_3, sizeof(DEFAULT_RESPONSE_3) - 1);
	const std::string &rquery(rRequest.GetQueryString());
	rResponse.Write(rquery.c_str(), rquery.size());
	rResponse.Write(DEFAULT_RESPONSE_4, sizeof(DEFAULT_RESPONSE_4) - 1);
	{
		const char *m = "????";
		switch(rRequest.GetMethod())
		{
		case HTTPRequest::Method_GET: m = "GET "; break;
		case HTTPRequest::Method_HEAD: m = "HEAD"; break;
		case HTTPRequest::Method_POST: m = "POST"; break;
		default: m = "UNKNOWN";
		}
		rResponse.Write(m, 4);
	}
	rResponse.Write(DEFAULT_RESPONSE_5, sizeof(DEFAULT_RESPONSE_5) - 1);
	{
		const HTTPRequest::Query_t &rquery(rRequest.GetQuery());
		for(HTTPRequest::Query_t::const_iterator i(rquery.begin()); i != rquery.end(); ++i)
		{
			rResponse.Write("\nPARAM:", 7);
			rResponse.Write(i->first.c_str(), i->first.size());
			rResponse.Write("=", 1);
			rResponse.Write(i->second.c_str(), i->second.size());
			rResponse.Write("<br>\n", 4);
		}
	}
	rResponse.Write(DEFAULT_RESPONSE_6, sizeof(DEFAULT_RESPONSE_6) - 1);
	const std::string &rctype(rRequest.GetContentType());
	rResponse.Write(rctype.c_str(), rctype.size());
	rResponse.Write(DEFAULT_RESPONSE_7, sizeof(DEFAULT_RESPONSE_7) - 1);
	{
		char l[32];
		rResponse.Write(l, ::sprintf(l, "%d", rRequest.GetContentLength()));
	}
	rResponse.Write(DEFAULT_RESPONSE_8, sizeof(DEFAULT_RESPONSE_8) - 1);
	const HTTPRequest::CookieJar_t *pcookies = rRequest.GetCookies();
	if(pcookies != 0)
	{
		HTTPRequest::CookieJar_t::const_iterator i(pcookies->begin());
		for(; i != pcookies->end(); ++i)
		{
			char t[512];
			rResponse.Write(t, ::sprintf(t, "COOKIE:%s=%s<br>\n", i->first.c_str(), i->second.c_str()));
		}
	}
	rResponse.Write(DEFAULT_RESPONSE_2, sizeof(DEFAULT_RESPONSE_2) - 1);
}

bool exercise_s3client(S3Client& client)
{
	int num_failures_initial = num_failures;

	HTTPResponse response = client.GetObject("/photos/puppy.jpg");
	TEST_EQUAL(200, response.GetResponseCode());
	std::string response_data((const char *)response.GetBuffer(),
		response.GetSize());
	TEST_EQUAL("omgpuppies!\n", response_data);
	TEST_THAT(!response.IsKeepAlive());

	// make sure that assigning to HTTPResponse does clear stream
	response = client.GetObject("/photos/puppy.jpg");
	TEST_EQUAL(200, response.GetResponseCode());
	response_data = std::string((const char *)response.GetBuffer(),
		response.GetSize());
	TEST_EQUAL("omgpuppies!\n", response_data);
	TEST_THAT(!response.IsKeepAlive());

	response = client.GetObject("/nonexist");
	TEST_EQUAL(404, response.GetResponseCode());
	TEST_THAT(!response.IsKeepAlive());

	// Test is successful if the number of failures has not increased.
	return (num_failures == num_failures_initial);
}

<<<<<<< HEAD
std::vector<std::string> get_entry_names(const std::vector<S3Client::BucketEntry> entries)
{
	std::vector<std::string> entry_names;
	for(std::vector<S3Client::BucketEntry>::const_iterator i = entries.begin();
		i != entries.end(); i++)
	{
		entry_names.push_back(i->name());
=======
// http://docs.aws.amazon.com/AmazonSimpleDB/latest/DeveloperGuide/HMACAuth.html
std::string calculate_s3_signature(const HTTPRequest& request,
	const std::string& aws_secret_access_key)
{
	// This code is very similar to that in S3Client::FinishAndSendRequest.
	// TODO FIXME: factor out the common parts.

	std::ostringstream buffer_to_sign;
	buffer_to_sign << request.GetMethodName() << "\n" <<
		request.GetHeaders().GetHeaderValue("Content-MD5",
			false) << "\n" << // !required
		request.GetContentType() << "\n" <<
		request.GetHeaders().GetHeaderValue("Date",
			true) << "\n"; // required

	// TODO FIXME: add support for X-Amz headers (S3 DG page 38)

	std::string bucket;
	std::string host_header = request.GetHeaders().GetHeaderValue("Host",
		true); // required
	std::string s3suffix = ".s3.amazonaws.com";
	if(host_header.size() > s3suffix.size())
	{
		std::string suffix = host_header.substr(host_header.size() -
			s3suffix.size(), s3suffix.size());
		if (suffix == s3suffix)
		{
			bucket = "/" + host_header.substr(0, host_header.size() -
				s3suffix.size());
		}
>>>>>>> 3433291f
	}
	return entry_names;
}

bool exercise_s3client(S3Client& client)
{
	int num_failures_initial = num_failures;

	HTTPResponse response = client.GetObject("/photos/puppy.jpg");
	TEST_EQUAL(200, response.GetResponseCode());
	std::string response_data((const char *)response.GetBuffer(),
		response.GetSize());
	TEST_EQUAL("omgpuppies!\n", response_data);
	TEST_THAT(!response.IsKeepAlive());

	// make sure that assigning to HTTPResponse does clear stream
	response = client.GetObject("/photos/puppy.jpg");
	TEST_EQUAL(200, response.GetResponseCode());
	response_data = std::string((const char *)response.GetBuffer(),
		response.GetSize());
	TEST_EQUAL("omgpuppies!\n", response_data);
	TEST_THAT(!response.IsKeepAlive());

	response = client.GetObject("/nonexist");
	TEST_EQUAL(404, response.GetResponseCode());
	TEST_THAT(!response.IsKeepAlive());

	FileStream fs("testfiles/dsfdsfs98.fd");
	std::string digest;

<<<<<<< HEAD
	{
		MD5DigestStream digester;
		fs.CopyStreamTo(digester);
		fs.Seek(0, IOStream::SeekType_Absolute);
		digester.Close();
		digest = digester.DigestAsString();
		TEST_EQUAL("dc3b8c5e57e71d31a0a9d7cbeee2e011", digest);
	}

	TEST_THAT(!FileExists("testfiles/store/newfile"));
	response = client.PutObject("/newfile", fs);
	TEST_EQUAL(200, response.GetResponseCode());
	TEST_THAT(!response.IsKeepAlive());
	TEST_EQUAL("\"" + digest + "\"",
		response.GetHeaders().GetHeaderValue("etag", false)); // !required

	// This will fail if the file was created in the wrong place:
	TEST_THAT(FileExists("testfiles/store/newfile"));

	response = client.GetObject("/newfile");
	TEST_EQUAL(200, response.GetResponseCode());
	TEST_EQUAL(4269, response.GetSize());

	fs.Seek(0, IOStream::SeekType_Absolute);
	TEST_THAT(fs.CompareWith(response));
	TEST_EQUAL("\"" + digest + "\"",
		response.GetHeaders().GetHeaderValue("etag", false)); // !required

	// Test that GET requests set the Content-Length header correctly.
	int actual_size = TestGetFileSize("testfiles/dsfdsfs98.fd");
	TEST_THAT(actual_size > 0);
	TEST_EQUAL(actual_size, response.GetContentLength());

	// Try to get it again, with the etag of the existing copy, and check that we get
	// a 304 Not Modified response.
	response = client.GetObject("/newfile", digest);
	TEST_EQUAL(HTTPResponse::Code_NotModified, response.GetResponseCode());

	// There are no examples for 304 Not Modified responses to requests with
	// If-None-Match (ETag match) so clients should not depend on this, so the
	// S3Simulator should return 0 instead of the object size and no ETag, to ensure
	// that any code which tries to use the Content-Length or ETag of such a response
	// will fail.
	TEST_EQUAL(0, response.GetContentLength());
	TEST_EQUAL("", response.GetHeaders().GetHeaderValue("etag", false)); // !required

	// Test that HEAD requests set the Content-Length header correctly. We need the
	// actual object size, not 0, despite there being no content in the response.
	// RFC 2616 section 4.4 says "1.Any response message which "MUST NOT" include a
	// message-body (such as ... any response to a HEAD request) is always terminated
	// by the first empty line after the header fields, regardless of the
	// entity-header fields present in the message... If a Content-Length header field
	// (section 14.13) is present, its decimal value in OCTETs represents both the
	// entity-length and the transfer-length."
	//
	// Also the Amazon Simple Storage Service API Reference, section "HEAD Object"
	// examples show the Content-Length being returned as non-zero for a HEAD request,
	// and ETag being returned too.

	response = client.HeadObject("/newfile");
	TEST_EQUAL(actual_size, response.GetContentLength());
	TEST_EQUAL(200, response.GetResponseCode());
	// We really need the ETag header in response to HEAD requests!
	TEST_EQUAL("\"" + digest + "\"",
		response.GetHeaders().GetHeaderValue("etag", false)); // !required
	// Check that there is NO body. The request should not have been treated as a
	// GET request!
	ZeroStream empty(0);
	TEST_THAT(fs.CompareWith(response));

	// Replace the file contents with a smaller file, check that it works and that
	// the file is truncated at the end of the new data.
	CollectInBufferStream test_data;
	test_data.Write(std::string("hello"));
	test_data.SetForReading();
	response = client.PutObject("/newfile", test_data);
	TEST_EQUAL(200, response.GetResponseCode());
	TEST_EQUAL("\"5d41402abc4b2a76b9719d911017c592\"",
		response.GetHeaders().GetHeaderValue("etag", false)); // !required
	TEST_EQUAL(5, TestGetFileSize("testfiles/store/newfile"));

	response = client.DeleteObject("/newfile");
	TEST_EQUAL(HTTPResponse::Code_NoContent, response.GetResponseCode());
	TEST_THAT(!FileExists("testfiles/store/newfile"));

	// Try uploading a file in a subdirectory, which should create it implicitly
	// and automatically.
	TEST_EQUAL(0, ObjectExists("testfiles/store/sub"));
	TEST_THAT(!FileExists("testfiles/store/sub/newfile"));
	response = client.PutObject("/sub/newfile", fs);
	TEST_EQUAL(200, response.GetResponseCode());
	response = client.GetObject("/sub/newfile");
	TEST_EQUAL(200, response.GetResponseCode());
	TEST_THAT(fs.CompareWith(response));
	response = client.DeleteObject("/sub/newfile");
	TEST_EQUAL(HTTPResponse::Code_NoContent, response.GetResponseCode());
	TEST_THAT(!FileExists("testfiles/store/sub/newfile"));

	// There is no way to explicitly delete a directory either, so we must do that
	// ourselves
	TEST_THAT(rmdir("testfiles/store/sub") == 0);

	// Test the ListBucket command.
	std::vector<S3Client::BucketEntry> actual_contents;
	std::vector<std::string> actual_common_prefixes;
	TEST_EQUAL(3, client.ListBucket(&actual_contents, &actual_common_prefixes));
	std::vector<std::string> actual_entry_names =
		get_entry_names(actual_contents);

	std::vector<std::string> expected_contents;
	expected_contents.push_back("dsfdsfs98.fd");
	TEST_THAT(compare_lists(expected_contents, actual_entry_names));

	std::vector<std::string> expected_common_prefixes;
	expected_common_prefixes.push_back("photos/");
	expected_common_prefixes.push_back("subdir/");
	TEST_THAT(compare_lists(expected_common_prefixes, actual_common_prefixes));

	// Test that max_keys works.
	actual_contents.clear();
	actual_common_prefixes.clear();

	bool is_truncated;
	TEST_EQUAL(2,
		client.ListBucket(
			&actual_contents, &actual_common_prefixes,
			"", // prefix
			"/", // delimiter
			&is_truncated,
			2)); // max_keys

	TEST_THAT(is_truncated);
	expected_contents.clear();
	expected_contents.push_back("dsfdsfs98.fd");
	actual_entry_names = get_entry_names(actual_contents);
	TEST_THAT(compare_lists(expected_contents, actual_entry_names));

	expected_common_prefixes.clear();
	expected_common_prefixes.push_back("photos/");
	TEST_THAT(compare_lists(expected_common_prefixes, actual_common_prefixes));

	// Test that marker works.
	actual_contents.clear();
	actual_common_prefixes.clear();

	TEST_EQUAL(2,
		client.ListBucket(
			&actual_contents, &actual_common_prefixes,
			"", // prefix
			"/", // delimiter
			&is_truncated,
			2, // max_keys
			"photos")); // marker

	TEST_THAT(!is_truncated);
	expected_contents.clear();
	actual_entry_names = get_entry_names(actual_contents);
	TEST_THAT(compare_lists(expected_contents, actual_entry_names));

	expected_common_prefixes.push_back("subdir/");
	TEST_THAT(compare_lists(expected_common_prefixes, actual_common_prefixes));

	// Test is successful if the number of failures has not increased.
	return (num_failures == num_failures_initial);
}

// http://docs.aws.amazon.com/AmazonSimpleDB/latest/DeveloperGuide/HMACAuth.html
std::string generate_query_string(const HTTPRequest& request)
{
	std::vector<std::string> param_names;
	std::map<std::string, std::string> param_values;

	const HTTPRequest::Query_t& params(request.GetQuery());
	for(HTTPRequest::Query_t::const_iterator i = params.begin();
		i != params.end(); i++)
	{
		// We don't want to include the Signature parameter in the sorted query
		// string, because the client didn't either when computing the signature!
		if(i->first != "Signature")
		{
			param_names.push_back(i->first);
			// This algorithm only supports non-repeated parameters, so
			// assert that we don't already have a parameter with this name.
			TEST_LINE_OR(param_values.find(i->first) == param_values.end(),
				"Multiple values for parameter '" << i->first << "'",
				return "");
			param_values[i->first] = i->second;
		}
	}

	std::sort(param_names.begin(), param_names.end());
	std::ostringstream out;

	for(std::vector<std::string>::iterator i = param_names.begin();
		i != param_names.end(); i++)
	{
		if(i != param_names.begin())
		{
			out << "&";
		}
		out << HTTPQueryDecoder::URLEncode(*i) << "=" <<
			HTTPQueryDecoder::URLEncode(param_values[*i]);
	}

	return out.str();
}

// http://docs.aws.amazon.com/AmazonSimpleDB/latest/DeveloperGuide/HMACAuth.html
std::string calculate_s3_signature(const HTTPRequest& request,
	const std::string& aws_secret_access_key)
{
	// This code is very similar to that in S3Client::FinishAndSendRequest.
	// TODO FIXME: factor out the common parts.

	std::ostringstream buffer_to_sign;
	buffer_to_sign << request.GetMethodName() << "\n" <<
		request.GetHeaders().GetHeaderValue("Content-MD5",
			false) << "\n" << // !required
		request.GetContentType() << "\n" <<
		request.GetHeaders().GetHeaderValue("Date",
			true) << "\n"; // required

	// TODO FIXME: add support for X-Amz headers (S3 DG page 38)

	std::string bucket;
	std::string host_header = request.GetHeaders().GetHeaderValue("Host",
		true); // required
	std::string s3suffix = ".s3.amazonaws.com";
	if(host_header.size() > s3suffix.size())
	{
		std::string suffix = host_header.substr(host_header.size() -
			s3suffix.size(), s3suffix.size());
		if (suffix == s3suffix)
		{
			bucket = "/" + host_header.substr(0, host_header.size() -
				s3suffix.size());
		}
	}

	buffer_to_sign << bucket << request.GetRequestURI();

	// TODO FIXME: add support for sub-resources. S3 DG page 36.

	// Thanks to https://gist.github.com/tsupo/112188:
	unsigned int digest_size;
	unsigned char digest_buffer[EVP_MAX_MD_SIZE];
	std::string string_to_sign = buffer_to_sign.str();

	HMAC(EVP_sha1(),
		aws_secret_access_key.c_str(), aws_secret_access_key.size(),
		(const unsigned char *)string_to_sign.c_str(), string_to_sign.size(),
		digest_buffer, &digest_size);

	base64::encoder encoder;
	std::string digest((const char *)digest_buffer, digest_size);
	std::string auth_code = encoder.encode(digest);

	if (auth_code[auth_code.size() - 1] == '\n')
	{
		auth_code = auth_code.substr(0, auth_code.size() - 1);
	}

	return auth_code;
}

// http://docs.aws.amazon.com/AmazonSimpleDB/latest/DeveloperGuide/HMACAuth.html
std::string calculate_simpledb_signature(const HTTPRequest& request,
	const std::string& aws_secret_access_key)
{
	// This code is very similar to that in S3Client::FinishAndSendRequest,
	// but using EVP_sha256 instead of EVP_sha1. TODO FIXME: factor out the
	// common parts.
	std::string query_string = generate_query_string(request);
	TEST_THAT_OR(query_string != "", return "");

	std::ostringstream buffer_to_sign;
	buffer_to_sign << request.GetMethodName() << "\n" <<
		request.GetHeaders().GetHostNameWithPort() << "\n" <<
		// The HTTPRequestURI component is the HTTP absolute path component
		// of the URI up to, but not including, the query string. If the 
		// HTTPRequestURI is empty, use a forward slash ( / ).
		request.GetRequestURI() << "\n" <<
		query_string;

	// Thanks to https://gist.github.com/tsupo/112188:
	unsigned int digest_size;
	unsigned char digest_buffer[EVP_MAX_MD_SIZE];
	std::string string_to_sign = buffer_to_sign.str();

	HMAC(EVP_sha256(),
		aws_secret_access_key.c_str(), aws_secret_access_key.size(),
		(const unsigned char *)string_to_sign.c_str(), string_to_sign.size(),
		digest_buffer, &digest_size);

	base64::encoder encoder;
	std::string digest((const char *)digest_buffer, digest_size);
	std::string auth_code = encoder.encode(digest);

	if (auth_code[auth_code.size() - 1] == '\n')
	{
=======
	buffer_to_sign << bucket << request.GetRequestURI();

	// TODO FIXME: add support for sub-resources. S3 DG page 36.

	// Thanks to https://gist.github.com/tsupo/112188:
	unsigned int digest_size;
	unsigned char digest_buffer[EVP_MAX_MD_SIZE];
	std::string string_to_sign = buffer_to_sign.str();

	HMAC(EVP_sha1(),
		aws_secret_access_key.c_str(), aws_secret_access_key.size(),
		(const unsigned char *)string_to_sign.c_str(), string_to_sign.size(),
		digest_buffer, &digest_size);

	base64::encoder encoder;
	std::string digest((const char *)digest_buffer, digest_size);
	std::string auth_code = encoder.encode(digest);

	if (auth_code[auth_code.size() - 1] == '\n')
	{
>>>>>>> 3433291f
		auth_code = auth_code.substr(0, auth_code.size() - 1);
	}

	return auth_code;
}

<<<<<<< HEAD
bool add_simpledb_signature(HTTPRequest& request, const std::string& aws_secret_access_key)
{
	std::string signature = calculate_simpledb_signature(request,
		aws_secret_access_key);
	request.SetParameter("Signature", signature);
	return !signature.empty();
}

=======
>>>>>>> 3433291f
bool send_and_receive(HTTPRequest& request, HTTPResponse& response,
	int expected_status_code = 200)
{
	SocketStream sock;
	sock.Open(Socket::TypeINET, "localhost", 1080);
	request.Send(sock, LONG_TIMEOUT);

	response.Reset();
	response.Receive(sock, LONG_TIMEOUT);
	std::string response_data((const char *)response.GetBuffer(),
		response.GetSize());
	TEST_EQUAL_LINE(expected_status_code, response.GetResponseCode(),
		response_data);
	return (response.GetResponseCode() == expected_status_code);
}

<<<<<<< HEAD
bool parse_xml_response(HTTPResponse& response, ptree& response_tree,
	const std::string& expected_root_element)
{
	std::string response_data((const char *)response.GetBuffer(),
		response.GetSize());
	std::auto_ptr<std::istringstream> ap_response_stream(
		new std::istringstream(response_data));
	read_xml(*ap_response_stream, response_tree,
		boost::property_tree::xml_parser::trim_whitespace);

	TEST_EQUAL_OR(expected_root_element, response_tree.begin()->first, return false);
	TEST_LINE(++(response_tree.begin()) == response_tree.end(),
		"There should only be one item in the response tree root");

	return true;
}

bool send_and_receive_xml(HTTPRequest& request, ptree& response_tree,
	const std::string& expected_root_element)
{
	HTTPResponse response;
	TEST_THAT_OR(send_and_receive(request, response), return false);
	return parse_xml_response(response, response_tree, expected_root_element);
}

typedef std::multimap<std::string, std::string> multimap_t;
typedef multimap_t::value_type attr_t;

std::vector<std::string> simpledb_list_domains(const std::string& access_key,
	const std::string& secret_key)
{
	HTTPRequest request(HTTPRequest::Method_GET, "/");
	request.SetHostName(SIMPLEDB_SIMULATOR_HOST);
	request.AddParameter("Action", "ListDomains");
	request.AddParameter("AWSAccessKeyId", access_key);
	request.AddParameter("SignatureVersion", "2");
	request.AddParameter("SignatureMethod", "HmacSHA256");
	request.AddParameter("Timestamp", "2010-01-25T15:01:28-07:00");
	request.AddParameter("Version", "2009-04-15");

	TEST_THAT_OR(add_simpledb_signature(request, secret_key),
		return std::vector<std::string>());

	ptree response_tree;
	TEST_THAT(send_and_receive_xml(request, response_tree, "ListDomainsResponse"));

	std::vector<std::string> domains;
	BOOST_FOREACH(ptree::value_type &v,
		response_tree.get_child("ListDomainsResponse.ListDomainsResult"))
	{
		domains.push_back(v.second.data());
	}

	return domains;
}

HTTPRequest simpledb_get_attributes_request(const std::string& access_key,
	const std::string& secret_key)
{
	HTTPRequest request(HTTPRequest::Method_GET, "/");
	request.SetHostName(SIMPLEDB_SIMULATOR_HOST);
	request.AddParameter("Action", "GetAttributes");
	request.AddParameter("DomainName", "MyDomain");
	request.AddParameter("ItemName", "JumboFez");
	request.AddParameter("AWSAccessKeyId", access_key);
	request.AddParameter("SignatureVersion", "2");
	request.AddParameter("SignatureMethod", "HmacSHA256");
	request.AddParameter("Timestamp", "2010-01-25T15:01:28-07:00");
	request.AddParameter("Version", "2009-04-15");
	TEST_THAT(add_simpledb_signature(request, secret_key));
	return request;
}

bool simpledb_get_attributes_error(const std::string& access_key,
	const std::string& secret_key, int expected_status_code)
{
	HTTPRequest request = simpledb_get_attributes_request(access_key, secret_key);
	HTTPResponse response;
	TEST_THAT_OR(send_and_receive(request, response, expected_status_code),
		return false);
	// Nothing else to check: there is no XML
	return true;
}

bool simpledb_get_attributes(const std::string& access_key, const std::string& secret_key,
	const multimap_t& const_attributes)
{
	HTTPRequest request = simpledb_get_attributes_request(access_key, secret_key);

	ptree response_tree;
	TEST_THAT_OR(send_and_receive_xml(request, response_tree,
		"GetAttributesResponse"), return false);

	// Check that all attributes were written correctly
	TEST_EQUAL_LINE(const_attributes.size(),
		response_tree.get_child("GetAttributesResponse.GetAttributesResult").size(),
		"Wrong number of attributes in response");

	bool all_match = (const_attributes.size() ==
		response_tree.get_child("GetAttributesResponse.GetAttributesResult").size());

	std::multimap<std::string, std::string> attributes = const_attributes;
	std::multimap<std::string, std::string>::iterator i = attributes.begin();
	BOOST_FOREACH(ptree::value_type &v,
		response_tree.get_child(
			"GetAttributesResponse.GetAttributesResult"))
	{
		std::string name = v.second.get<std::string>("Name");
		std::string value = v.second.get<std::string>("Value");
		if(i == attributes.end())
		{
			TEST_EQUAL_LINE("", name, "Unexpected attribute name");
			TEST_EQUAL_LINE("", value, "Unexpected attribute value");
			all_match = false;
		}
		else
		{
			TEST_EQUAL_LINE(i->first, name, "Wrong attribute name");
			TEST_EQUAL_LINE(i->second, value, "Wrong attribute value");
			all_match &= (i->first == name);
			all_match &= (i->second == value);
			i++;
		}
	}

	return all_match;
}

=======
>>>>>>> 3433291f
#define EXAMPLE_S3_ACCESS_KEY "0PN5J17HBGZHT7JJ3X82"
#define EXAMPLE_S3_SECRET_KEY "uV3F3YluFJax1cknvbcGwgjvx4QpvB+leU8dUj2o"

bool test_httpserver()
{
	SETUP();

<<<<<<< HEAD
=======
	{
		FileStream fs("testfiles/dsfdsfs98.fd");
		MD5DigestStream digester;
		fs.CopyStreamTo(digester);
		fs.Seek(0, IOStream::SeekType_Absolute);
		digester.Close();
		std::string digest = digester.DigestAsString();
		TEST_EQUAL("dc3b8c5e57e71d31a0a9d7cbeee2e011", digest);
	}

>>>>>>> 3433291f
	// Test that HTTPRequest can be written to and read from a stream.
	{
		HTTPRequest request(HTTPRequest::Method_PUT, "/newfile");
		request.SetHostName("quotes.s3.amazonaws.com");
		// Write headers in lower case.
		request.AddHeader("date", "Wed, 01 Mar  2006 12:00:00 GMT");
		request.AddHeader("authorization",
			"AWS " EXAMPLE_S3_ACCESS_KEY ":XtMYZf0hdOo4TdPYQknZk0Lz7rw=");
		request.AddHeader("Content-Type", "text/plain");
		request.SetClientKeepAliveRequested(true);

		// Stream it to a CollectInBufferStream
		CollectInBufferStream request_buffer;

		// Because there isn't an HTTP server to respond to us, we can't use
		// SendWithStream, so just send the content after the request.
		request.SendHeaders(request_buffer, IOStream::TimeOutInfinite);
<<<<<<< HEAD
		FileStream fs("testfiles/dsfdsfs98.fd");
=======
		FileStream fs("testfiles/photos/puppy.jpg");
>>>>>>> 3433291f
		fs.CopyStreamTo(request_buffer);

		request_buffer.SetForReading();

		IOStreamGetLine getLine(request_buffer);
		HTTPRequest request2;
		TEST_THAT(request2.Receive(getLine, IOStream::TimeOutInfinite));

		TEST_EQUAL(HTTPRequest::Method_PUT, request2.GetMethod());
		TEST_EQUAL("PUT", request2.GetMethodName());
		TEST_EQUAL("/newfile", request2.GetRequestURI());
		TEST_EQUAL("quotes.s3.amazonaws.com", request2.GetHostName());
		TEST_EQUAL(80, request2.GetHostPort());
		TEST_EQUAL("", request2.GetQueryString());
		TEST_EQUAL("text/plain", request2.GetContentType());
		// Content-Length was not known when the stream was sent, so it should
		// be unknown in the received stream too (certainly before it has all
		// been read!)
		TEST_EQUAL(-1, request2.GetContentLength());
		const HTTPHeaders& headers(request2.GetHeaders());
		TEST_EQUAL("Wed, 01 Mar  2006 12:00:00 GMT",
			headers.GetHeaderValue("Date"));
		TEST_EQUAL("AWS " EXAMPLE_S3_ACCESS_KEY ":XtMYZf0hdOo4TdPYQknZk0Lz7rw=",
			headers.GetHeaderValue("Authorization"));
		TEST_THAT(request2.GetClientKeepAliveRequested());

		CollectInBufferStream request_data;
		request2.ReadContent(request_data, IOStream::TimeOutInfinite);
		TEST_EQUAL(fs.GetPosition(), request_data.GetPosition());
		request_data.SetForReading();
		fs.Seek(0, IOStream::SeekType_Absolute);
		TEST_THAT(fs.CompareWith(request_data, IOStream::TimeOutInfinite));
	}

	// Test that HTTPResponse can be written to and read from a stream.
	// TODO FIXME: we should stream the response instead of buffering it, on both
	// sides (send and receive).
	{
		// Stream it to a CollectInBufferStream
		CollectInBufferStream response_buffer;

		HTTPResponse response(&response_buffer);
<<<<<<< HEAD
		FileStream fs("testfiles/dsfdsfs98.fd");
=======
		FileStream fs("testfiles/photos/puppy.jpg");
>>>>>>> 3433291f
		// Write headers in lower case.
		response.SetResponseCode(HTTPResponse::Code_OK);
		response.AddHeader("date", "Wed, 01 Mar  2006 12:00:00 GMT");
		response.AddHeader("authorization",
			"AWS " EXAMPLE_S3_ACCESS_KEY ":XtMYZf0hdOo4TdPYQknZk0Lz7rw=");
		response.AddHeader("content-type", "text/perl");
		fs.CopyStreamTo(response);
		response.Send();
		response_buffer.SetForReading();

		HTTPResponse response2;
		response2.Receive(response_buffer);

		TEST_EQUAL(200, response2.GetResponseCode());
		TEST_EQUAL("text/perl", response2.GetContentType());

		// TODO FIXME: Content-Length was not known when the stream was sent,
		// so it should be unknown in the received stream too (certainly before
		// it has all been read!) This is currently wrong because we read the
		// entire response into memory immediately.
		TEST_EQUAL(fs.GetPosition(), response2.GetContentLength());

		HTTPHeaders& headers(response2.GetHeaders());
		TEST_EQUAL("Wed, 01 Mar  2006 12:00:00 GMT",
			headers.GetHeaderValue("Date"));
		TEST_EQUAL("AWS " EXAMPLE_S3_ACCESS_KEY ":XtMYZf0hdOo4TdPYQknZk0Lz7rw=",
			headers.GetHeaderValue("Authorization"));

		CollectInBufferStream response_data;
		// request2.ReadContent(request_data, IOStream::TimeOutInfinite);
		response2.CopyStreamTo(response_data);
		TEST_EQUAL(fs.GetPosition(), response_data.GetPosition());
		response_data.SetForReading();
		fs.Seek(0, IOStream::SeekType_Absolute);
		TEST_THAT(fs.CompareWith(response_data, IOStream::TimeOutInfinite));
	}

#ifndef WIN32
	TEST_THAT(system("rm -rf *.memleaks") == 0);
#endif

	// Start the server
	int pid = StartDaemon(0, TEST_EXECUTABLE " server testfiles/httpserver.conf",
		"testfiles/httpserver.pid");
	TEST_THAT_OR(pid > 0, return 1);

	// Run the request script
	TEST_THAT(::system("perl testfiles/testrequests.pl") == 0);

	#ifndef WIN32
	signal(SIGPIPE, SIG_IGN);
	#endif

#ifdef ENABLE_KEEPALIVE_SUPPORT // incomplete, need chunked encoding support
	SocketStream sock;
	sock.Open(Socket::TypeINET, "localhost", 1080);

	for (int i = 0; i < 4; i++)
	{
		HTTPRequest request(HTTPRequest::Method_GET,
			"/test-one/34/341s/234?p1=vOne&p2=vTwo");

		if (i < 2)
		{
			// first set of passes has keepalive off by default,
			// so when i == 1 the socket has already been closed
			// by the server, and we'll get -EPIPE when we try
			// to send the request.
			request.SetClientKeepAliveRequested(false);
		}
		else
		{
			request.SetClientKeepAliveRequested(true);
		}

		if (i == 1)
		{
			sleep(1); // need time for our process to realise
			// that the peer has died, otherwise no SIGPIPE :(
			TEST_CHECK_THROWS(
				request.Send(sock, SHORT_TIMEOUT),
				ConnectionException, SocketWriteError);
			sock.Close();
			sock.Open(Socket::TypeINET, "localhost", 1080);
			continue;
		}
		else
		{
			request.Send(sock, SHORT_TIMEOUT);
		}

		HTTPResponse response;
		response.Receive(sock, SHORT_TIMEOUT);

		TEST_THAT(response.GetResponseCode() == HTTPResponse::Code_OK);
		TEST_THAT(response.GetContentType() == "text/html");

		IOStreamGetLine getline(response);
		std::string line;

		TEST_THAT(getline.GetLine(line));
		TEST_EQUAL("<html>", line);
		TEST_THAT(getline.GetLine(line));
		TEST_EQUAL("<head><title>TEST SERVER RESPONSE</title></head>",
			line);
		TEST_THAT(getline.GetLine(line));
		TEST_EQUAL("<body><h1>Test response</h1>", line);
		TEST_THAT(getline.GetLine(line));
		TEST_EQUAL("<p><b>URI:</b> /test-one/34/341s/234</p>", line);
		TEST_THAT(getline.GetLine(line));
		TEST_EQUAL("<p><b>Query string:</b> p1=vOne&p2=vTwo</p>", line);
		TEST_THAT(getline.GetLine(line));
		TEST_EQUAL("<p><b>Method:</b> GET </p>", line);
		TEST_THAT(getline.GetLine(line));
		TEST_EQUAL("<p><b>Decoded query:</b><br>", line);
		TEST_THAT(getline.GetLine(line));
		TEST_EQUAL("PARAM:p1=vOne<br>", line);
		TEST_THAT(getline.GetLine(line));
		TEST_EQUAL("PARAM:p2=vTwo<br></p>", line);
		TEST_THAT(getline.GetLine(line));
		TEST_EQUAL("<p><b>Content type:</b> </p>", line);
		TEST_THAT(getline.GetLine(line));
		TEST_EQUAL("<p><b>Content length:</b> -1</p>", line);
		TEST_THAT(getline.GetLine(line));
		TEST_EQUAL("<p><b>Cookies:</b><br>", line);
		TEST_THAT(getline.GetLine(line));
		TEST_EQUAL("</p>", line);
		TEST_THAT(getline.GetLine(line));
		TEST_EQUAL("</body>", line);
		TEST_THAT(getline.GetLine(line));
		TEST_EQUAL("</html>", line);

		if(!response.IsKeepAlive())
		{
			BOX_TRACE("Server will close the connection, closing our end too.");
			sock.Close();
			sock.Open(Socket::TypeINET, "localhost", 1080);
		}
		else
		{
			BOX_TRACE("Server will keep the connection open for more requests.");
		}
	}

	sock.Close();
#endif // ENABLE_KEEPALIVE_SUPPORT

	// Kill it
	TEST_THAT(StopDaemon(pid, "testfiles/httpserver.pid",
		"generic-httpserver.memleaks", true));

	// Copy testfiles/puppy.jpg to testfiles/store/photos/puppy.jpg
	{
		TEST_THAT(::mkdir("testfiles/store/photos", 0755) == 0);
		FileStream in("testfiles/puppy.jpg", O_RDONLY);
		FileStream out("testfiles/store/photos/puppy.jpg", O_CREAT | O_WRONLY);
		in.CopyStreamTo(out);
	}

	// This is the example from the Amazon S3 Developers Guide, page 31.
	// Correct, official signature should succeed, with lower-case headers.
	{
		// http://docs.amazonwebservices.com/AmazonS3/2006-03-01/RESTAuthentication.html
		HTTPRequest request(HTTPRequest::Method_GET, "/photos/puppy.jpg");
		request.SetHostName("johnsmith.s3.amazonaws.com");
		request.AddHeader("date", "Tue, 27 Mar 2007 19:36:42 +0000");
		std::string signature = calculate_s3_signature(request,
			EXAMPLE_S3_SECRET_KEY);
		TEST_EQUAL(signature, "xXjDGYUmKxnwqr5KXNPGldn5LbA=");
		request.AddHeader("authorization",
			"AWS " EXAMPLE_S3_ACCESS_KEY ":" + signature);

		S3Simulator simulator;
		simulator.Configure("testfiles/s3simulator.conf");

		CollectInBufferStream response_buffer;
		HTTPResponse response(&response_buffer);

		simulator.Handle(request, response);
		TEST_EQUAL(200, response.GetResponseCode());

		std::string response_data((const char *)response.GetBuffer(),
			response.GetSize());
		TEST_EQUAL("omgpuppies!\n", response_data);
	}

	// Modified signature should fail.
	{
		// http://docs.amazonwebservices.com/AmazonS3/2006-03-01/RESTAuthentication.html
		HTTPRequest request(HTTPRequest::Method_GET, "/photos/puppy.jpg");
		request.SetHostName("johnsmith.s3.amazonaws.com");
		request.AddHeader("date", "Tue, 27 Mar 2007 19:36:42 +0000");
		request.AddHeader("authorization",
			"AWS " EXAMPLE_S3_ACCESS_KEY ":xXjDGYUmKxnwqr5KXNPGldn5LbB=");

		S3Simulator simulator;
		simulator.Configure("testfiles/s3simulator.conf");

		CollectInBufferStream response_buffer;
		HTTPResponse response(&response_buffer);

		simulator.Handle(request, response);
		TEST_EQUAL(401, response.GetResponseCode());

		std::string response_data((const char *)response.GetBuffer(),
			response.GetSize());
		TEST_EQUAL("<html><head>"
			"<title>Internal Server Error</title></head>\n"
			"<h1>Internal Server Error</h1>\n"
			"<p>An error occurred while processing the request:</p>\n"
			"<pre>HTTPException(AuthenticationFailed): "
			"Authentication code mismatch: expected AWS 0PN5J17HBGZHT7JJ3X82"
			":xXjDGYUmKxnwqr5KXNPGldn5LbA= but received AWS "
			"0PN5J17HBGZHT7JJ3X82:xXjDGYUmKxnwqr5KXNPGldn5LbB=</pre>\n"
			"<p>Please try again later.</p></body>\n"
			"</html>\n", response_data);
	}

	// Copy testfiles/dsfdsfs98.fd to testfiles/store/dsfdsfs98.fd
	{
		FileStream in("testfiles/dsfdsfs98.fd", O_RDONLY);
		FileStream out("testfiles/store/dsfdsfs98.fd", O_CREAT | O_WRONLY);
		in.CopyStreamTo(out);
	}

	// Tests for the S3Simulator ListBucket implementation
	{
		S3Simulator simulator;
		simulator.Configure("testfiles/s3simulator.conf");

		// List contents of bucket
		HTTPRequest request(HTTPRequest::Method_GET, "/");
		request.SetParameter("delimiter", "/");
		request.SetHostName("johnsmith.s3.amazonaws.com");
		request.AddHeader("date", "Tue, 27 Mar 2007 19:36:42 +0000");
		std::string signature = calculate_s3_signature(request,
			EXAMPLE_S3_SECRET_KEY);
		request.AddHeader("authorization",
			"AWS " EXAMPLE_S3_ACCESS_KEY ":" + signature);

		HTTPResponse response;
		simulator.Handle(request, response);
		TEST_EQUAL(HTTPResponse::Code_OK, response.GetResponseCode());
		std::vector<std::string> expected_contents;

<<<<<<< HEAD
		if(response.GetResponseCode() == HTTPResponse::Code_OK)
		{
			ptree response_tree;
			TEST_THAT(parse_xml_response(response, response_tree,
				"ListBucketResult"));
			// A response containing a single item should not be truncated!
			TEST_EQUAL("false",
				response_tree.get<std::string>(
					"ListBucketResult.IsTruncated"));

			// Iterate over all the children of the ListBucketResult, looking for
			// nodes called "Contents", and examine them.
			std::vector<std::string> contents;
			BOOST_FOREACH(ptree::value_type &v,
				response_tree.get_child("ListBucketResult"))
			{
				if(v.first == "Contents")
				{
					std::string name = v.second.get<std::string>("Key");
					contents.push_back(name);
					if(name == "dsfdsfs98.fd")
					{
						TEST_EQUAL("&quot;dc3b8c5e57e71d31a0a9d7cbeee2e011&quot;",
							v.second.get<std::string>("ETag"));
						TEST_EQUAL("4269", v.second.get<std::string>("Size"));
					}
				}
			}

			expected_contents.push_back("dsfdsfs98.fd");
			TEST_THAT(compare_lists(expected_contents, contents));

			int num_common_prefixes = 0;
			BOOST_FOREACH(ptree::value_type &v,
				response_tree.get_child("ListBucketResult.CommonPrefixes"))
			{
				num_common_prefixes++;
				TEST_EQUAL("Prefix", v.first);
				std::string expected_name;
				if(num_common_prefixes == 1)
				{
					expected_name = "photos/";
				}
				else
				{
					expected_name = "subdir/";
				}
				TEST_EQUAL_LINE(expected_name, v.second.data(),
					"line " << num_common_prefixes);
			}
			TEST_EQUAL(2, num_common_prefixes);
		}
	}

	// S3Client tests with S3Simulator in-process server for debugging
	{
		S3Simulator simulator;
		simulator.Configure("testfiles/s3simulator.conf");
		S3Client client(&simulator, "johnsmith.s3.amazonaws.com",
			EXAMPLE_S3_ACCESS_KEY, EXAMPLE_S3_SECRET_KEY);
		TEST_THAT(exercise_s3client(client));
=======
		response = client.GetObject("/newfile");
		TEST_EQUAL(200, response.GetResponseCode());
		TEST_THAT(fs.CompareWith(response));
		TEST_EQUAL(0, ::unlink("testfiles/store/newfile"));
>>>>>>> 3433291f
	}

	{
		HTTPRequest request(HTTPRequest::Method_PUT, "/newfile");
		request.SetHostName("quotes.s3.amazonaws.com");
		request.AddHeader("date", "Wed, 01 Mar  2006 12:00:00 GMT");
		// request.AddHeader("Content-Type", "text/plain");

		std::string signature = calculate_s3_signature(request,
			EXAMPLE_S3_SECRET_KEY);
		TEST_EQUAL(signature, "XtMYZf0hdOo4TdPYQknZk0Lz7rw=");
		request.AddHeader("authorization", "AWS " EXAMPLE_S3_ACCESS_KEY ":" +
			signature);

<<<<<<< HEAD
		FileStream fs("testfiles/dsfdsfs98.fd");
=======
		FileStream fs("testfiles/testrequests.pl");
>>>>>>> 3433291f
		request.SetDataStream(&fs);
		request.SetForReading();

		CollectInBufferStream response_buffer;
		HTTPResponse response(&response_buffer);

		S3Simulator simulator;
		simulator.Configure("testfiles/s3simulator.conf");
		simulator.Handle(request, response);

		TEST_EQUAL(200, response.GetResponseCode());
		TEST_EQUAL("LriYPLdmOdAiIfgSm/F1YsViT1LW94/xUQxMsF7xiEb1a0wiIOIxl+zbwZ163pt7",
			response.GetHeaderValue("x-amz-id-2"));
		TEST_EQUAL("F2A8CCCA26B4B26D", response.GetHeaderValue("x-amz-request-id"));
		TEST_EQUAL("Wed, 01 Mar  2006 12:00:00 GMT", response.GetHeaderValue("Date"));
		TEST_EQUAL("Sun, 1 Jan 2006 12:00:00 GMT", response.GetHeaderValue("Last-Modified"));
		TEST_EQUAL("\"dc3b8c5e57e71d31a0a9d7cbeee2e011\"", response.GetHeaderValue("ETag"));
		TEST_EQUAL("", response.GetContentType());
		TEST_EQUAL("AmazonS3", response.GetHeaderValue("Server"));
		TEST_EQUAL(0, response.GetSize());
		TEST_THAT(!response.IsKeepAlive());

<<<<<<< HEAD
		FileStream f1("testfiles/dsfdsfs98.fd");
		FileStream f2("testfiles/store/newfile");
		TEST_THAT(f1.CompareWith(f2));
		TEST_EQUAL(0, EMU_UNLINK("testfiles/store/newfile"));
=======
		FileStream f1("testfiles/testrequests.pl");
		FileStream f2("testfiles/store/newfile");
		TEST_THAT(f1.CompareWith(f2));
		TEST_EQUAL(0, ::unlink("testfiles/store/newfile"));
	}

	// Copy testfiles/dsfdsfs98.fd to testfiles/store/dsfdsfs98.fd
	{
		FileStream in("testfiles/dsfdsfs98.fd", O_RDONLY);
		FileStream out("testfiles/store/dsfdsfs98.fd", O_CREAT | O_WRONLY);
		in.CopyStreamTo(out);
	}

	// S3Client tests with S3Simulator in-process server for debugging
	{
		S3Simulator simulator;
		simulator.Configure("testfiles/s3simulator.conf");
		S3Client client(&simulator, "johnsmith.s3.amazonaws.com",
			EXAMPLE_S3_ACCESS_KEY, EXAMPLE_S3_SECRET_KEY);
		TEST_THAT(exercise_s3client(client));
>>>>>>> 3433291f
	}

	// Start the S3Simulator server
	pid = StartDaemon(0, TEST_EXECUTABLE " s3server testfiles/s3simulator.conf",
		"testfiles/s3simulator.pid");
	TEST_THAT_OR(pid > 0, return 1);

	// This is the example from the Amazon S3 Developers Guide, page 31
	{
		HTTPRequest request(HTTPRequest::Method_GET, "/photos/puppy.jpg");
		request.SetHostName("johnsmith.s3.amazonaws.com");
		request.AddHeader("date", "Tue, 27 Mar 2007 19:36:42 +0000");
		request.AddHeader("authorization",
			"AWS " EXAMPLE_S3_ACCESS_KEY ":xXjDGYUmKxnwqr5KXNPGldn5LbA=");
<<<<<<< HEAD

		HTTPResponse response;
		TEST_THAT(send_and_receive(request, response));
	}

=======

		HTTPResponse response;
		TEST_THAT(send_and_receive(request, response));
	}

	// Test that requests for nonexistent files correctly return a 404 error
>>>>>>> 3433291f
	{
		HTTPRequest request(HTTPRequest::Method_GET, "/nonexist");
		request.SetHostName("quotes.s3.amazonaws.com");
		request.AddHeader("Date", "Wed, 01 Mar  2006 12:00:00 GMT");
		request.SetClientKeepAliveRequested(true);

		std::string signature = calculate_s3_signature(request,
			EXAMPLE_S3_SECRET_KEY);
		TEST_EQUAL(signature, "0cSX/YPdtXua1aFFpYmH1tc0ajA=");
		request.AddHeader("authorization", "AWS " EXAMPLE_S3_ACCESS_KEY ":" +
			signature);

		HTTPResponse response;
		TEST_THAT(send_and_receive(request, response, 404));
		TEST_THAT(!response.IsKeepAlive());
	}

#ifndef WIN32 // much harder to make files inaccessible on WIN32
	// Make file inaccessible, should cause server to return a 403 error,
	// unless of course the test is run as root :)
	{
		TEST_THAT(chmod("testfiles/store/dsfdsfs98.fd", 0) == 0);
		HTTPRequest request(HTTPRequest::Method_GET, "/dsfdsfs98.fd");
		request.SetHostName("quotes.s3.amazonaws.com");
		request.AddHeader("Date", "Wed, 01 Mar  2006 12:00:00 GMT");
		request.AddHeader("Authorization", "AWS " EXAMPLE_S3_ACCESS_KEY
			":NO9tjQuMCK83z2VZFaJOGKeDi7M=");
		request.SetClientKeepAliveRequested(true);

		HTTPResponse response;
		TEST_THAT(send_and_receive(request, response, 403));
		TEST_THAT(chmod("testfiles/store/dsfdsfs98.fd", 0755) == 0);
	}
#endif

	{
		HTTPRequest request(HTTPRequest::Method_GET, "/dsfdsfs98.fd");
		request.SetHostName("quotes.s3.amazonaws.com");
		request.AddHeader("Date", "Wed, 01 Mar  2006 12:00:00 GMT");
		request.AddHeader("Authorization", "AWS " EXAMPLE_S3_ACCESS_KEY
			":NO9tjQuMCK83z2VZFaJOGKeDi7M=");
		request.SetClientKeepAliveRequested(true);

		HTTPResponse response;
		TEST_THAT(send_and_receive(request, response));

		TEST_EQUAL("qBmKRcEWBBhH6XAqsKU/eg24V3jf/kWKN9dJip1L/FpbYr9FDy7wWFurfdQOEMcY",
			response.GetHeaderValue("x-amz-id-2"));
		TEST_EQUAL("F2A8CCCA26B4B26D", response.GetHeaderValue("x-amz-request-id"));
		TEST_EQUAL("Wed, 01 Mar  2006 12:00:00 GMT", response.GetHeaderValue("Date"));
		TEST_EQUAL("Sun, 1 Jan 2006 12:00:00 GMT", response.GetHeaderValue("Last-Modified"));
		TEST_EQUAL(34, response.GetHeaderValue("ETag").size());
		TEST_EQUAL("text/plain", response.GetContentType());
		TEST_EQUAL("AmazonS3", response.GetHeaderValue("Server"));
		TEST_THAT(!response.IsKeepAlive());

		FileStream file("testfiles/dsfdsfs98.fd");
		TEST_THAT(file.CompareWith(response));
	}

	{
		SocketStream sock;
		sock.Open(Socket::TypeINET, "localhost", 1080);

		HTTPRequest request(HTTPRequest::Method_PUT, "/newfile");
		request.SetHostName("quotes.s3.amazonaws.com");
		request.AddHeader("Date", "Wed, 01 Mar  2006 12:00:00 GMT");
		request.AddHeader("Authorization", "AWS " EXAMPLE_S3_ACCESS_KEY
			":kfY1m6V3zTufRy2kj92FpQGKz4M=");
		request.AddHeader("Content-Type", "text/plain");
		FileStream fs("testfiles/dsfdsfs98.fd");
		HTTPResponse response;
		request.SendWithStream(sock, LONG_TIMEOUT, &fs, response);
		std::string value;
		TEST_EQUAL(200, response.GetResponseCode());
		TEST_EQUAL("LriYPLdmOdAiIfgSm/F1YsViT1LW94/xUQxMsF7xiEb1a0wiIOIxl+zbwZ163pt7", response.GetHeaderValue("x-amz-id-2"));
		TEST_EQUAL("F2A8CCCA26B4B26D", response.GetHeaderValue("x-amz-request-id"));
		TEST_EQUAL("Wed, 01 Mar  2006 12:00:00 GMT", response.GetHeaderValue("Date"));
		TEST_EQUAL("Sun, 1 Jan 2006 12:00:00 GMT", response.GetHeaderValue("Last-Modified"));
		TEST_EQUAL("\"dc3b8c5e57e71d31a0a9d7cbeee2e011\"", response.GetHeaderValue("ETag"));
		TEST_EQUAL("", response.GetContentType());
		TEST_EQUAL("AmazonS3", response.GetHeaderValue("Server"));
		TEST_EQUAL(0, response.GetSize());
		TEST_THAT(!response.IsKeepAlive());

		FileStream f1("testfiles/dsfdsfs98.fd");
		FileStream f2("testfiles/store/newfile");
		TEST_THAT(f1.CompareWith(f2));
<<<<<<< HEAD
		TEST_THAT(EMU_UNLINK("testfiles/store/newfile") == 0);
	}

	// S3Client tests with S3Simulator daemon for realism
	{
		S3Client client("localhost", 1080, EXAMPLE_S3_ACCESS_KEY,
			EXAMPLE_S3_SECRET_KEY, "johnsmith.s3.amazonaws.com");
		TEST_THAT(exercise_s3client(client));
	}

	// Test the HTTPQueryDecoder::URLEncode method.
	TEST_EQUAL("AZaz09-_.~", HTTPQueryDecoder::URLEncode("AZaz09-_.~"));
	TEST_EQUAL("%00%01%FF",
		HTTPQueryDecoder::URLEncode(std::string("\0\x01\xff", 3)));

	// Test that we can calculate the correct signature for a known request:
	// http://docs.aws.amazon.com/AWSECommerceService/latest/DG/rest-signature.html
	{
		HTTPRequest request(HTTPRequest::Method_GET, "/onca/xml");
		request.SetHostName("webservices.amazon.com");
		request.AddParameter("Service", "AWSECommerceService");
		request.AddParameter("AWSAccessKeyId", "AKIAIOSFODNN7EXAMPLE");
		request.AddParameter("AssociateTag", "mytag-20");
		request.AddParameter("Operation", "ItemLookup");
		request.AddParameter("ItemId", "0679722769");
		request.AddParameter("ResponseGroup",
			"Images,ItemAttributes,Offers,Reviews");
		request.AddParameter("Version", "2013-08-01");
		request.AddParameter("Timestamp", "2014-08-18T12:00:00Z");

		std::string auth_code = calculate_simpledb_signature(request,
			"1234567890");
		TEST_EQUAL("j7bZM0LXZ9eXeZruTqWm2DIvDYVUU3wxPPpp+iXxzQc=", auth_code);
	}

	// Test the S3Simulator's implementation of SimpleDB
	{
		std::string access_key = EXAMPLE_S3_ACCESS_KEY;
		std::string secret_key = EXAMPLE_S3_SECRET_KEY;

		HTTPRequest request(HTTPRequest::Method_GET, "/");
		request.SetHostName(SIMPLEDB_SIMULATOR_HOST);

		request.AddParameter("Action", "ListDomains");
		request.AddParameter("AWSAccessKeyId", access_key);
		request.AddParameter("SignatureVersion", "2");
		request.AddParameter("SignatureMethod", "HmacSHA256");
		request.AddParameter("Timestamp", "2010-01-25T15:01:28-07:00");
		request.AddParameter("Version", "2009-04-15");
		TEST_THAT(add_simpledb_signature(request, secret_key));

		// Send directly to in-process simulator, useful for debugging.
		// CollectInBufferStream response_buffer;
		// HTTPResponse response(&response_buffer);
		HTTPResponse response;

		S3Simulator simulator;
		simulator.Configure("testfiles/s3simulator.conf");
		simulator.Handle(request, response);
		std::string response_data((const char *)response.GetBuffer(),
			response.GetSize());
		TEST_EQUAL_LINE(200, response.GetResponseCode(), response_data);

		// Send to out-of-process simulator, useful for testing HTTP
		// implementation.
		TEST_THAT(send_and_receive(request, response));

		// Check that there are no existing domains at the start
		std::vector<std::string> domains = simpledb_list_domains(access_key, secret_key);
		std::vector<std::string> expected_domains;
		TEST_THAT(compare_lists(expected_domains, domains));

		// Create a domain
		request.SetParameter("Action", "CreateDomain");
		request.SetParameter("DomainName", "MyDomain");
		TEST_THAT(add_simpledb_signature(request, secret_key));

		ptree response_tree;
		TEST_THAT(send_and_receive_xml(request, response_tree,
			"CreateDomainResponse"));

		// List domains again, check that our new domain is present.
		domains = simpledb_list_domains(access_key, secret_key);
		expected_domains.push_back("MyDomain");
		TEST_THAT(compare_lists(expected_domains, domains));

		// Create the same domain again. "CreateDomain is an idempotent operation;
		// running it multiple times using the same domain name will not result in
		// an error response."
		TEST_THAT(send_and_receive_xml(request, response_tree,
			"CreateDomainResponse"));

		// List domains again, check that our new domain is present only once
		// (it wasn't created a second time). Therefore expected_domains is the
		// same as it was above.
		domains = simpledb_list_domains(access_key, secret_key);
		TEST_THAT(compare_lists(expected_domains, domains));

		// Create an item
		request.SetParameter("Action", "PutAttributes");
		request.SetParameter("DomainName", "MyDomain");
		request.SetParameter("ItemName", "JumboFez");
		request.SetParameter("Attribute.1.Name", "Color");
		request.SetParameter("Attribute.1.Value", "Blue");
		request.SetParameter("Attribute.2.Name", "Size");
		request.SetParameter("Attribute.2.Value", "Med");
		TEST_THAT(add_simpledb_signature(request, secret_key));
		TEST_THAT(send_and_receive_xml(request, response_tree,
			"PutAttributesResponse"));

		// Get the item back, and check that all attributes were written
		// correctly.
		std::multimap<std::string, std::string> expected_attrs;
		typedef std::multimap<std::string, std::string>::value_type attr_t;
		expected_attrs.insert(attr_t("Color", "Blue"));
		expected_attrs.insert(attr_t("Size", "Med"));
		TEST_THAT(simpledb_get_attributes(access_key, secret_key, expected_attrs));

		// Add more attributes. The Size attribute is added with the Replace
		// option, so it replaces the previous value. The Color attribute is not,
		// so it adds another value.
		request.SetParameter("Attribute.1.Value", "Not Blue");
		request.SetParameter("Attribute.1.Replace", "true");
		request.SetParameter("Attribute.2.Value", "Large");
		TEST_THAT(add_simpledb_signature(request, secret_key));
		TEST_THAT(send_and_receive_xml(request, response_tree,
			"PutAttributesResponse"));

		// Check that all attributes were written correctly, by getting the item
		// again.
		expected_attrs.erase("Color");
		expected_attrs.insert(attr_t("Color", "Not Blue"));
		expected_attrs.insert(attr_t("Size", "Large"));
		TEST_THAT(simpledb_get_attributes(access_key, secret_key, expected_attrs));

		// Conditional PutAttributes that fails (doesn't match) and therefore
		// doesn't change anything.
		request.SetParameter("Attribute.1.Value", "Green");
		request.SetParameter("Attribute.2.Replace", "true");
		request.SetParameter("Expected.1.Name", "Color");
		request.SetParameter("Expected.1.Value", "What?");
		TEST_THAT(add_simpledb_signature(request, secret_key));
		TEST_THAT(send_and_receive(request, response, HTTPResponse::Code_Conflict));
		TEST_THAT(simpledb_get_attributes(access_key, secret_key, expected_attrs));

		// Conditional PutAttributes again, with the correct value for the Color
		// attribute this time, so the request should succeed.
		request.SetParameter("Expected.1.Value", "Not Blue");
		TEST_THAT(add_simpledb_signature(request, secret_key));
		TEST_THAT(send_and_receive_xml(request, response_tree,
			"PutAttributesResponse"));

		// If it does, because Replace is set for the Size parameter as well, both
		// Size values will be replaced by the new single value.
		expected_attrs.clear();
		expected_attrs.insert(attr_t("Color", "Green"));
		expected_attrs.insert(attr_t("Size", "Large"));
		TEST_THAT(simpledb_get_attributes(access_key, secret_key, expected_attrs));

		// Test that we can delete values. We are supposed to pass some
		// attribute values, but what happens if they don't match the current
		// values is not specified.
		request.SetParameter("Action", "DeleteAttributes");
		request.RemoveParameter("Expected.1.Name");
		request.RemoveParameter("Expected.1.Value");
		request.RemoveParameter("Attribute.1.Replace");
		request.RemoveParameter("Attribute.2.Replace");
		TEST_THAT(add_simpledb_signature(request, secret_key));
		TEST_THAT(send_and_receive_xml(request, response_tree,
			"DeleteAttributesResponse"));

		// Since we've deleted all attributes, the server should have deleted
		// the whole item, and the response to a GetAttributes request should be
		// 404 not found.
		TEST_THAT(simpledb_get_attributes_error(access_key, secret_key,
			HTTPResponse::Code_NotFound));

		// Create an item to use with conditional delete tests.
		request.SetParameter("Action", "PutAttributes");
		request.SetParameter("DomainName", "MyDomain");
		request.SetParameter("ItemName", "JumboFez");
		request.SetParameter("Attribute.1.Name", "Color");
		request.SetParameter("Attribute.1.Value", "Blue");
		request.SetParameter("Attribute.2.Name", "Size");
		request.SetParameter("Attribute.2.Value", "Med");
		TEST_THAT(add_simpledb_signature(request, secret_key));
		TEST_THAT(send_and_receive_xml(request, response_tree,
			"PutAttributesResponse"));

		// Conditional delete that should fail
		request.SetParameter("Action", "DeleteAttributes");
		request.SetParameter("Expected.1.Name", "Color");
		request.SetParameter("Expected.1.Value", "What?");
		TEST_THAT(add_simpledb_signature(request, secret_key));
		TEST_THAT(send_and_receive(request, response, HTTPResponse::Code_Conflict));

		// Check that it did actually fail
		expected_attrs.clear();
		expected_attrs.insert(attr_t("Color", "Blue"));
		expected_attrs.insert(attr_t("Size", "Med"));
		TEST_THAT(simpledb_get_attributes(access_key, secret_key, expected_attrs));

		// Conditional delete of one attribute ("Color") that should succeed
		request.SetParameter("Expected.1.Value", "Blue");
		// Remove attribute 1 ("Color") from the request, so it won't be deleted.
		// Attribute 2 ("Size") remains in the request, and should be deleted.
		request.RemoveParameter("Attribute.1.Name");
		request.RemoveParameter("Attribute.1.Value");
		TEST_THAT(add_simpledb_signature(request, secret_key));
		TEST_THAT(send_and_receive_xml(request, response_tree,
			"DeleteAttributesResponse"));

		// Check that the "Size" attribute is no longer present, but "Color"
		// still is.
		expected_attrs.erase("Size");
		TEST_THAT(simpledb_get_attributes(access_key, secret_key, expected_attrs));

		// Conditional delete without specifying attributes, should remove all
		// remaining attributes, and hence the item itself. The condition
		// (expected values) set above should still be valid and match this item.
		request.RemoveParameter("Attribute.2.Name");
		request.RemoveParameter("Attribute.2.Value");
		TEST_THAT(add_simpledb_signature(request, secret_key));
		TEST_THAT(send_and_receive_xml(request, response_tree,
			"DeleteAttributesResponse"));

		// Since we've deleted all attributes, the server should have deleted
		// the whole item, and the response to a GetAttributes request should be
		// 404 not found.
		TEST_THAT(simpledb_get_attributes_error(access_key, secret_key,
			HTTPResponse::Code_NotFound));

		// Reset for the next test
		request.SetParameter("Action", "Reset");
		TEST_THAT(add_simpledb_signature(request, secret_key));
		TEST_THAT(send_and_receive_xml(request, response_tree,
			"ResetResponse"));
		domains = simpledb_list_domains(access_key, secret_key);
		expected_domains.clear();
		TEST_THAT(compare_lists(expected_domains, domains));
	}

	// Test that SimpleDBClient works the same way.
	{
		std::string access_key = EXAMPLE_S3_ACCESS_KEY;
		std::string secret_key = EXAMPLE_S3_SECRET_KEY;
		SimpleDBClient client(access_key, secret_key, "localhost", 1080,
			SIMPLEDB_SIMULATOR_HOST);

		// Test that date formatting produces the correct output format
		// date -d "2010-01-25T15:01:28-07:00" +%s => 1264456888
		client.SetFixedTimestamp(SecondsToBoxTime(1264456888), -7 * 60);
		HTTPRequest request = client.StartRequest(HTTPRequest::Method_GET, "");
		TEST_EQUAL("2010-01-25T15:01:28-07:00",
			request.GetParameterString("Timestamp"));

		client.SetFixedTimestamp(SecondsToBoxTime(1264431688), 0);
		request = client.StartRequest(HTTPRequest::Method_GET, "");
		TEST_EQUAL("2010-01-25T15:01:28Z",
			request.GetParameterString("Timestamp"));
		client.SetFixedTimestamp(0, 0);
		TEST_EQUAL(20, request.GetParameterString("Timestamp").length());

		std::vector<std::string> domains = client.ListDomains();
		TEST_EQUAL(0, domains.size());

		std::string domain = "MyDomain";
		std::string item = "JumboFez";
		client.CreateDomain(domain);
		domains = client.ListDomains();
		TEST_EQUAL(1, domains.size());
		if(domains.size() > 0)
		{
			TEST_EQUAL(domain, domains[0]);
		}

		// Create an item
		SimpleDBClient::str_map_t expected_attrs;
		expected_attrs["Color"] = "Blue";
		expected_attrs["Size"] = "Med";
		client.PutAttributes(domain, item, expected_attrs);
		SimpleDBClient::str_map_t actual_attrs = client.GetAttributes(domain, item);
		TEST_THAT(test_equal_maps(expected_attrs, actual_attrs));

		// Add more attributes. SimpleDBClient always replaces existing values
		// for attributes.
		expected_attrs.clear();
		expected_attrs["Color"] = "Not Blue";
		expected_attrs["Size"] = "Large";
		client.PutAttributes(domain, item, expected_attrs);
		actual_attrs = client.GetAttributes(domain, item);
		TEST_THAT(test_equal_maps(expected_attrs, actual_attrs));

		// Conditional PutAttributes that fails (doesn't match) and therefore
		// doesn't change anything (so we don't change expected_attrs).
		SimpleDBClient::str_map_t new_attrs = expected_attrs;
		new_attrs["Color"] = "Green";

		SimpleDBClient::str_map_t conditional_attrs;
		conditional_attrs["Color"] = "What?";

		TEST_CHECK_THROWS(
			client.PutAttributes(domain, item, new_attrs, conditional_attrs),
			HTTPException, ConditionalRequestConflict);
		actual_attrs = client.GetAttributes(domain, item);
		TEST_THAT(test_equal_maps(expected_attrs, actual_attrs));

		// Conditional PutAttributes again, with the correct value for the Color
		// attribute this time, so the request should succeed.
		conditional_attrs["Color"] = "Not Blue";
		client.PutAttributes(domain, item, new_attrs, conditional_attrs);

		// If it does, because Replace is set by default (enforced) by
		// SimpleDBClient, the Size value will be replaced by the new single
		// value.
		actual_attrs = client.GetAttributes(domain, item);
		TEST_THAT(test_equal_maps(new_attrs, actual_attrs));

		// Test that we can delete values. We are supposed to pass some
		// attribute values, but what happens if they don't match the current
		// values is not specified.
		client.DeleteAttributes(domain, item, new_attrs);

		// Check that it has actually been removed. Since we've deleted all
		// attributes, the server should have deleted the whole item, and the
		// response to a GetAttributes request should be 404 not found.
		TEST_CHECK_THROWS(client.GetAttributes(domain, item),
			HTTPException, SimpleDBItemNotFound);

		// Create an item to use with conditional delete tests.
		expected_attrs["Color"] = "Blue";
		expected_attrs["Size"] = "Med";
		client.PutAttributes(domain, item, expected_attrs);
		actual_attrs = client.GetAttributes(domain, item);
		TEST_THAT(test_equal_maps(expected_attrs, actual_attrs));

		// Conditional delete that should fail. If it succeeded, it should delete
		// the whole item, because no attributes are provided.
		expected_attrs["Color"] = "What?";
		SimpleDBClient::str_map_t empty_attrs;
		TEST_CHECK_THROWS(
			client.DeleteAttributes(domain, item, empty_attrs, // attributes
				expected_attrs), // expected
			HTTPException, ConditionalRequestConflict);

		// Check that the item was not actually deleted, nor any of its
		// attributes, and "Color" should still be "Blue".
		expected_attrs["Color"] = "Blue";
		actual_attrs = client.GetAttributes(domain, item);
		TEST_THAT(test_equal_maps(expected_attrs, actual_attrs));

		// Conditional delete of one attribute ("Color") that should succeed
		SimpleDBClient::str_map_t attrs_to_remove;
		attrs_to_remove["Size"] = "Med";
		expected_attrs["Color"] = "Blue";
		client.DeleteAttributes(domain, item, attrs_to_remove, // attributes
			expected_attrs); // expected

		// Check that the "Size" attribute is no longer present, but "Color"
		// still is.
		expected_attrs.erase("Size");
		actual_attrs = client.GetAttributes(domain, item);
		TEST_THAT(test_equal_maps(expected_attrs, actual_attrs));

		// Conditional delete without specifying attributes, should remove all
		// remaining attributes, and hence the item itself. The condition
		// (expected_attrs) set above should still be valid and match this item.
		client.DeleteAttributes(domain, item, empty_attrs, // attributes
			expected_attrs); // expected

		// Since we've deleted all attributes, the server should have deleted
		// the whole item, and the response to a GetAttributes request should be
		// 404 not found.
		TEST_CHECK_THROWS(client.GetAttributes(domain, item),
			HTTPException, SimpleDBItemNotFound);
=======
		TEST_THAT(::unlink("testfiles/store/newfile") == 0);
	}

	// S3Client tests with S3Simulator daemon for realism
	{
		S3Client client("localhost", 1080, EXAMPLE_S3_ACCESS_KEY,
			EXAMPLE_S3_SECRET_KEY);
		TEST_THAT(exercise_s3client(client));
>>>>>>> 3433291f
	}

	// Kill it
	TEST_THAT(StopDaemon(pid, "testfiles/s3simulator.pid",
		"s3simulator.memleaks", true));

<<<<<<< HEAD
=======
	TEST_THAT(StartSimulator());

	// S3Client tests with s3simulator executable for even more realism
	{
		S3Client client("localhost", 1080, EXAMPLE_S3_ACCESS_KEY,
			EXAMPLE_S3_SECRET_KEY);
		TEST_THAT(exercise_s3client(client));
	}

	TEST_THAT(StopSimulator());

>>>>>>> 3433291f
	TEARDOWN();
}

int test(int argc, const char *argv[])
{
	if(argc >= 2 && ::strcmp(argv[1], "server") == 0)
	{
		// Run a server
		TestWebServer server;
		return server.Main("doesnotexist", argc - 1, argv + 1);
	}

	if(argc >= 2 && ::strcmp(argv[1], "s3server") == 0)
	{
		// Run a server
		S3Simulator server;
		return server.Main("doesnotexist", argc - 1, argv + 1);
	}

	TEST_THAT(test_httpserver());

	return finish_test_suite();
}<|MERGE_RESOLUTION|>--- conflicted
+++ resolved
@@ -19,12 +19,9 @@
 	#include <signal.h>
 #endif
 
-<<<<<<< HEAD
 #include <boost/foreach.hpp>
 #include <boost/property_tree/ptree.hpp>
 #include <boost/property_tree/xml_parser.hpp>
-=======
->>>>>>> 3433291f
 #include <openssl/x509.h>
 #include <openssl/hmac.h>
 
@@ -49,11 +46,8 @@
 
 #define SHORT_TIMEOUT 5000
 #define LONG_TIMEOUT 300000
-<<<<<<< HEAD
 
 using boost::property_tree::ptree;
-=======
->>>>>>> 3433291f
 
 class TestWebServer : public HTTPServer
 {
@@ -172,7 +166,6 @@
 	return (num_failures == num_failures_initial);
 }
 
-<<<<<<< HEAD
 std::vector<std::string> get_entry_names(const std::vector<S3Client::BucketEntry> entries)
 {
 	std::vector<std::string> entry_names;
@@ -180,38 +173,7 @@
 		i != entries.end(); i++)
 	{
 		entry_names.push_back(i->name());
-=======
-// http://docs.aws.amazon.com/AmazonSimpleDB/latest/DeveloperGuide/HMACAuth.html
-std::string calculate_s3_signature(const HTTPRequest& request,
-	const std::string& aws_secret_access_key)
-{
-	// This code is very similar to that in S3Client::FinishAndSendRequest.
-	// TODO FIXME: factor out the common parts.
-
-	std::ostringstream buffer_to_sign;
-	buffer_to_sign << request.GetMethodName() << "\n" <<
-		request.GetHeaders().GetHeaderValue("Content-MD5",
-			false) << "\n" << // !required
-		request.GetContentType() << "\n" <<
-		request.GetHeaders().GetHeaderValue("Date",
-			true) << "\n"; // required
-
-	// TODO FIXME: add support for X-Amz headers (S3 DG page 38)
-
-	std::string bucket;
-	std::string host_header = request.GetHeaders().GetHeaderValue("Host",
-		true); // required
-	std::string s3suffix = ".s3.amazonaws.com";
-	if(host_header.size() > s3suffix.size())
-	{
-		std::string suffix = host_header.substr(host_header.size() -
-			s3suffix.size(), s3suffix.size());
-		if (suffix == s3suffix)
-		{
-			bucket = "/" + host_header.substr(0, host_header.size() -
-				s3suffix.size());
-		}
->>>>>>> 3433291f
+
 	}
 	return entry_names;
 }
@@ -242,7 +204,6 @@
 	FileStream fs("testfiles/dsfdsfs98.fd");
 	std::string digest;
 
-<<<<<<< HEAD
 	{
 		MD5DigestStream digester;
 		fs.CopyStreamTo(digester);
@@ -543,35 +504,12 @@
 
 	if (auth_code[auth_code.size() - 1] == '\n')
 	{
-=======
-	buffer_to_sign << bucket << request.GetRequestURI();
-
-	// TODO FIXME: add support for sub-resources. S3 DG page 36.
-
-	// Thanks to https://gist.github.com/tsupo/112188:
-	unsigned int digest_size;
-	unsigned char digest_buffer[EVP_MAX_MD_SIZE];
-	std::string string_to_sign = buffer_to_sign.str();
-
-	HMAC(EVP_sha1(),
-		aws_secret_access_key.c_str(), aws_secret_access_key.size(),
-		(const unsigned char *)string_to_sign.c_str(), string_to_sign.size(),
-		digest_buffer, &digest_size);
-
-	base64::encoder encoder;
-	std::string digest((const char *)digest_buffer, digest_size);
-	std::string auth_code = encoder.encode(digest);
-
-	if (auth_code[auth_code.size() - 1] == '\n')
-	{
->>>>>>> 3433291f
 		auth_code = auth_code.substr(0, auth_code.size() - 1);
 	}
 
 	return auth_code;
 }
 
-<<<<<<< HEAD
 bool add_simpledb_signature(HTTPRequest& request, const std::string& aws_secret_access_key)
 {
 	std::string signature = calculate_simpledb_signature(request,
@@ -580,8 +518,6 @@
 	return !signature.empty();
 }
 
-=======
->>>>>>> 3433291f
 bool send_and_receive(HTTPRequest& request, HTTPResponse& response,
 	int expected_status_code = 200)
 {
@@ -598,7 +534,6 @@
 	return (response.GetResponseCode() == expected_status_code);
 }
 
-<<<<<<< HEAD
 bool parse_xml_response(HTTPResponse& response, ptree& response_tree,
 	const std::string& expected_root_element)
 {
@@ -727,8 +662,6 @@
 	return all_match;
 }
 
-=======
->>>>>>> 3433291f
 #define EXAMPLE_S3_ACCESS_KEY "0PN5J17HBGZHT7JJ3X82"
 #define EXAMPLE_S3_SECRET_KEY "uV3F3YluFJax1cknvbcGwgjvx4QpvB+leU8dUj2o"
 
@@ -736,19 +669,6 @@
 {
 	SETUP();
 
-<<<<<<< HEAD
-=======
-	{
-		FileStream fs("testfiles/dsfdsfs98.fd");
-		MD5DigestStream digester;
-		fs.CopyStreamTo(digester);
-		fs.Seek(0, IOStream::SeekType_Absolute);
-		digester.Close();
-		std::string digest = digester.DigestAsString();
-		TEST_EQUAL("dc3b8c5e57e71d31a0a9d7cbeee2e011", digest);
-	}
-
->>>>>>> 3433291f
 	// Test that HTTPRequest can be written to and read from a stream.
 	{
 		HTTPRequest request(HTTPRequest::Method_PUT, "/newfile");
@@ -766,11 +686,7 @@
 		// Because there isn't an HTTP server to respond to us, we can't use
 		// SendWithStream, so just send the content after the request.
 		request.SendHeaders(request_buffer, IOStream::TimeOutInfinite);
-<<<<<<< HEAD
 		FileStream fs("testfiles/dsfdsfs98.fd");
-=======
-		FileStream fs("testfiles/photos/puppy.jpg");
->>>>>>> 3433291f
 		fs.CopyStreamTo(request_buffer);
 
 		request_buffer.SetForReading();
@@ -813,11 +729,8 @@
 		CollectInBufferStream response_buffer;
 
 		HTTPResponse response(&response_buffer);
-<<<<<<< HEAD
 		FileStream fs("testfiles/dsfdsfs98.fd");
-=======
-		FileStream fs("testfiles/photos/puppy.jpg");
->>>>>>> 3433291f
+
 		// Write headers in lower case.
 		response.SetResponseCode(HTTPResponse::Code_OK);
 		response.AddHeader("date", "Wed, 01 Mar  2006 12:00:00 GMT");
@@ -1063,7 +976,6 @@
 		TEST_EQUAL(HTTPResponse::Code_OK, response.GetResponseCode());
 		std::vector<std::string> expected_contents;
 
-<<<<<<< HEAD
 		if(response.GetResponseCode() == HTTPResponse::Code_OK)
 		{
 			ptree response_tree;
@@ -1125,12 +1037,6 @@
 		S3Client client(&simulator, "johnsmith.s3.amazonaws.com",
 			EXAMPLE_S3_ACCESS_KEY, EXAMPLE_S3_SECRET_KEY);
 		TEST_THAT(exercise_s3client(client));
-=======
-		response = client.GetObject("/newfile");
-		TEST_EQUAL(200, response.GetResponseCode());
-		TEST_THAT(fs.CompareWith(response));
-		TEST_EQUAL(0, ::unlink("testfiles/store/newfile"));
->>>>>>> 3433291f
 	}
 
 	{
@@ -1145,11 +1051,7 @@
 		request.AddHeader("authorization", "AWS " EXAMPLE_S3_ACCESS_KEY ":" +
 			signature);
 
-<<<<<<< HEAD
 		FileStream fs("testfiles/dsfdsfs98.fd");
-=======
-		FileStream fs("testfiles/testrequests.pl");
->>>>>>> 3433291f
 		request.SetDataStream(&fs);
 		request.SetForReading();
 
@@ -1172,15 +1074,10 @@
 		TEST_EQUAL(0, response.GetSize());
 		TEST_THAT(!response.IsKeepAlive());
 
-<<<<<<< HEAD
 		FileStream f1("testfiles/dsfdsfs98.fd");
 		FileStream f2("testfiles/store/newfile");
 		TEST_THAT(f1.CompareWith(f2));
 		TEST_EQUAL(0, EMU_UNLINK("testfiles/store/newfile"));
-=======
-		FileStream f1("testfiles/testrequests.pl");
-		FileStream f2("testfiles/store/newfile");
-		TEST_THAT(f1.CompareWith(f2));
 		TEST_EQUAL(0, ::unlink("testfiles/store/newfile"));
 	}
 
@@ -1198,7 +1095,6 @@
 		S3Client client(&simulator, "johnsmith.s3.amazonaws.com",
 			EXAMPLE_S3_ACCESS_KEY, EXAMPLE_S3_SECRET_KEY);
 		TEST_THAT(exercise_s3client(client));
->>>>>>> 3433291f
 	}
 
 	// Start the S3Simulator server
@@ -1213,20 +1109,12 @@
 		request.AddHeader("date", "Tue, 27 Mar 2007 19:36:42 +0000");
 		request.AddHeader("authorization",
 			"AWS " EXAMPLE_S3_ACCESS_KEY ":xXjDGYUmKxnwqr5KXNPGldn5LbA=");
-<<<<<<< HEAD
 
 		HTTPResponse response;
 		TEST_THAT(send_and_receive(request, response));
 	}
 
-=======
-
-		HTTPResponse response;
-		TEST_THAT(send_and_receive(request, response));
-	}
-
 	// Test that requests for nonexistent files correctly return a 404 error
->>>>>>> 3433291f
 	{
 		HTTPRequest request(HTTPRequest::Method_GET, "/nonexist");
 		request.SetHostName("quotes.s3.amazonaws.com");
@@ -1315,7 +1203,6 @@
 		FileStream f1("testfiles/dsfdsfs98.fd");
 		FileStream f2("testfiles/store/newfile");
 		TEST_THAT(f1.CompareWith(f2));
-<<<<<<< HEAD
 		TEST_THAT(EMU_UNLINK("testfiles/store/newfile") == 0);
 	}
 
@@ -1691,36 +1578,23 @@
 		// 404 not found.
 		TEST_CHECK_THROWS(client.GetAttributes(domain, item),
 			HTTPException, SimpleDBItemNotFound);
-=======
-		TEST_THAT(::unlink("testfiles/store/newfile") == 0);
-	}
-
-	// S3Client tests with S3Simulator daemon for realism
+	}
+
+	// Kill it
+	TEST_THAT(StopDaemon(pid, "testfiles/s3simulator.pid",
+		"s3simulator.memleaks", true));
+
+	TEST_THAT(StartSimulator());
+
+	// S3Client tests with s3simulator executable for even more realism
 	{
 		S3Client client("localhost", 1080, EXAMPLE_S3_ACCESS_KEY,
 			EXAMPLE_S3_SECRET_KEY);
 		TEST_THAT(exercise_s3client(client));
->>>>>>> 3433291f
-	}
-
-	// Kill it
-	TEST_THAT(StopDaemon(pid, "testfiles/s3simulator.pid",
-		"s3simulator.memleaks", true));
-
-<<<<<<< HEAD
-=======
-	TEST_THAT(StartSimulator());
-
-	// S3Client tests with s3simulator executable for even more realism
-	{
-		S3Client client("localhost", 1080, EXAMPLE_S3_ACCESS_KEY,
-			EXAMPLE_S3_SECRET_KEY);
-		TEST_THAT(exercise_s3client(client));
 	}
 
 	TEST_THAT(StopSimulator());
 
->>>>>>> 3433291f
 	TEARDOWN();
 }
 

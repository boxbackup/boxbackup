// --------------------------------------------------------------------------
//
// File
//		Name:    testhttpserver.cpp
//		Purpose: Test code for HTTP server class
//		Created: 26/3/04
//
// --------------------------------------------------------------------------

#include "Box.h"

#include <algorithm>
#include <cstdio>
#include <cstdlib>
#include <cstring>
#include <ctime>

#ifdef HAVE_SIGNAL_H
	#include <signal.h>
#endif

#include <boost/foreach.hpp>
#include <boost/property_tree/ptree.hpp>
#include <boost/property_tree/xml_parser.hpp>
#include <openssl/x509.h>
#include <openssl/hmac.h>

#include "autogen_HTTPException.h"
#include "HTTPQueryDecoder.h"
#include "HTTPRequest.h"
#include "HTTPResponse.h"
#include "HTTPServer.h"
#include "IOStreamGetLine.h"
#include "MD5Digest.h"
#include "S3Client.h"
#include "S3Simulator.h"
#include "ServerControl.h"
#include "SimpleDBClient.h"
#include "Test.h"
#include "ZeroStream.h"
#include "decode.h"
#include "encode.h"

#include "MemLeakFindOn.h"

#define SHORT_TIMEOUT 5000
#define LONG_TIMEOUT 300000

using boost::property_tree::ptree;

class TestWebServer : public HTTPServer
{
public:
	TestWebServer();
	~TestWebServer();

	virtual void Handle(HTTPRequest &rRequest, HTTPResponse &rResponse);

};

// Build a nice HTML response, so this can also be tested neatly in a browser
void TestWebServer::Handle(HTTPRequest &rRequest, HTTPResponse &rResponse)
{
	// Test redirection mechanism
	if(rRequest.GetRequestURI() == "/redirect")
	{
		rResponse.SetAsRedirect("/redirected");
		return;
	}

	// Set a cookie?
	if(rRequest.GetRequestURI() == "/set-cookie")
	{
		rResponse.SetCookie("SetByServer", "Value1");
	}

	#define DEFAULT_RESPONSE_1 "<html>\n<head><title>TEST SERVER RESPONSE</title></head>\n<body><h1>Test response</h1>\n<p><b>URI:</b> "
	#define DEFAULT_RESPONSE_3 "</p>\n<p><b>Query string:</b> "
	#define DEFAULT_RESPONSE_4 "</p>\n<p><b>Method:</b> "
	#define DEFAULT_RESPONSE_5 "</p>\n<p><b>Decoded query:</b><br>"
	#define DEFAULT_RESPONSE_6 "</p>\n<p><b>Content type:</b> "
	#define DEFAULT_RESPONSE_7 "</p>\n<p><b>Content length:</b> "
	#define DEFAULT_RESPONSE_8 "</p>\n<p><b>Cookies:</b><br>\n"
	#define DEFAULT_RESPONSE_2 "</p>\n</body>\n</html>\n"

	rResponse.SetResponseCode(HTTPResponse::Code_OK);
	rResponse.SetContentType("text/html");
	rResponse.Write(DEFAULT_RESPONSE_1, sizeof(DEFAULT_RESPONSE_1) - 1);
	const std::string &ruri(rRequest.GetRequestURI());
	rResponse.Write(ruri.c_str(), ruri.size());
	rResponse.Write(DEFAULT_RESPONSE_3, sizeof(DEFAULT_RESPONSE_3) - 1);
	const std::string &rquery(rRequest.GetQueryString());
	rResponse.Write(rquery.c_str(), rquery.size());
	rResponse.Write(DEFAULT_RESPONSE_4, sizeof(DEFAULT_RESPONSE_4) - 1);
	{
		const char *m = "????";
		switch(rRequest.GetMethod())
		{
		case HTTPRequest::Method_GET: m = "GET "; break;
		case HTTPRequest::Method_HEAD: m = "HEAD"; break;
		case HTTPRequest::Method_POST: m = "POST"; break;
		default: m = "UNKNOWN";
		}
		rResponse.Write(m, 4);
	}
	rResponse.Write(DEFAULT_RESPONSE_5, sizeof(DEFAULT_RESPONSE_5) - 1);
	{
		const HTTPRequest::Query_t &rquery(rRequest.GetQuery());
		for(HTTPRequest::Query_t::const_iterator i(rquery.begin()); i != rquery.end(); ++i)
		{
			rResponse.Write("\nPARAM:", 7);
			rResponse.Write(i->first.c_str(), i->first.size());
			rResponse.Write("=", 1);
			rResponse.Write(i->second.c_str(), i->second.size());
			rResponse.Write("<br>\n", 4);
		}
	}
	rResponse.Write(DEFAULT_RESPONSE_6, sizeof(DEFAULT_RESPONSE_6) - 1);
	const std::string &rctype(rRequest.GetContentType());
	rResponse.Write(rctype.c_str(), rctype.size());
	rResponse.Write(DEFAULT_RESPONSE_7, sizeof(DEFAULT_RESPONSE_7) - 1);
	{
		char l[32];
		rResponse.Write(l, ::sprintf(l, "%d", rRequest.GetContentLength()));
	}
	rResponse.Write(DEFAULT_RESPONSE_8, sizeof(DEFAULT_RESPONSE_8) - 1);
	const HTTPRequest::CookieJar_t *pcookies = rRequest.GetCookies();
	if(pcookies != 0)
	{
		HTTPRequest::CookieJar_t::const_iterator i(pcookies->begin());
		for(; i != pcookies->end(); ++i)
		{
			char t[512];
			rResponse.Write(t, ::sprintf(t, "COOKIE:%s=%s<br>\n", i->first.c_str(), i->second.c_str()));
		}
	}
	rResponse.Write(DEFAULT_RESPONSE_2, sizeof(DEFAULT_RESPONSE_2) - 1);
}

TestWebServer::TestWebServer() {}
TestWebServer::~TestWebServer() {}

std::vector<std::string> get_entry_names(const std::vector<S3Client::BucketEntry> entries)
{
	std::vector<std::string> entry_names;
	for(std::vector<S3Client::BucketEntry>::const_iterator i = entries.begin();
		i != entries.end(); i++)
	{
		entry_names.push_back(i->name());
	}
	return entry_names;
}

bool exercise_s3client(S3Client& client)
{
	int num_failures_initial = num_failures;

	HTTPResponse response = client.GetObject("/photos/puppy.jpg");
	TEST_EQUAL(200, response.GetResponseCode());
	std::string response_data((const char *)response.GetBuffer(),
		response.GetSize());
	TEST_EQUAL("omgpuppies!\n", response_data);
	TEST_THAT(!response.IsKeepAlive());

	// make sure that assigning to HTTPResponse does clear stream
	response = client.GetObject("/photos/puppy.jpg");
	TEST_EQUAL(200, response.GetResponseCode());
	response_data = std::string((const char *)response.GetBuffer(),
		response.GetSize());
	TEST_EQUAL("omgpuppies!\n", response_data);
	TEST_THAT(!response.IsKeepAlive());

	response = client.GetObject("/nonexist");
	TEST_EQUAL(404, response.GetResponseCode());
	TEST_THAT(!response.IsKeepAlive());

	FileStream fs("testfiles/dsfdsfs98.fd");
	std::string digest;

	{
		MD5DigestStream digester;
		fs.CopyStreamTo(digester);
		fs.Seek(0, IOStream::SeekType_Absolute);
		digester.Close();
		digest = digester.DigestAsString();
		TEST_EQUAL("dc3b8c5e57e71d31a0a9d7cbeee2e011", digest);
	}

	TEST_THAT(!FileExists("testfiles/store/newfile"));
	response = client.PutObject("/newfile", fs);
	TEST_EQUAL(200, response.GetResponseCode());
	TEST_THAT(!response.IsKeepAlive());
	TEST_EQUAL("\"" + digest + "\"",
		response.GetHeaders().GetHeaderValue("etag", false)); // !required

	// This will fail if the file was created in the wrong place:
	TEST_THAT(FileExists("testfiles/store/newfile"));

	response = client.GetObject("/newfile");
	TEST_EQUAL(200, response.GetResponseCode());
	TEST_THAT(fs.CompareWith(response));
	TEST_EQUAL("\"" + digest + "\"",
		response.GetHeaders().GetHeaderValue("etag", false)); // !required

	// Test that GET requests set the Content-Length header correctly.
	int actual_size = TestGetFileSize("testfiles/dsfdsfs98.fd");
	TEST_THAT(actual_size > 0);
	TEST_EQUAL(actual_size, response.GetContentLength());

	// Try to get it again, with the etag of the existing copy, and check that we get
	// a 304 Not Modified response.
	response = client.GetObject("/newfile", digest);
	TEST_EQUAL(HTTPResponse::Code_NotModified, response.GetResponseCode());

	// There are no examples for 304 Not Modified responses to requests with
	// If-None-Match (ETag match) so clients should not depend on this, so the
	// S3Simulator should return 0 instead of the object size and no ETag, to ensure
	// that any code which tries to use the Content-Length or ETag of such a response
	// will fail.
	TEST_EQUAL(0, response.GetContentLength());
	TEST_EQUAL("", response.GetHeaders().GetHeaderValue("etag", false)); // !required

	// Test that HEAD requests set the Content-Length header correctly. We need the
	// actual object size, not 0, despite there being no content in the response.
	// RFC 2616 section 4.4 says "1.Any response message which "MUST NOT" include a
	// message-body (such as ... any response to a HEAD request) is always terminated
	// by the first empty line after the header fields, regardless of the
	// entity-header fields present in the message... If a Content-Length header field
	// (section 14.13) is present, its decimal value in OCTETs represents both the
	// entity-length and the transfer-length."
	//
	// Also the Amazon Simple Storage Service API Reference, section "HEAD Object"
	// examples show the Content-Length being returned as non-zero for a HEAD request,
	// and ETag being returned too.

	response = client.HeadObject("/newfile");
	TEST_EQUAL(actual_size, response.GetContentLength());
	TEST_EQUAL(200, response.GetResponseCode());
	// We really need the ETag header in response to HEAD requests!
	TEST_EQUAL("\"" + digest + "\"",
		response.GetHeaders().GetHeaderValue("etag", false)); // !required
	// Check that there is NO body. The request should not have been treated as a
	// GET request!
	ZeroStream empty(0);
	TEST_THAT(fs.CompareWith(response));

	// Replace the file contents with a smaller file, check that it works and that
	// the file is truncated at the end of the new data.
	CollectInBufferStream test_data;
	test_data.Write(std::string("hello"));
	test_data.SetForReading();
	response = client.PutObject("/newfile", test_data);
	TEST_EQUAL(200, response.GetResponseCode());
	TEST_EQUAL("\"5d41402abc4b2a76b9719d911017c592\"",
		response.GetHeaders().GetHeaderValue("etag", false)); // !required
	TEST_EQUAL(5, TestGetFileSize("testfiles/store/newfile"));

	response = client.DeleteObject("/newfile");
	TEST_EQUAL(HTTPResponse::Code_NoContent, response.GetResponseCode());
	TEST_THAT(!FileExists("testfiles/store/newfile"));

	// Try uploading a file in a subdirectory, which should create it implicitly
	// and automatically.
	TEST_EQUAL(0, ObjectExists("testfiles/store/sub"));
	TEST_THAT(!FileExists("testfiles/store/sub/newfile"));
	response = client.PutObject("/sub/newfile", fs);
	TEST_EQUAL(200, response.GetResponseCode());
	response = client.GetObject("/sub/newfile");
	TEST_EQUAL(200, response.GetResponseCode());
	TEST_THAT(fs.CompareWith(response));
	response = client.DeleteObject("/sub/newfile");
	TEST_EQUAL(HTTPResponse::Code_NoContent, response.GetResponseCode());
	TEST_THAT(!FileExists("testfiles/store/sub/newfile"));

	// There is no way to explicitly delete a directory either, so we must do that
	// ourselves
	TEST_THAT(rmdir("testfiles/store/sub") == 0);

	// Test the ListBucket command.
	std::vector<S3Client::BucketEntry> actual_contents;
	std::vector<std::string> actual_common_prefixes;
	TEST_EQUAL(3, client.ListBucket(&actual_contents, &actual_common_prefixes));
	std::vector<std::string> actual_entry_names =
		get_entry_names(actual_contents);

	std::vector<std::string> expected_contents;
	expected_contents.push_back("dsfdsfs98.fd");
	TEST_THAT(compare_lists(expected_contents, actual_entry_names));

	std::vector<std::string> expected_common_prefixes;
	expected_common_prefixes.push_back("photos/");
	expected_common_prefixes.push_back("subdir/");
	TEST_THAT(compare_lists(expected_common_prefixes, actual_common_prefixes));

	// Test that max_keys works.
	actual_contents.clear();
	actual_common_prefixes.clear();

	bool is_truncated;
	TEST_EQUAL(2,
		client.ListBucket(
			&actual_contents, &actual_common_prefixes,
			"", // prefix
			"/", // delimiter
			&is_truncated,
			2)); // max_keys

	TEST_THAT(is_truncated);
	expected_contents.clear();
	expected_contents.push_back("dsfdsfs98.fd");
	actual_entry_names = get_entry_names(actual_contents);
	TEST_THAT(compare_lists(expected_contents, actual_entry_names));

	expected_common_prefixes.clear();
	expected_common_prefixes.push_back("photos/");
	TEST_THAT(compare_lists(expected_common_prefixes, actual_common_prefixes));

	// Test that marker works.
	actual_contents.clear();
	actual_common_prefixes.clear();

	TEST_EQUAL(2,
		client.ListBucket(
			&actual_contents, &actual_common_prefixes,
			"", // prefix
			"/", // delimiter
			&is_truncated,
			2, // max_keys
			"photos")); // marker

	TEST_THAT(!is_truncated);
	expected_contents.clear();
	actual_entry_names = get_entry_names(actual_contents);
	TEST_THAT(compare_lists(expected_contents, actual_entry_names));

	expected_common_prefixes.push_back("subdir/");
	TEST_THAT(compare_lists(expected_common_prefixes, actual_common_prefixes));

	// Test is successful if the number of failures has not increased.
	return (num_failures == num_failures_initial);
}

// http://docs.aws.amazon.com/AmazonSimpleDB/latest/DeveloperGuide/HMACAuth.html
std::string generate_query_string(const HTTPRequest& request)
{
	std::vector<std::string> param_names;
	std::map<std::string, std::string> param_values;

	const HTTPRequest::Query_t& params(request.GetQuery());
	for(HTTPRequest::Query_t::const_iterator i = params.begin();
		i != params.end(); i++)
	{
		// We don't want to include the Signature parameter in the sorted query
		// string, because the client didn't either when computing the signature!
		if(i->first != "Signature")
		{
			param_names.push_back(i->first);
			// This algorithm only supports non-repeated parameters, so
			// assert that we don't already have a parameter with this name.
			TEST_LINE_OR(param_values.find(i->first) == param_values.end(),
				"Multiple values for parameter '" << i->first << "'",
				return "");
			param_values[i->first] = i->second;
		}
	}

	std::sort(param_names.begin(), param_names.end());
	std::ostringstream out;

	for(std::vector<std::string>::iterator i = param_names.begin();
		i != param_names.end(); i++)
	{
		if(i != param_names.begin())
		{
			out << "&";
		}
		out << HTTPQueryDecoder::URLEncode(*i) << "=" <<
			HTTPQueryDecoder::URLEncode(param_values[*i]);
	}

<<<<<<< HEAD
	return out.str();
}

// http://docs.aws.amazon.com/AmazonSimpleDB/latest/DeveloperGuide/HMACAuth.html
std::string calculate_s3_signature(const HTTPRequest& request,
	const std::string& aws_secret_access_key)
{
	// This code is very similar to that in S3Client::FinishAndSendRequest.
	// TODO FIXME: factor out the common parts.

	std::ostringstream buffer_to_sign;
	buffer_to_sign << request.GetMethodName() << "\n" <<
		request.GetHeaders().GetHeaderValue("Content-MD5",
			false) << "\n" << // !required
		request.GetContentType() << "\n" <<
		request.GetHeaders().GetHeaderValue("Date",
			true) << "\n"; // required

	// TODO FIXME: add support for X-Amz headers (S3 DG page 38)

	std::string bucket;
	std::string host_header = request.GetHeaders().GetHeaderValue("Host",
		true); // required
	std::string s3suffix = ".s3.amazonaws.com";
	if(host_header.size() > s3suffix.size())
	{
		std::string suffix = host_header.substr(host_header.size() -
			s3suffix.size(), s3suffix.size());
		if (suffix == s3suffix)
		{
			bucket = "/" + host_header.substr(0, host_header.size() -
				s3suffix.size());
		}
	}

	buffer_to_sign << bucket << request.GetRequestURI();

	// TODO FIXME: add support for sub-resources. S3 DG page 36.

	// Thanks to https://gist.github.com/tsupo/112188:
	unsigned int digest_size;
	unsigned char digest_buffer[EVP_MAX_MD_SIZE];
	std::string string_to_sign = buffer_to_sign.str();

	HMAC(EVP_sha1(),
		aws_secret_access_key.c_str(), aws_secret_access_key.size(),
		(const unsigned char *)string_to_sign.c_str(), string_to_sign.size(),
		digest_buffer, &digest_size);

	base64::encoder encoder;
	std::string digest((const char *)digest_buffer, digest_size);
	std::string auth_code = encoder.encode(digest);

	if (auth_code[auth_code.size() - 1] == '\n')
	{
		auth_code = auth_code.substr(0, auth_code.size() - 1);
	}

	return auth_code;
}

// http://docs.aws.amazon.com/AmazonSimpleDB/latest/DeveloperGuide/HMACAuth.html
std::string calculate_simpledb_signature(const HTTPRequest& request,
	const std::string& aws_secret_access_key)
{
	// This code is very similar to that in S3Client::FinishAndSendRequest,
	// but using EVP_sha256 instead of EVP_sha1. TODO FIXME: factor out the
	// common parts.
	std::string query_string = generate_query_string(request);
	TEST_THAT_OR(query_string != "", return "");

	std::ostringstream buffer_to_sign;
	buffer_to_sign << request.GetMethodName() << "\n" <<
		request.GetHeaders().GetHostNameWithPort() << "\n" <<
		// The HTTPRequestURI component is the HTTP absolute path component
		// of the URI up to, but not including, the query string. If the 
		// HTTPRequestURI is empty, use a forward slash ( / ).
		request.GetRequestURI() << "\n" <<
		query_string;

	// Thanks to https://gist.github.com/tsupo/112188:
	unsigned int digest_size;
	unsigned char digest_buffer[EVP_MAX_MD_SIZE];
	std::string string_to_sign = buffer_to_sign.str();

	HMAC(EVP_sha256(),
		aws_secret_access_key.c_str(), aws_secret_access_key.size(),
		(const unsigned char *)string_to_sign.c_str(), string_to_sign.size(),
		digest_buffer, &digest_size);

	base64::encoder encoder;
	std::string digest((const char *)digest_buffer, digest_size);
	std::string auth_code = encoder.encode(digest);

	if (auth_code[auth_code.size() - 1] == '\n')
	{
		auth_code = auth_code.substr(0, auth_code.size() - 1);
	}

	return auth_code;
}

bool add_simpledb_signature(HTTPRequest& request, const std::string& aws_secret_access_key)
{
	std::string signature = calculate_simpledb_signature(request,
		aws_secret_access_key);
	request.SetParameter("Signature", signature);
	return !signature.empty();
}

bool send_and_receive(HTTPRequest& request, HTTPResponse& response,
	int expected_status_code = 200)
{
	SocketStream sock;
	sock.Open(Socket::TypeINET, "localhost", 1080);
	request.Send(sock, LONG_TIMEOUT);

	response.Reset();
	response.Receive(sock, LONG_TIMEOUT);
	std::string response_data((const char *)response.GetBuffer(),
		response.GetSize());
	TEST_EQUAL_LINE(expected_status_code, response.GetResponseCode(),
		response_data);
	return (response.GetResponseCode() == expected_status_code);
}

bool parse_xml_response(HTTPResponse& response, ptree& response_tree,
	const std::string& expected_root_element)
{
	std::string response_data((const char *)response.GetBuffer(),
		response.GetSize());
	std::auto_ptr<std::istringstream> ap_response_stream(
		new std::istringstream(response_data));
	read_xml(*ap_response_stream, response_tree,
		boost::property_tree::xml_parser::trim_whitespace);

	TEST_EQUAL_OR(expected_root_element, response_tree.begin()->first, return false);
	TEST_LINE(++(response_tree.begin()) == response_tree.end(),
		"There should only be one item in the response tree root");

	return true;
}

bool send_and_receive_xml(HTTPRequest& request, ptree& response_tree,
	const std::string& expected_root_element)
{
	HTTPResponse response;
	TEST_THAT_OR(send_and_receive(request, response), return false);
	return parse_xml_response(response, response_tree, expected_root_element);
}

typedef std::multimap<std::string, std::string> multimap_t;
typedef multimap_t::value_type attr_t;

std::vector<std::string> simpledb_list_domains(const std::string& access_key,
	const std::string& secret_key)
{
	HTTPRequest request(HTTPRequest::Method_GET, "/");
	request.SetHostName(SIMPLEDB_SIMULATOR_HOST);
	request.AddParameter("Action", "ListDomains");
	request.AddParameter("AWSAccessKeyId", access_key);
	request.AddParameter("SignatureVersion", "2");
	request.AddParameter("SignatureMethod", "HmacSHA256");
	request.AddParameter("Timestamp", "2010-01-25T15:01:28-07:00");
	request.AddParameter("Version", "2009-04-15");

	TEST_THAT_OR(add_simpledb_signature(request, secret_key),
		return std::vector<std::string>());

	ptree response_tree;
	TEST_THAT(send_and_receive_xml(request, response_tree, "ListDomainsResponse"));

	std::vector<std::string> domains;
	BOOST_FOREACH(ptree::value_type &v,
		response_tree.get_child("ListDomainsResponse.ListDomainsResult"))
	{
		domains.push_back(v.second.data());
	}

	return domains;
}

HTTPRequest simpledb_get_attributes_request(const std::string& access_key,
	const std::string& secret_key)
{
	HTTPRequest request(HTTPRequest::Method_GET, "/");
	request.SetHostName(SIMPLEDB_SIMULATOR_HOST);
	request.AddParameter("Action", "GetAttributes");
	request.AddParameter("DomainName", "MyDomain");
	request.AddParameter("ItemName", "JumboFez");
	request.AddParameter("AWSAccessKeyId", access_key);
	request.AddParameter("SignatureVersion", "2");
	request.AddParameter("SignatureMethod", "HmacSHA256");
	request.AddParameter("Timestamp", "2010-01-25T15:01:28-07:00");
	request.AddParameter("Version", "2009-04-15");
	TEST_THAT(add_simpledb_signature(request, secret_key));
	return request;
}

bool simpledb_get_attributes_error(const std::string& access_key,
	const std::string& secret_key, int expected_status_code)
{
	HTTPRequest request = simpledb_get_attributes_request(access_key, secret_key);
	HTTPResponse response;
	TEST_THAT_OR(send_and_receive(request, response, expected_status_code),
		return false);
	// Nothing else to check: there is no XML
	return true;
}

bool simpledb_get_attributes(const std::string& access_key, const std::string& secret_key,
	const multimap_t& const_attributes)
{
	HTTPRequest request = simpledb_get_attributes_request(access_key, secret_key);

	ptree response_tree;
	TEST_THAT_OR(send_and_receive_xml(request, response_tree,
		"GetAttributesResponse"), return false);

	// Check that all attributes were written correctly
	TEST_EQUAL_LINE(const_attributes.size(),
		response_tree.get_child("GetAttributesResponse.GetAttributesResult").size(),
		"Wrong number of attributes in response");

	bool all_match = (const_attributes.size() ==
		response_tree.get_child("GetAttributesResponse.GetAttributesResult").size());

	std::multimap<std::string, std::string> attributes = const_attributes;
	std::multimap<std::string, std::string>::iterator i = attributes.begin();
	BOOST_FOREACH(ptree::value_type &v,
		response_tree.get_child(
			"GetAttributesResponse.GetAttributesResult"))
	{
		std::string name = v.second.get<std::string>("Name");
		std::string value = v.second.get<std::string>("Value");
		if(i == attributes.end())
		{
			TEST_EQUAL_LINE("", name, "Unexpected attribute name");
			TEST_EQUAL_LINE("", value, "Unexpected attribute value");
			all_match = false;
		}
		else
		{
			TEST_EQUAL_LINE(i->first, name, "Wrong attribute name");
			TEST_EQUAL_LINE(i->second, value, "Wrong attribute value");
			all_match &= (i->first == name);
			all_match &= (i->second == value);
			i++;
		}
	}

	return all_match;
}

#define EXAMPLE_S3_ACCESS_KEY "0PN5J17HBGZHT7JJ3X82"
#define EXAMPLE_S3_SECRET_KEY "uV3F3YluFJax1cknvbcGwgjvx4QpvB+leU8dUj2o"

bool test_httpserver()
{
	SETUP();

	// Test that HTTPRequest can be written to and read from a stream.
	{
		HTTPRequest request(HTTPRequest::Method_PUT, "/newfile");
		request.SetHostName("quotes.s3.amazonaws.com");
		// Write headers in lower case.
		request.AddHeader("date", "Wed, 01 Mar  2006 12:00:00 GMT");
		request.AddHeader("authorization",
			"AWS " EXAMPLE_S3_ACCESS_KEY ":XtMYZf0hdOo4TdPYQknZk0Lz7rw=");
		request.AddHeader("Content-Type", "text/plain");
		request.SetClientKeepAliveRequested(true);

		// Stream it to a CollectInBufferStream
		CollectInBufferStream request_buffer;

		// Because there isn't an HTTP server to respond to us, we can't use
		// SendWithStream, so just send the content after the request.
		request.SendHeaders(request_buffer, IOStream::TimeOutInfinite);
		FileStream fs("testfiles/dsfdsfs98.fd");
		fs.CopyStreamTo(request_buffer);

		request_buffer.SetForReading();

		IOStreamGetLine getLine(request_buffer);
		HTTPRequest request2;
		TEST_THAT(request2.Receive(getLine, IOStream::TimeOutInfinite));

		TEST_EQUAL(HTTPRequest::Method_PUT, request2.GetMethod());
		TEST_EQUAL("PUT", request2.GetMethodName());
		TEST_EQUAL("/newfile", request2.GetRequestURI());
		TEST_EQUAL("quotes.s3.amazonaws.com", request2.GetHostName());
		TEST_EQUAL(80, request2.GetHostPort());
		TEST_EQUAL("", request2.GetQueryString());
		TEST_EQUAL("text/plain", request2.GetContentType());
		// Content-Length was not known when the stream was sent, so it should
		// be unknown in the received stream too (certainly before it has all
		// been read!)
		TEST_EQUAL(-1, request2.GetContentLength());
		const HTTPHeaders& headers(request2.GetHeaders());
		TEST_EQUAL("Wed, 01 Mar  2006 12:00:00 GMT",
			headers.GetHeaderValue("Date"));
		TEST_EQUAL("AWS " EXAMPLE_S3_ACCESS_KEY ":XtMYZf0hdOo4TdPYQknZk0Lz7rw=",
			headers.GetHeaderValue("Authorization"));
		TEST_THAT(request2.GetClientKeepAliveRequested());

		CollectInBufferStream request_data;
		request2.ReadContent(request_data, IOStream::TimeOutInfinite);
		TEST_EQUAL(fs.GetPosition(), request_data.GetPosition());
		request_data.SetForReading();
		fs.Seek(0, IOStream::SeekType_Absolute);
		TEST_THAT(fs.CompareWith(request_data, IOStream::TimeOutInfinite));
	}

	// Test that HTTPResponse can be written to and read from a stream.
	// TODO FIXME: we should stream the response instead of buffering it, on both
	// sides (send and receive).
	{
		// Stream it to a CollectInBufferStream
		CollectInBufferStream response_buffer;

		HTTPResponse response(&response_buffer);
		FileStream fs("testfiles/dsfdsfs98.fd");
		// Write headers in lower case.
		response.SetResponseCode(HTTPResponse::Code_OK);
		response.AddHeader("date", "Wed, 01 Mar  2006 12:00:00 GMT");
		response.AddHeader("authorization",
			"AWS " EXAMPLE_S3_ACCESS_KEY ":XtMYZf0hdOo4TdPYQknZk0Lz7rw=");
		response.AddHeader("content-type", "text/perl");
		fs.CopyStreamTo(response);
		response.Send();
		response_buffer.SetForReading();

		HTTPResponse response2;
		response2.Receive(response_buffer);

		TEST_EQUAL(200, response2.GetResponseCode());
		TEST_EQUAL("text/perl", response2.GetContentType());

		// TODO FIXME: Content-Length was not known when the stream was sent,
		// so it should be unknown in the received stream too (certainly before
		// it has all been read!) This is currently wrong because we read the
		// entire response into memory immediately.
		TEST_EQUAL(fs.GetPosition(), response2.GetContentLength());

		HTTPHeaders& headers(response2.GetHeaders());
		TEST_EQUAL("Wed, 01 Mar  2006 12:00:00 GMT",
			headers.GetHeaderValue("Date"));
		TEST_EQUAL("AWS " EXAMPLE_S3_ACCESS_KEY ":XtMYZf0hdOo4TdPYQknZk0Lz7rw=",
			headers.GetHeaderValue("Authorization"));

		CollectInBufferStream response_data;
		// request2.ReadContent(request_data, IOStream::TimeOutInfinite);
		response2.CopyStreamTo(response_data);
		TEST_EQUAL(fs.GetPosition(), response_data.GetPosition());
		response_data.SetForReading();
		fs.Seek(0, IOStream::SeekType_Absolute);
		TEST_THAT(fs.CompareWith(response_data, IOStream::TimeOutInfinite));
	}
=======
#ifndef WIN32
	TEST_THAT(system("rm -rf *.memleaks") == 0);
#endif
>>>>>>> 80adfe93

	// Start the server
	int pid = StartDaemon(0, TEST_EXECUTABLE " server testfiles/httpserver.conf",
		"testfiles/httpserver.pid");
	TEST_THAT_OR(pid > 0, return 1);

	// Run the request script
	TEST_THAT(::system("perl testfiles/testrequests.pl") == 0);

	#ifndef WIN32
	signal(SIGPIPE, SIG_IGN);
	#endif

#ifdef ENABLE_KEEPALIVE_SUPPORT // incomplete, need chunked encoding support
	SocketStream sock;
	sock.Open(Socket::TypeINET, "localhost", 1080);

	for (int i = 0; i < 4; i++)
	{
		HTTPRequest request(HTTPRequest::Method_GET,
			"/test-one/34/341s/234?p1=vOne&p2=vTwo");

		if (i < 2)
		{
			// first set of passes has keepalive off by default,
			// so when i == 1 the socket has already been closed
			// by the server, and we'll get -EPIPE when we try
			// to send the request.
			request.SetClientKeepAliveRequested(false);
		}
		else
		{
			request.SetClientKeepAliveRequested(true);
		}

		if (i == 1)
		{
			sleep(1); // need time for our process to realise
			// that the peer has died, otherwise no SIGPIPE :(
			TEST_CHECK_THROWS(
				request.Send(sock, SHORT_TIMEOUT),
				ConnectionException, SocketWriteError);
			sock.Close();
			sock.Open(Socket::TypeINET, "localhost", 1080);
			continue;
		}
		else
		{
			request.Send(sock, SHORT_TIMEOUT);
		}

		HTTPResponse response;
		response.Receive(sock, SHORT_TIMEOUT);

		TEST_THAT(response.GetResponseCode() == HTTPResponse::Code_OK);
		TEST_THAT(response.GetContentType() == "text/html");

		IOStreamGetLine getline(response);
		std::string line;

		TEST_THAT(getline.GetLine(line));
		TEST_EQUAL("<html>", line);
		TEST_THAT(getline.GetLine(line));
		TEST_EQUAL("<head><title>TEST SERVER RESPONSE</title></head>",
			line);
		TEST_THAT(getline.GetLine(line));
		TEST_EQUAL("<body><h1>Test response</h1>", line);
		TEST_THAT(getline.GetLine(line));
		TEST_EQUAL("<p><b>URI:</b> /test-one/34/341s/234</p>", line);
		TEST_THAT(getline.GetLine(line));
		TEST_EQUAL("<p><b>Query string:</b> p1=vOne&p2=vTwo</p>", line);
		TEST_THAT(getline.GetLine(line));
		TEST_EQUAL("<p><b>Method:</b> GET </p>", line);
		TEST_THAT(getline.GetLine(line));
		TEST_EQUAL("<p><b>Decoded query:</b><br>", line);
		TEST_THAT(getline.GetLine(line));
		TEST_EQUAL("PARAM:p1=vOne<br>", line);
		TEST_THAT(getline.GetLine(line));
		TEST_EQUAL("PARAM:p2=vTwo<br></p>", line);
		TEST_THAT(getline.GetLine(line));
		TEST_EQUAL("<p><b>Content type:</b> </p>", line);
		TEST_THAT(getline.GetLine(line));
		TEST_EQUAL("<p><b>Content length:</b> -1</p>", line);
		TEST_THAT(getline.GetLine(line));
		TEST_EQUAL("<p><b>Cookies:</b><br>", line);
		TEST_THAT(getline.GetLine(line));
		TEST_EQUAL("</p>", line);
		TEST_THAT(getline.GetLine(line));
		TEST_EQUAL("</body>", line);
		TEST_THAT(getline.GetLine(line));
		TEST_EQUAL("</html>", line);

		if(!response.IsKeepAlive())
		{
			BOX_TRACE("Server will close the connection, closing our end too.");
			sock.Close();
			sock.Open(Socket::TypeINET, "localhost", 1080);
		}
		else
		{
			BOX_TRACE("Server will keep the connection open for more requests.");
		}
	}

	sock.Close();
#endif // ENABLE_KEEPALIVE_SUPPORT

	// Kill it
	TEST_THAT(StopDaemon(pid, "testfiles/httpserver.pid",
		"generic-httpserver.memleaks", true));

	// Copy testfiles/puppy.jpg to testfiles/store/photos/puppy.jpg
	{
		TEST_THAT(::mkdir("testfiles/store/photos", 0755) == 0);
		FileStream in("testfiles/puppy.jpg", O_RDONLY);
		FileStream out("testfiles/store/photos/puppy.jpg", O_CREAT | O_WRONLY);
		in.CopyStreamTo(out);
	}

	// This is the example from the Amazon S3 Developers Guide, page 31.
	// Correct, official signature should succeed, with lower-case headers.
	{
		// http://docs.amazonwebservices.com/AmazonS3/2006-03-01/RESTAuthentication.html
		HTTPRequest request(HTTPRequest::Method_GET, "/photos/puppy.jpg");
		request.SetHostName("johnsmith.s3.amazonaws.com");
		request.AddHeader("date", "Tue, 27 Mar 2007 19:36:42 +0000");
		std::string signature = calculate_s3_signature(request,
			EXAMPLE_S3_SECRET_KEY);
		TEST_EQUAL(signature, "xXjDGYUmKxnwqr5KXNPGldn5LbA=");
		request.AddHeader("authorization",
			"AWS " EXAMPLE_S3_ACCESS_KEY ":" + signature);

		S3Simulator simulator;
		simulator.Configure("testfiles/s3simulator.conf");

		CollectInBufferStream response_buffer;
		HTTPResponse response(&response_buffer);

		simulator.Handle(request, response);
		TEST_EQUAL(200, response.GetResponseCode());

		std::string response_data((const char *)response.GetBuffer(),
			response.GetSize());
		TEST_EQUAL("omgpuppies!\n", response_data);
	}

	// Modified signature should fail.
	{
		// http://docs.amazonwebservices.com/AmazonS3/2006-03-01/RESTAuthentication.html
		HTTPRequest request(HTTPRequest::Method_GET, "/photos/puppy.jpg");
		request.SetHostName("johnsmith.s3.amazonaws.com");
		request.AddHeader("date", "Tue, 27 Mar 2007 19:36:42 +0000");
		request.AddHeader("authorization",
			"AWS " EXAMPLE_S3_ACCESS_KEY ":xXjDGYUmKxnwqr5KXNPGldn5LbB=");

		S3Simulator simulator;
		simulator.Configure("testfiles/s3simulator.conf");

		CollectInBufferStream response_buffer;
		HTTPResponse response(&response_buffer);

		simulator.Handle(request, response);
		TEST_EQUAL(401, response.GetResponseCode());

		std::string response_data((const char *)response.GetBuffer(),
			response.GetSize());
		TEST_EQUAL("<html><head>"
			"<title>Internal Server Error</title></head>\n"
			"<h1>Internal Server Error</h1>\n"
			"<p>An error occurred while processing the request:</p>\n"
			"<pre>HTTPException(AuthenticationFailed): "
			"Authentication code mismatch: expected AWS 0PN5J17HBGZHT7JJ3X82"
			":xXjDGYUmKxnwqr5KXNPGldn5LbA= but received AWS "
			"0PN5J17HBGZHT7JJ3X82:xXjDGYUmKxnwqr5KXNPGldn5LbB=</pre>\n"
			"<p>Please try again later.</p></body>\n"
			"</html>\n", response_data);
	}

	// Copy testfiles/dsfdsfs98.fd to testfiles/store/dsfdsfs98.fd
	{
		FileStream in("testfiles/dsfdsfs98.fd", O_RDONLY);
		FileStream out("testfiles/store/dsfdsfs98.fd", O_CREAT | O_WRONLY);
		in.CopyStreamTo(out);
	}

	// Tests for the S3Simulator ListBucket implementation
	{
		S3Simulator simulator;
		simulator.Configure("testfiles/s3simulator.conf");

		// List contents of bucket
		HTTPRequest request(HTTPRequest::Method_GET, "/");
		request.SetParameter("delimiter", "/");
		request.SetHostName("johnsmith.s3.amazonaws.com");
		request.AddHeader("date", "Tue, 27 Mar 2007 19:36:42 +0000");
		std::string signature = calculate_s3_signature(request,
			EXAMPLE_S3_SECRET_KEY);
		request.AddHeader("authorization",
			"AWS " EXAMPLE_S3_ACCESS_KEY ":" + signature);

		HTTPResponse response;
		simulator.Handle(request, response);
		TEST_EQUAL(HTTPResponse::Code_OK, response.GetResponseCode());
		std::vector<std::string> expected_contents;

		if(response.GetResponseCode() == HTTPResponse::Code_OK)
		{
			ptree response_tree;
			TEST_THAT(parse_xml_response(response, response_tree,
				"ListBucketResult"));
			// A response containing a single item should not be truncated!
			TEST_EQUAL("false",
				response_tree.get<std::string>(
					"ListBucketResult.IsTruncated"));

			// Iterate over all the children of the ListBucketResult, looking for
			// nodes called "Contents", and examine them.
			std::vector<std::string> contents;
			BOOST_FOREACH(ptree::value_type &v,
				response_tree.get_child("ListBucketResult"))
			{
				if(v.first == "Contents")
				{
					std::string name = v.second.get<std::string>("Key");
					contents.push_back(name);
					if(name == "dsfdsfs98.fd")
					{
						TEST_EQUAL("&quot;dc3b8c5e57e71d31a0a9d7cbeee2e011&quot;",
							v.second.get<std::string>("ETag"));
						TEST_EQUAL("4269", v.second.get<std::string>("Size"));
					}
				}
			}

			expected_contents.push_back("dsfdsfs98.fd");
			TEST_THAT(compare_lists(expected_contents, contents));

			int num_common_prefixes = 0;
			BOOST_FOREACH(ptree::value_type &v,
				response_tree.get_child("ListBucketResult.CommonPrefixes"))
			{
				num_common_prefixes++;
				TEST_EQUAL("Prefix", v.first);
				std::string expected_name;
				if(num_common_prefixes == 1)
				{
					expected_name = "photos/";
				}
				else
				{
					expected_name = "subdir/";
				}
				TEST_EQUAL_LINE(expected_name, v.second.data(),
					"line " << num_common_prefixes);
			}
			TEST_EQUAL(2, num_common_prefixes);
		}
	}

	// S3Client tests with S3Simulator in-process server for debugging
	{
		S3Simulator simulator;
		simulator.Configure("testfiles/s3simulator.conf");
		S3Client client(&simulator, "johnsmith.s3.amazonaws.com",
			EXAMPLE_S3_ACCESS_KEY, EXAMPLE_S3_SECRET_KEY);
		TEST_THAT(exercise_s3client(client));
	}

	{
		HTTPRequest request(HTTPRequest::Method_PUT, "/newfile");
		request.SetHostName("quotes.s3.amazonaws.com");
		request.AddHeader("date", "Wed, 01 Mar  2006 12:00:00 GMT");
		// request.AddHeader("Content-Type", "text/plain");

		std::string signature = calculate_s3_signature(request,
			EXAMPLE_S3_SECRET_KEY);
		TEST_EQUAL(signature, "XtMYZf0hdOo4TdPYQknZk0Lz7rw=");
		request.AddHeader("authorization", "AWS " EXAMPLE_S3_ACCESS_KEY ":" +
			signature);

		FileStream fs("testfiles/dsfdsfs98.fd");
		request.SetDataStream(&fs);
		request.SetForReading();

		CollectInBufferStream response_buffer;
		HTTPResponse response(&response_buffer);

		S3Simulator simulator;
		simulator.Configure("testfiles/s3simulator.conf");
		simulator.Handle(request, response);

		TEST_EQUAL(200, response.GetResponseCode());
		TEST_EQUAL("LriYPLdmOdAiIfgSm/F1YsViT1LW94/xUQxMsF7xiEb1a0wiIOIxl+zbwZ163pt7",
			response.GetHeaderValue("x-amz-id-2"));
		TEST_EQUAL("F2A8CCCA26B4B26D", response.GetHeaderValue("x-amz-request-id"));
		TEST_EQUAL("Wed, 01 Mar  2006 12:00:00 GMT", response.GetHeaderValue("Date"));
		TEST_EQUAL("Sun, 1 Jan 2006 12:00:00 GMT", response.GetHeaderValue("Last-Modified"));
		TEST_EQUAL("\"dc3b8c5e57e71d31a0a9d7cbeee2e011\"", response.GetHeaderValue("ETag"));
		TEST_EQUAL("", response.GetContentType());
		TEST_EQUAL("AmazonS3", response.GetHeaderValue("Server"));
		TEST_EQUAL(0, response.GetSize());
		TEST_THAT(!response.IsKeepAlive());

		FileStream f1("testfiles/dsfdsfs98.fd");
		FileStream f2("testfiles/store/newfile");
		TEST_THAT(f1.CompareWith(f2));
		TEST_EQUAL(0, ::unlink("testfiles/store/newfile"));
	}

	// Start the S3Simulator server
	pid = StartDaemon(0, TEST_EXECUTABLE " s3server testfiles/s3simulator.conf",
		"testfiles/s3simulator.pid");
	TEST_THAT_OR(pid > 0, return 1);

	// This is the example from the Amazon S3 Developers Guide, page 31
	{
		HTTPRequest request(HTTPRequest::Method_GET, "/photos/puppy.jpg");
		request.SetHostName("johnsmith.s3.amazonaws.com");
		request.AddHeader("date", "Tue, 27 Mar 2007 19:36:42 +0000");
		request.AddHeader("authorization",
			"AWS " EXAMPLE_S3_ACCESS_KEY ":xXjDGYUmKxnwqr5KXNPGldn5LbA=");

		HTTPResponse response;
		TEST_THAT(send_and_receive(request, response));
	}

	{
		HTTPRequest request(HTTPRequest::Method_GET, "/nonexist");
		request.SetHostName("quotes.s3.amazonaws.com");
		request.AddHeader("Date", "Wed, 01 Mar  2006 12:00:00 GMT");
		request.SetClientKeepAliveRequested(true);

		std::string signature = calculate_s3_signature(request,
			EXAMPLE_S3_SECRET_KEY);
		TEST_EQUAL(signature, "0cSX/YPdtXua1aFFpYmH1tc0ajA=");
		request.AddHeader("authorization", "AWS " EXAMPLE_S3_ACCESS_KEY ":" +
			signature);

		HTTPResponse response;
		TEST_THAT(send_and_receive(request, response, 404));
		TEST_THAT(!response.IsKeepAlive());
	}

#ifndef WIN32 // much harder to make files inaccessible on WIN32
	// Make file inaccessible, should cause server to return a 403 error,
	// unless of course the test is run as root :)
	{
		TEST_THAT(chmod("testfiles/store/dsfdsfs98.fd", 0) == 0);
		HTTPRequest request(HTTPRequest::Method_GET, "/dsfdsfs98.fd");
		request.SetHostName("quotes.s3.amazonaws.com");
		request.AddHeader("Date", "Wed, 01 Mar  2006 12:00:00 GMT");
		request.AddHeader("Authorization", "AWS " EXAMPLE_S3_ACCESS_KEY
			":NO9tjQuMCK83z2VZFaJOGKeDi7M=");
		request.SetClientKeepAliveRequested(true);

		HTTPResponse response;
		TEST_THAT(send_and_receive(request, response, 403));
		TEST_THAT(chmod("testfiles/store/dsfdsfs98.fd", 0755) == 0);
	}
#endif

	{
		HTTPRequest request(HTTPRequest::Method_GET, "/dsfdsfs98.fd");
		request.SetHostName("quotes.s3.amazonaws.com");
		request.AddHeader("Date", "Wed, 01 Mar  2006 12:00:00 GMT");
		request.AddHeader("Authorization", "AWS " EXAMPLE_S3_ACCESS_KEY
			":NO9tjQuMCK83z2VZFaJOGKeDi7M=");
		request.SetClientKeepAliveRequested(true);

		HTTPResponse response;
		TEST_THAT(send_and_receive(request, response));

		TEST_EQUAL("qBmKRcEWBBhH6XAqsKU/eg24V3jf/kWKN9dJip1L/FpbYr9FDy7wWFurfdQOEMcY",
			response.GetHeaderValue("x-amz-id-2"));
		TEST_EQUAL("F2A8CCCA26B4B26D", response.GetHeaderValue("x-amz-request-id"));
		TEST_EQUAL("Wed, 01 Mar  2006 12:00:00 GMT", response.GetHeaderValue("Date"));
		TEST_EQUAL("Sun, 1 Jan 2006 12:00:00 GMT", response.GetHeaderValue("Last-Modified"));
		TEST_EQUAL(34, response.GetHeaderValue("ETag").size());
		TEST_EQUAL("text/plain", response.GetContentType());
		TEST_EQUAL("AmazonS3", response.GetHeaderValue("Server"));
		TEST_THAT(!response.IsKeepAlive());

		FileStream file("testfiles/dsfdsfs98.fd");
		TEST_THAT(file.CompareWith(response));
	}

	{
		SocketStream sock;
		sock.Open(Socket::TypeINET, "localhost", 1080);

		HTTPRequest request(HTTPRequest::Method_PUT,
			"/newfile");
		request.SetHostName("quotes.s3.amazonaws.com");
		request.AddHeader("Date", "Wed, 01 Mar  2006 12:00:00 GMT");
		request.AddHeader("Authorization", "AWS " EXAMPLE_S3_ACCESS_KEY
			":kfY1m6V3zTufRy2kj92FpQGKz4M=");
		request.AddHeader("Content-Type", "text/plain");
		FileStream fs("testfiles/dsfdsfs98.fd");
		HTTPResponse response;
		request.SendWithStream(sock, LONG_TIMEOUT, &fs, response);
		std::string value;
		TEST_EQUAL(200, response.GetResponseCode());
		TEST_EQUAL("LriYPLdmOdAiIfgSm/F1YsViT1LW94/xUQxMsF7xiEb1a0wiIOIxl+zbwZ163pt7", response.GetHeaderValue("x-amz-id-2"));
		TEST_EQUAL("F2A8CCCA26B4B26D", response.GetHeaderValue("x-amz-request-id"));
		TEST_EQUAL("Wed, 01 Mar  2006 12:00:00 GMT", response.GetHeaderValue("Date"));
		TEST_EQUAL("Sun, 1 Jan 2006 12:00:00 GMT", response.GetHeaderValue("Last-Modified"));
		TEST_EQUAL("\"dc3b8c5e57e71d31a0a9d7cbeee2e011\"", response.GetHeaderValue("ETag"));
		TEST_EQUAL("", response.GetContentType());
		TEST_EQUAL("AmazonS3", response.GetHeaderValue("Server"));
		TEST_EQUAL(0, response.GetSize());
		TEST_THAT(!response.IsKeepAlive());

		FileStream f1("testfiles/dsfdsfs98.fd");
		FileStream f2("testfiles/store/newfile");
		TEST_THAT(f1.CompareWith(f2));
		TEST_THAT(::unlink("testfiles/store/newfile") == 0);
	}

	// S3Client tests with S3Simulator daemon for realism
	{
		S3Client client("localhost", 1080, EXAMPLE_S3_ACCESS_KEY,
			EXAMPLE_S3_SECRET_KEY, "johnsmith.s3.amazonaws.com");
		TEST_THAT(exercise_s3client(client));
	}

	// Test the HTTPQueryDecoder::URLEncode method.
	TEST_EQUAL("AZaz09-_.~", HTTPQueryDecoder::URLEncode("AZaz09-_.~"));
	TEST_EQUAL("%00%01%FF",
		HTTPQueryDecoder::URLEncode(std::string("\0\x01\xff", 3)));

	// Test that we can calculate the correct signature for a known request:
	// http://docs.aws.amazon.com/AWSECommerceService/latest/DG/rest-signature.html
	{
		HTTPRequest request(HTTPRequest::Method_GET, "/onca/xml");
		request.SetHostName("webservices.amazon.com");
		request.AddParameter("Service", "AWSECommerceService");
		request.AddParameter("AWSAccessKeyId", "AKIAIOSFODNN7EXAMPLE");
		request.AddParameter("AssociateTag", "mytag-20");
		request.AddParameter("Operation", "ItemLookup");
		request.AddParameter("ItemId", "0679722769");
		request.AddParameter("ResponseGroup",
			"Images,ItemAttributes,Offers,Reviews");
		request.AddParameter("Version", "2013-08-01");
		request.AddParameter("Timestamp", "2014-08-18T12:00:00Z");

		std::string auth_code = calculate_simpledb_signature(request,
			"1234567890");
		TEST_EQUAL("j7bZM0LXZ9eXeZruTqWm2DIvDYVUU3wxPPpp+iXxzQc=", auth_code);
	}

	// Test the S3Simulator's implementation of SimpleDB
	{
		std::string access_key = EXAMPLE_S3_ACCESS_KEY;
		std::string secret_key = EXAMPLE_S3_SECRET_KEY;

		HTTPRequest request(HTTPRequest::Method_GET, "/");
		request.SetHostName(SIMPLEDB_SIMULATOR_HOST);

		request.AddParameter("Action", "ListDomains");
		request.AddParameter("AWSAccessKeyId", access_key);
		request.AddParameter("SignatureVersion", "2");
		request.AddParameter("SignatureMethod", "HmacSHA256");
		request.AddParameter("Timestamp", "2010-01-25T15:01:28-07:00");
		request.AddParameter("Version", "2009-04-15");
		TEST_THAT(add_simpledb_signature(request, secret_key));

		// Send directly to in-process simulator, useful for debugging.
		// CollectInBufferStream response_buffer;
		// HTTPResponse response(&response_buffer);
		HTTPResponse response;

		S3Simulator simulator;
		simulator.Configure("testfiles/s3simulator.conf");
		simulator.Handle(request, response);
		std::string response_data((const char *)response.GetBuffer(),
			response.GetSize());
		TEST_EQUAL_LINE(200, response.GetResponseCode(), response_data);

		// Send to out-of-process simulator, useful for testing HTTP
		// implementation.
		TEST_THAT(send_and_receive(request, response));

		// Check that there are no existing domains at the start
		std::vector<std::string> domains = simpledb_list_domains(access_key, secret_key);
		std::vector<std::string> expected_domains;
		TEST_THAT(compare_lists(expected_domains, domains));

		// Create a domain
		request.SetParameter("Action", "CreateDomain");
		request.SetParameter("DomainName", "MyDomain");
		TEST_THAT(add_simpledb_signature(request, secret_key));

		ptree response_tree;
		TEST_THAT(send_and_receive_xml(request, response_tree,
			"CreateDomainResponse"));

		// List domains again, check that our new domain is present.
		domains = simpledb_list_domains(access_key, secret_key);
		expected_domains.push_back("MyDomain");
		TEST_THAT(compare_lists(expected_domains, domains));

		// Create the same domain again. "CreateDomain is an idempotent operation;
		// running it multiple times using the same domain name will not result in
		// an error response."
		TEST_THAT(send_and_receive_xml(request, response_tree,
			"CreateDomainResponse"));

		// List domains again, check that our new domain is present only once
		// (it wasn't created a second time). Therefore expected_domains is the
		// same as it was above.
		domains = simpledb_list_domains(access_key, secret_key);
		TEST_THAT(compare_lists(expected_domains, domains));

		// Create an item
		request.SetParameter("Action", "PutAttributes");
		request.SetParameter("DomainName", "MyDomain");
		request.SetParameter("ItemName", "JumboFez");
		request.SetParameter("Attribute.1.Name", "Color");
		request.SetParameter("Attribute.1.Value", "Blue");
		request.SetParameter("Attribute.2.Name", "Size");
		request.SetParameter("Attribute.2.Value", "Med");
		TEST_THAT(add_simpledb_signature(request, secret_key));
		TEST_THAT(send_and_receive_xml(request, response_tree,
			"PutAttributesResponse"));

		// Get the item back, and check that all attributes were written
		// correctly.
		std::multimap<std::string, std::string> expected_attrs;
		typedef std::multimap<std::string, std::string>::value_type attr_t;
		expected_attrs.insert(attr_t("Color", "Blue"));
		expected_attrs.insert(attr_t("Size", "Med"));
		TEST_THAT(simpledb_get_attributes(access_key, secret_key, expected_attrs));

		// Add more attributes. The Size attribute is added with the Replace
		// option, so it replaces the previous value. The Color attribute is not,
		// so it adds another value.
		request.SetParameter("Attribute.1.Value", "Not Blue");
		request.SetParameter("Attribute.1.Replace", "true");
		request.SetParameter("Attribute.2.Value", "Large");
		TEST_THAT(add_simpledb_signature(request, secret_key));
		TEST_THAT(send_and_receive_xml(request, response_tree,
			"PutAttributesResponse"));

		// Check that all attributes were written correctly, by getting the item
		// again.
		expected_attrs.erase("Color");
		expected_attrs.insert(attr_t("Color", "Not Blue"));
		expected_attrs.insert(attr_t("Size", "Large"));
		TEST_THAT(simpledb_get_attributes(access_key, secret_key, expected_attrs));

		// Conditional PutAttributes that fails (doesn't match) and therefore
		// doesn't change anything.
		request.SetParameter("Attribute.1.Value", "Green");
		request.SetParameter("Attribute.2.Replace", "true");
		request.SetParameter("Expected.1.Name", "Color");
		request.SetParameter("Expected.1.Value", "What?");
		TEST_THAT(add_simpledb_signature(request, secret_key));
		TEST_THAT(send_and_receive(request, response, HTTPResponse::Code_Conflict));
		TEST_THAT(simpledb_get_attributes(access_key, secret_key, expected_attrs));

		// Conditional PutAttributes again, with the correct value for the Color
		// attribute this time, so the request should succeed.
		request.SetParameter("Expected.1.Value", "Not Blue");
		TEST_THAT(add_simpledb_signature(request, secret_key));
		TEST_THAT(send_and_receive_xml(request, response_tree,
			"PutAttributesResponse"));

		// If it does, because Replace is set for the Size parameter as well, both
		// Size values will be replaced by the new single value.
		expected_attrs.clear();
		expected_attrs.insert(attr_t("Color", "Green"));
		expected_attrs.insert(attr_t("Size", "Large"));
		TEST_THAT(simpledb_get_attributes(access_key, secret_key, expected_attrs));

		// Test that we can delete values. We are supposed to pass some
		// attribute values, but what happens if they don't match the current
		// values is not specified.
		request.SetParameter("Action", "DeleteAttributes");
		request.RemoveParameter("Expected.1.Name");
		request.RemoveParameter("Expected.1.Value");
		request.RemoveParameter("Attribute.1.Replace");
		request.RemoveParameter("Attribute.2.Replace");
		TEST_THAT(add_simpledb_signature(request, secret_key));
		TEST_THAT(send_and_receive_xml(request, response_tree,
			"DeleteAttributesResponse"));

		// Since we've deleted all attributes, the server should have deleted
		// the whole item, and the response to a GetAttributes request should be
		// 404 not found.
		TEST_THAT(simpledb_get_attributes_error(access_key, secret_key,
			HTTPResponse::Code_NotFound));

		// Create an item to use with conditional delete tests.
		request.SetParameter("Action", "PutAttributes");
		request.SetParameter("DomainName", "MyDomain");
		request.SetParameter("ItemName", "JumboFez");
		request.SetParameter("Attribute.1.Name", "Color");
		request.SetParameter("Attribute.1.Value", "Blue");
		request.SetParameter("Attribute.2.Name", "Size");
		request.SetParameter("Attribute.2.Value", "Med");
		TEST_THAT(add_simpledb_signature(request, secret_key));
		TEST_THAT(send_and_receive_xml(request, response_tree,
			"PutAttributesResponse"));

		// Conditional delete that should fail
		request.SetParameter("Action", "DeleteAttributes");
		request.SetParameter("Expected.1.Name", "Color");
		request.SetParameter("Expected.1.Value", "What?");
		TEST_THAT(add_simpledb_signature(request, secret_key));
		TEST_THAT(send_and_receive(request, response, HTTPResponse::Code_Conflict));

		// Check that it did actually fail
		expected_attrs.clear();
		expected_attrs.insert(attr_t("Color", "Blue"));
		expected_attrs.insert(attr_t("Size", "Med"));
		TEST_THAT(simpledb_get_attributes(access_key, secret_key, expected_attrs));

		// Conditional delete of one attribute ("Color") that should succeed
		request.SetParameter("Expected.1.Value", "Blue");
		// Remove attribute 1 ("Color") from the request, so it won't be deleted.
		// Attribute 2 ("Size") remains in the request, and should be deleted.
		request.RemoveParameter("Attribute.1.Name");
		request.RemoveParameter("Attribute.1.Value");
		TEST_THAT(add_simpledb_signature(request, secret_key));
		TEST_THAT(send_and_receive_xml(request, response_tree,
			"DeleteAttributesResponse"));

		// Check that the "Size" attribute is no longer present, but "Color"
		// still is.
		expected_attrs.erase("Size");
		TEST_THAT(simpledb_get_attributes(access_key, secret_key, expected_attrs));

		// Conditional delete without specifying attributes, should remove all
		// remaining attributes, and hence the item itself. The condition
		// (expected values) set above should still be valid and match this item.
		request.RemoveParameter("Attribute.2.Name");
		request.RemoveParameter("Attribute.2.Value");
		TEST_THAT(add_simpledb_signature(request, secret_key));
		TEST_THAT(send_and_receive_xml(request, response_tree,
			"DeleteAttributesResponse"));

		// Since we've deleted all attributes, the server should have deleted
		// the whole item, and the response to a GetAttributes request should be
		// 404 not found.
		TEST_THAT(simpledb_get_attributes_error(access_key, secret_key,
			HTTPResponse::Code_NotFound));

		// Reset for the next test
		request.SetParameter("Action", "Reset");
		TEST_THAT(add_simpledb_signature(request, secret_key));
		TEST_THAT(send_and_receive_xml(request, response_tree,
			"ResetResponse"));
		domains = simpledb_list_domains(access_key, secret_key);
		expected_domains.clear();
		TEST_THAT(compare_lists(expected_domains, domains));
	}

	// Test that SimpleDBClient works the same way.
	{
		std::string access_key = EXAMPLE_S3_ACCESS_KEY;
		std::string secret_key = EXAMPLE_S3_SECRET_KEY;
		SimpleDBClient client(access_key, secret_key, "localhost", 1080,
			SIMPLEDB_SIMULATOR_HOST);

		// Test that date formatting produces the correct output format
		// date -d "2010-01-25T15:01:28-07:00" +%s => 1264456888
		client.SetFixedTimestamp(SecondsToBoxTime(1264456888), -7 * 60);
		HTTPRequest request = client.StartRequest(HTTPRequest::Method_GET, "");
		TEST_EQUAL("2010-01-25T15:01:28-07:00",
			request.GetParameterString("Timestamp"));

		client.SetFixedTimestamp(SecondsToBoxTime(1264431688), 0);
		request = client.StartRequest(HTTPRequest::Method_GET, "");
		TEST_EQUAL("2010-01-25T15:01:28Z",
			request.GetParameterString("Timestamp"));
		client.SetFixedTimestamp(0, 0);
		TEST_EQUAL(20, request.GetParameterString("Timestamp").length());

		std::vector<std::string> domains = client.ListDomains();
		TEST_EQUAL(0, domains.size());

		std::string domain = "MyDomain";
		std::string item = "JumboFez";
		client.CreateDomain(domain);
		domains = client.ListDomains();
		TEST_EQUAL(1, domains.size());
		if(domains.size() > 0)
		{
			TEST_EQUAL(domain, domains[0]);
		}

		// Create an item
		SimpleDBClient::str_map_t expected_attrs;
		expected_attrs["Color"] = "Blue";
		expected_attrs["Size"] = "Med";
		client.PutAttributes(domain, item, expected_attrs);
		SimpleDBClient::str_map_t actual_attrs = client.GetAttributes(domain, item);
		TEST_THAT(test_equal_maps(expected_attrs, actual_attrs));

		// Add more attributes. SimpleDBClient always replaces existing values
		// for attributes.
		expected_attrs.clear();
		expected_attrs["Color"] = "Not Blue";
		expected_attrs["Size"] = "Large";
		client.PutAttributes(domain, item, expected_attrs);
		actual_attrs = client.GetAttributes(domain, item);
		TEST_THAT(test_equal_maps(expected_attrs, actual_attrs));

		// Conditional PutAttributes that fails (doesn't match) and therefore
		// doesn't change anything (so we don't change expected_attrs).
		SimpleDBClient::str_map_t new_attrs = expected_attrs;
		new_attrs["Color"] = "Green";

		SimpleDBClient::str_map_t conditional_attrs;
		conditional_attrs["Color"] = "What?";

		TEST_CHECK_THROWS(
			client.PutAttributes(domain, item, new_attrs, conditional_attrs),
			HTTPException, ConditionalRequestConflict);
		actual_attrs = client.GetAttributes(domain, item);
		TEST_THAT(test_equal_maps(expected_attrs, actual_attrs));

		// Conditional PutAttributes again, with the correct value for the Color
		// attribute this time, so the request should succeed.
		conditional_attrs["Color"] = "Not Blue";
		client.PutAttributes(domain, item, new_attrs, conditional_attrs);

		// If it does, because Replace is set by default (enforced) by
		// SimpleDBClient, the Size value will be replaced by the new single
		// value.
		actual_attrs = client.GetAttributes(domain, item);
		TEST_THAT(test_equal_maps(new_attrs, actual_attrs));

		// Test that we can delete values. We are supposed to pass some
		// attribute values, but what happens if they don't match the current
		// values is not specified.
		client.DeleteAttributes(domain, item, new_attrs);

		// Check that it has actually been removed. Since we've deleted all
		// attributes, the server should have deleted the whole item, and the
		// response to a GetAttributes request should be 404 not found.
		TEST_CHECK_THROWS(client.GetAttributes(domain, item),
			HTTPException, SimpleDBItemNotFound);

		// Create an item to use with conditional delete tests.
		expected_attrs["Color"] = "Blue";
		expected_attrs["Size"] = "Med";
		client.PutAttributes(domain, item, expected_attrs);
		actual_attrs = client.GetAttributes(domain, item);
		TEST_THAT(test_equal_maps(expected_attrs, actual_attrs));

		// Conditional delete that should fail. If it succeeded, it should delete
		// the whole item, because no attributes are provided.
		expected_attrs["Color"] = "What?";
		SimpleDBClient::str_map_t empty_attrs;
		TEST_CHECK_THROWS(
			client.DeleteAttributes(domain, item, empty_attrs, // attributes
				expected_attrs), // expected
			HTTPException, ConditionalRequestConflict);

		// Check that the item was not actually deleted, nor any of its
		// attributes, and "Color" should still be "Blue".
		expected_attrs["Color"] = "Blue";
		actual_attrs = client.GetAttributes(domain, item);
		TEST_THAT(test_equal_maps(expected_attrs, actual_attrs));

		// Conditional delete of one attribute ("Color") that should succeed
		SimpleDBClient::str_map_t attrs_to_remove;
		attrs_to_remove["Size"] = "Med";
		expected_attrs["Color"] = "Blue";
		client.DeleteAttributes(domain, item, attrs_to_remove, // attributes
			expected_attrs); // expected

		// Check that the "Size" attribute is no longer present, but "Color"
		// still is.
		expected_attrs.erase("Size");
		actual_attrs = client.GetAttributes(domain, item);
		TEST_THAT(test_equal_maps(expected_attrs, actual_attrs));

		// Conditional delete without specifying attributes, should remove all
		// remaining attributes, and hence the item itself. The condition
		// (expected_attrs) set above should still be valid and match this item.
		client.DeleteAttributes(domain, item, empty_attrs, // attributes
			expected_attrs); // expected

		// Since we've deleted all attributes, the server should have deleted
		// the whole item, and the response to a GetAttributes request should be
		// 404 not found.
		TEST_CHECK_THROWS(client.GetAttributes(domain, item),
			HTTPException, SimpleDBItemNotFound);
	}

	// Kill it
	TEST_THAT(StopDaemon(pid, "testfiles/s3simulator.pid",
		"s3simulator.memleaks", true));

	TEARDOWN();
}

int test(int argc, const char *argv[])
{
	if(argc >= 2 && ::strcmp(argv[1], "server") == 0)
	{
		// Run a server
		TestWebServer server;
		return server.Main("doesnotexist", argc - 1, argv + 1);
	}

	if(argc >= 2 && ::strcmp(argv[1], "s3server") == 0)
	{
		// Run a server
		S3Simulator server;
		return server.Main("doesnotexist", argc - 1, argv + 1);
	}

	TEST_THAT(test_httpserver());

	return finish_test_suite();
}<|MERGE_RESOLUTION|>--- conflicted
+++ resolved
@@ -378,7 +378,6 @@
 			HTTPQueryDecoder::URLEncode(param_values[*i]);
 	}
 
-<<<<<<< HEAD
 	return out.str();
 }
 
@@ -737,11 +736,10 @@
 		fs.Seek(0, IOStream::SeekType_Absolute);
 		TEST_THAT(fs.CompareWith(response_data, IOStream::TimeOutInfinite));
 	}
-=======
+
 #ifndef WIN32
 	TEST_THAT(system("rm -rf *.memleaks") == 0);
 #endif
->>>>>>> 80adfe93
 
 	// Start the server
 	int pid = StartDaemon(0, TEST_EXECUTABLE " server testfiles/httpserver.conf",

// --------------------------------------------------------------------------
//
// File
//		Name:    BackupQueries.cpp
//		Purpose: Perform various queries on the backup store server.
//		Created: 2003/10/10
//
// --------------------------------------------------------------------------

#include "Box.h"

#ifdef HAVE_UNISTD_H
	#include <unistd.h>
#endif

#include <string.h>
#include <stdio.h>
#include <errno.h>
#include <stdlib.h>
#include <limits.h>
#include <sys/types.h>
#include <sys/stat.h>

#ifdef HAVE_DIRENT_H
	#include <dirent.h>
#endif

#include <set>
#include <limits>

#include "BackupQueries.h"
#include "Utils.h"
#include "Configuration.h"
#include "autogen_BackupProtocolClient.h"
#include "BackupStoreFilenameClear.h"
#include "BackupStoreDirectory.h"
#include "IOStream.h"
#include "BoxTimeToText.h"
#include "FileStream.h"
#include "BackupStoreFile.h"
#include "TemporaryDirectory.h"
#include "FileModificationTime.h"
#include "BackupClientFileAttributes.h"
#include "CommonException.h"
#include "BackupClientRestore.h"
#include "BackupStoreException.h"
#include "ExcludeList.h"
#include "BackupClientMakeExcludeList.h"
#include "PathUtils.h"
#include "Logging.h"

#include "MemLeakFindOn.h"

// min() and max() macros from stdlib.h break numeric_limits<>::min(), etc.
#undef min
#undef max

<<<<<<< HEAD
#define COMPARE_RETURN_SAME			1
=======
#define COMPARE_RETURN_SAME		1
>>>>>>> 39c5d36c
#define COMPARE_RETURN_DIFFERENT	2
#define COMPARE_RETURN_ERROR		3
#define COMMAND_RETURN_ERROR		4

// --------------------------------------------------------------------------
//
// Function
//		Name:    BackupQueries::BackupQueries()
//		Purpose: Constructor
//		Created: 2003/10/10
//
// --------------------------------------------------------------------------
BackupQueries::BackupQueries(BackupProtocolClient &rConnection, const Configuration &rConfiguration)
	: mrConnection(rConnection),
	  mrConfiguration(rConfiguration),
	  mQuitNow(false),
	  mRunningAsRoot(false),
	  mWarnedAboutOwnerAttributes(false),
	  mReturnCode(0)		// default return code
{
	#ifdef WIN32
	mRunningAsRoot = TRUE;
	#else
	mRunningAsRoot = (::geteuid() == 0);
	#endif
}

// --------------------------------------------------------------------------
//
// Function
//		Name:    BackupQueries::~BackupQueries()
//		Purpose: Destructor
//		Created: 2003/10/10
//
// --------------------------------------------------------------------------
BackupQueries::~BackupQueries()
{
}

typedef struct
{
	const char* name;
	const char* opts;
} QueryCommandSpecification;

// --------------------------------------------------------------------------
//
// Function
//		Name:    BackupQueries::DoCommand(const char *, bool)
//		Purpose: Perform a command
//		Created: 2003/10/10
//
// --------------------------------------------------------------------------
void BackupQueries::DoCommand(const char *Command, bool isFromCommandLine)
{
	// is the command a shell command?
	if(Command[0] == 's' && Command[1] == 'h' && Command[2] == ' ' && Command[3] != '\0')
	{
		// Yes, run shell command
		::system(Command + 3);
		return;
	}

	// split command into components
	std::vector<std::string> cmdElements;
	std::string options;
	{
		const char *c = Command;
		bool inQuoted = false;
		bool inOptions = false;
		
		std::string s;
		while(*c != 0)
		{
			// Terminating char?
			if(*c == ((inQuoted)?'"':' '))
			{
				if(!s.empty()) cmdElements.push_back(s);
				s.resize(0);
				inQuoted = false;
				inOptions = false;
			}
			else
			{
				// No. Start of quoted parameter?
				if(s.empty() && *c == '"')
				{
					inQuoted = true;
				}
				// Start of options?
				else if(s.empty() && *c == '-')
				{
					inOptions = true;
				}
				else
				{
					if(inOptions)
					{
						// Option char
						options += *c;
					}
					else
					{
						// Normal string char
						s += *c;
					}
				}
			}
		
			++c;
		}
		if(!s.empty()) cmdElements.push_back(s);
	}
	
	#ifdef WIN32
	if (isFromCommandLine)
	{
		for (std::vector<std::string>::iterator 
			i  = cmdElements.begin();
			i != cmdElements.end(); i++)
		{
			std::string converted;
			if (!ConvertEncoding(*i, CP_ACP, converted, 
				GetConsoleCP()))
			{
<<<<<<< HEAD
				printf("Failed to convert encoding");
=======
				BOX_ERROR("Failed to convert encoding");
>>>>>>> 39c5d36c
				return;
			}
			*i = converted;
		}
	}
	#endif
		
	// Check...
	if(cmdElements.size() < 1)
	{
		// blank command
		return;
	}
	
	// Data about commands
	static QueryCommandSpecification commands[] = 
	{
		{ "quit", "" },
		{ "exit", "" },
		{ "list", "rodIFtTsh", },
		{ "pwd",  "" },
		{ "cd",   "od" },
		{ "lcd",  "" },
		{ "sh",   "" },
		{ "getobject", "" },
		{ "get",  "i" },
<<<<<<< HEAD
		{ "compare", "alcqAE" },
=======
		{ "compare", "alcqAEQ" },
>>>>>>> 39c5d36c
		{ "restore", "dri" },
		{ "help", "" },
		{ "usage", "" },
		{ "undelete", "" },
		{ NULL, NULL } 
	};
	#define COMMAND_Quit		0
	#define COMMAND_Exit		1
	#define COMMAND_List		2
	#define COMMAND_pwd			3
	#define COMMAND_cd			4
	#define COMMAND_lcd			5
	#define COMMAND_sh			6
	#define COMMAND_GetObject	7
	#define COMMAND_Get			8
	#define COMMAND_Compare		9
	#define COMMAND_Restore		10
	#define COMMAND_Help		11
	#define COMMAND_Usage		12
	#define COMMAND_Undelete	13
	static const char *alias[] = {"ls",			0};
	static const int aliasIs[] = {COMMAND_List, 0};
	
	// Work out which command it is...
	int cmd = 0;
	while(commands[cmd].name != 0 && ::strcmp(cmdElements[0].c_str(), commands[cmd].name) != 0)
	{
		cmd++;
	}
	if(commands[cmd].name == 0)
	{
		// Check for aliases
		int a;
		for(a = 0; alias[a] != 0; ++a)
		{
			if(::strcmp(cmdElements[0].c_str(), alias[a]) == 0)
			{
				// Found an alias
				cmd = aliasIs[a];
				break;
			}
		}
	
		// No such command
		if(alias[a] == 0)
		{
			BOX_ERROR("Unrecognised command: " << Command);
			return;
		}
	}

	// Arguments
	std::vector<std::string> args(cmdElements.begin() + 1, cmdElements.end());

	// Set up options
	bool opts[256];
	for(int o = 0; o < 256; ++o) opts[o] = false;
	// BLOCK
	{
		// options
		const char *c = options.c_str();
		while(*c != 0)
		{
			// Valid option?
			if(::strchr(commands[cmd].opts, *c) == NULL)
			{
<<<<<<< HEAD
				printf("Invalid option '%c' for command %s\n", 
					*c, commands[cmd].name);
=======
				BOX_ERROR("Invalid option '" << *c << "' for "
					"command " << commands[cmd].name);
>>>>>>> 39c5d36c
				return;
			}
			opts[(int)*c] = true;
			++c;
		}
	}

	if(cmd != COMMAND_Quit && cmd != COMMAND_Exit)
	{
		// If not a quit command, set the return code to zero
		SetReturnCode(0);
	}

	// Handle command
	switch(cmd)
	{
	case COMMAND_Quit:
	case COMMAND_Exit:
		mQuitNow = true;
		break;
		
	case COMMAND_List:
		CommandList(args, opts);
		break;
		
	case COMMAND_pwd:
		{
			// Simple implementation, so do it here
			BOX_INFO(GetCurrentDirectoryName() << " (" <<
				BOX_FORMAT_OBJECTID(GetCurrentDirectoryID()));
		}
		break;

	case COMMAND_cd:
		CommandChangeDir(args, opts);
		break;
		
	case COMMAND_lcd:
		CommandChangeLocalDir(args);
		break;
		
	case COMMAND_sh:
		BOX_ERROR("The command to run must be specified as an argument.");
		break;
		
	case COMMAND_GetObject:
		CommandGetObject(args, opts);
		break;
		
	case COMMAND_Get:
		CommandGet(args, opts);
		break;
		
	case COMMAND_Compare:
		CommandCompare(args, opts);
		break;
		
	case COMMAND_Restore:
		CommandRestore(args, opts);
		break;
		
	case COMMAND_Usage:
		CommandUsage();
		break;
		
	case COMMAND_Help:
		CommandHelp(args);
		break;

	case COMMAND_Undelete:
		CommandUndelete(args, opts);
		break;
		
	default:
		break;
	}
}


// --------------------------------------------------------------------------
//
// Function
//		Name:    BackupQueries::CommandList(const std::vector<std::string> &, const bool *)
//		Purpose: List directories (optionally recursive)
//		Created: 2003/10/10
//
// --------------------------------------------------------------------------
void BackupQueries::CommandList(const std::vector<std::string> &args, const bool *opts)
{
	#define LIST_OPTION_RECURSIVE		'r'
	#define LIST_OPTION_ALLOWOLD		'o'
	#define LIST_OPTION_ALLOWDELETED	'd'
	#define LIST_OPTION_NOOBJECTID		'I'
	#define LIST_OPTION_NOFLAGS		'F'
	#define LIST_OPTION_TIMES_LOCAL		't'
	#define LIST_OPTION_TIMES_UTC		'T'
	#define LIST_OPTION_SIZEINBLOCKS	's'
	#define LIST_OPTION_DISPLAY_HASH	'h'

	// default to using the current directory
	int64_t rootDir = GetCurrentDirectoryID();

	// name of base directory
	std::string listRoot;	// blank

	// Got a directory in the arguments?
	if(args.size() > 0)
	{
#ifdef WIN32
		std::string storeDirEncoded;
		if(!ConvertConsoleToUtf8(args[0].c_str(), storeDirEncoded))
			return;
#else
		const std::string& storeDirEncoded(args[0]);
#endif
	
		// Attempt to find the directory
		rootDir = FindDirectoryObjectID(storeDirEncoded, 
			opts[LIST_OPTION_ALLOWOLD], 
			opts[LIST_OPTION_ALLOWDELETED]);

		if(rootDir == 0)
		{
			BOX_ERROR("Directory '" << args[0] << "' not found "
				"on store.");
			return;
		}
	}
	
	// List it
	List(rootDir, listRoot, opts, true /* first level to list */);
}


// --------------------------------------------------------------------------
//
// Function
//		Name:    BackupQueries::List(int64_t, const std::string &, const bool *, bool)
//		Purpose: Do the actual listing of directories and files
//		Created: 2003/10/10
//
// --------------------------------------------------------------------------
void BackupQueries::List(int64_t DirID, const std::string &rListRoot, const bool *opts, bool FirstLevel)
{
	// Generate exclude flags
	int16_t excludeFlags = BackupProtocolClientListDirectory::Flags_EXCLUDE_NOTHING;
	if(!opts[LIST_OPTION_ALLOWOLD]) excludeFlags |= BackupProtocolClientListDirectory::Flags_OldVersion;
	if(!opts[LIST_OPTION_ALLOWDELETED]) excludeFlags |= BackupProtocolClientListDirectory::Flags_Deleted;

	// Do communication
	mrConnection.QueryListDirectory(
			DirID,
			BackupProtocolClientListDirectory::Flags_INCLUDE_EVERYTHING,	// both files and directories
			excludeFlags,
			true /* want attributes */);

	// Retrieve the directory from the stream following
	BackupStoreDirectory dir;
	std::auto_ptr<IOStream> dirstream(mrConnection.ReceiveStream());
	dir.ReadFromStream(*dirstream, mrConnection.GetTimeout());

	// Then... display everything
	BackupStoreDirectory::Iterator i(dir);
	BackupStoreDirectory::Entry *en = 0;
	while((en = i.Next()) != 0)
	{
		// Display this entry
		BackupStoreFilenameClear clear(en->GetName());
		
		// Object ID?
		if(!opts[LIST_OPTION_NOOBJECTID])
		{
			// add object ID to line
#ifdef _MSC_VER
			printf("%08I64x ", (int64_t)en->GetObjectID());
#else
			printf("%08llx ", (long long)en->GetObjectID());
#endif
		}
		
		// Flags?
		if(!opts[LIST_OPTION_NOFLAGS])
		{
			static const char *flags = BACKUPSTOREDIRECTORY_ENTRY_FLAGS_DISPLAY_NAMES;
			char displayflags[16];
			// make sure f is big enough
			ASSERT(sizeof(displayflags) >= sizeof(BACKUPSTOREDIRECTORY_ENTRY_FLAGS_DISPLAY_NAMES) + 3);
			// Insert flags
			char *f = displayflags;
			const char *t = flags;
			int16_t en_flags = en->GetFlags();
			while(*t != 0)
			{
				*f = ((en_flags&1) == 0)?'-':*t;
				en_flags >>= 1;
				f++;
				t++;
			}
			// attributes flags
			*(f++) = (en->HasAttributes())?'a':'-';

			// terminate
			*(f++) = ' ';
			*(f++) = '\0';
			printf(displayflags);
			
			if(en_flags != 0)
			{
				printf("[ERROR: Entry has additional flags set] ");
			}
		}
		
		if(opts[LIST_OPTION_TIMES_UTC])
		{
			// Show UTC times...
			std::string time = BoxTimeToISO8601String(
				en->GetModificationTime(), false);
			printf("%s ", time.c_str());
		}

		if(opts[LIST_OPTION_TIMES_LOCAL])
		{
			// Show local times...
			std::string time = BoxTimeToISO8601String(
				en->GetModificationTime(), true);
			printf("%s ", time.c_str());
		}
		
		if(opts[LIST_OPTION_DISPLAY_HASH])
		{
#ifdef _MSC_VER
			printf("%016I64x ", (int64_t)en->GetAttributesHash());
#else
			printf("%016llx ", (long long)en->GetAttributesHash());
#endif
		}
		
		if(opts[LIST_OPTION_SIZEINBLOCKS])
		{
#ifdef _MSC_VER
			printf("%05I64d ", (int64_t)en->GetSizeInBlocks());
#else
			printf("%05lld ", (long long)en->GetSizeInBlocks());
#endif
		}
		
		// add name
		if(!FirstLevel)
		{
#ifdef WIN32
			std::string listRootDecoded;
			if(!ConvertUtf8ToConsole(rListRoot.c_str(), 
				listRootDecoded)) return;
			printf("%s/", listRootDecoded.c_str());
#else
			printf("%s/", rListRoot.c_str());
#endif
		}
		
#ifdef WIN32
		{
			std::string fileName;
			if(!ConvertUtf8ToConsole(
				clear.GetClearFilename().c_str(), fileName))
				return;
			printf("%s", fileName.c_str());
		}
#else
		printf("%s", clear.GetClearFilename().c_str());
#endif
		
		if(!en->GetName().IsEncrypted())
		{
			printf("[FILENAME NOT ENCRYPTED]");
		}

		printf("\n");
		
		// Directory?
		if((en->GetFlags() & BackupStoreDirectory::Entry::Flags_Dir) != 0)
		{
			// Recurse?
			if(opts[LIST_OPTION_RECURSIVE])
			{
				std::string subroot(rListRoot);
				if(!FirstLevel) subroot += '/';
				subroot += clear.GetClearFilename();
				List(en->GetObjectID(), subroot, opts, false /* not the first level to list */);
			}
		}
	}
}


// --------------------------------------------------------------------------
//
// Function
//		Name:    BackupQueries::FindDirectoryObjectID(const std::string &)
//		Purpose: Find the object ID of a directory on the store, or return 0 for not found.
//				 If pStack != 0, the object is set to the stack of directories.
//				 Will start from the current directory stack.
//		Created: 2003/10/10
//
// --------------------------------------------------------------------------
int64_t BackupQueries::FindDirectoryObjectID(const std::string &rDirName, bool AllowOldVersion,
			bool AllowDeletedDirs, std::vector<std::pair<std::string, int64_t> > *pStack)
{
	// Split up string into elements
	std::vector<std::string> dirElements;
	SplitString(rDirName, '/', dirElements);

	// Start from current stack, or root, whichever is required
	std::vector<std::pair<std::string, int64_t> > stack;
	int64_t dirID = BackupProtocolClientListDirectory::RootDirectory;
	if(rDirName.size() > 0 && rDirName[0] == '/')
	{
		// Root, do nothing
	}
	else
	{
		// Copy existing stack
		stack = mDirStack;
		if(stack.size() > 0)
		{
			dirID = stack[stack.size() - 1].second;
		}
	}

	// Generate exclude flags
	int16_t excludeFlags = BackupProtocolClientListDirectory::Flags_EXCLUDE_NOTHING;
	if(!AllowOldVersion) excludeFlags |= BackupProtocolClientListDirectory::Flags_OldVersion;
	if(!AllowDeletedDirs) excludeFlags |= BackupProtocolClientListDirectory::Flags_Deleted;

	// Read directories
	for(unsigned int e = 0; e < dirElements.size(); ++e)
	{
		if(dirElements[e].size() > 0)
		{
			if(dirElements[e] == ".")
			{
				// Ignore.
			}
			else if(dirElements[e] == "..")
			{
				// Up one!
				if(stack.size() > 0)
				{
					// Remove top element
					stack.pop_back();
					
					// New dir ID
					dirID = (stack.size() > 0)?(stack[stack.size() - 1].second):BackupProtocolClientListDirectory::RootDirectory;
				}
				else
				{	
					// At root anyway
					dirID = BackupProtocolClientListDirectory::RootDirectory;
				}
			}
			else
			{
				// Not blank element. Read current directory.
				std::auto_ptr<BackupProtocolClientSuccess> dirreply(mrConnection.QueryListDirectory(
						dirID,
						BackupProtocolClientListDirectory::Flags_Dir,	// just directories
						excludeFlags,
						true /* want attributes */));

				// Retrieve the directory from the stream following
				BackupStoreDirectory dir;
				std::auto_ptr<IOStream> dirstream(mrConnection.ReceiveStream());
				dir.ReadFromStream(*dirstream, mrConnection.GetTimeout());

				// Then... find the directory within it
				BackupStoreDirectory::Iterator i(dir);
				BackupStoreFilenameClear dirname(dirElements[e]);
				BackupStoreDirectory::Entry *en = i.FindMatchingClearName(dirname);
				if(en == 0)
				{
					// Not found
					return 0;
				}
				
				// Object ID for next round of searching
				dirID = en->GetObjectID();

				// Push onto stack
				stack.push_back(std::pair<std::string, int64_t>(dirElements[e], dirID));
			}
		}
	}
	
	// If required, copy the new stack to the caller
	if(pStack)
	{
		*pStack = stack;
	}

	return dirID;
}


// --------------------------------------------------------------------------
//
// Function
//		Name:    BackupQueries::GetCurrentDirectoryID()
//		Purpose: Returns the ID of the current directory
//		Created: 2003/10/10
//
// --------------------------------------------------------------------------
int64_t BackupQueries::GetCurrentDirectoryID()
{
	// Special case for root
	if(mDirStack.size() == 0)
	{
		return BackupProtocolClientListDirectory::RootDirectory;
	}
	
	// Otherwise, get from the last entry on the stack
	return mDirStack[mDirStack.size() - 1].second;
}

// --------------------------------------------------------------------------
//
// Function
//		Name:    BackupQueries::GetCurrentDirectoryName()
//		Purpose: Gets the name of the current directory
//		Created: 2003/10/10
//
// --------------------------------------------------------------------------
std::string BackupQueries::GetCurrentDirectoryName()
{
	// Special case for root
	if(mDirStack.size() == 0)
	{
		return std::string("/");
	}

	// Build path
	std::string r;
	for(unsigned int l = 0; l < mDirStack.size(); ++l)
	{
		r += "/";
#ifdef WIN32
		std::string dirName;
		if(!ConvertUtf8ToConsole(mDirStack[l].first.c_str(), dirName))
			return "error";
		r += dirName;
#else
		r += mDirStack[l].first;
#endif
	}
	
	return r;
}


// --------------------------------------------------------------------------
//
// Function
//		Name:    BackupQueries::CommandChangeDir(const std::vector<std::string> &)
//		Purpose: Change directory command
//		Created: 2003/10/10
//
// --------------------------------------------------------------------------
void BackupQueries::CommandChangeDir(const std::vector<std::string> &args, const bool *opts)
{
	if(args.size() != 1 || args[0].size() == 0)
	{
		BOX_ERROR("Incorrect usage. cd [-o] [-d] <directory>");
		return;
	}

#ifdef WIN32
	std::string dirName;
	if(!ConvertConsoleToUtf8(args[0].c_str(), dirName)) return;
#else
	const std::string& dirName(args[0]);
#endif
	
	std::vector<std::pair<std::string, int64_t> > newStack;
	int64_t id = FindDirectoryObjectID(dirName, opts['o'], opts['d'], 
		&newStack);
	
	if(id == 0)
	{
		BOX_ERROR("Directory '" << args[0] << "' not found.");
		return;
	}
	
	// Store new stack
	mDirStack = newStack;
}


// --------------------------------------------------------------------------
//
// Function
//		Name:    BackupQueries::CommandChangeLocalDir(const std::vector<std::string> &)
//		Purpose: Change local directory command
//		Created: 2003/10/11
//
// --------------------------------------------------------------------------
void BackupQueries::CommandChangeLocalDir(const std::vector<std::string> &args)
{
	if(args.size() != 1 || args[0].size() == 0)
	{
		BOX_ERROR("Incorrect usage. lcd <local-directory>");
		SetReturnCode(COMMAND_RETURN_ERROR);
		return;
	}
	
	// Try changing directory
#ifdef WIN32
	std::string dirName;
	if(!ConvertConsoleToUtf8(args[0].c_str(), dirName))
	{
		BOX_ERROR("Failed to convert path from console encoding.");
		SetReturnCode(COMMAND_RETURN_ERROR);
		return;
	}
	int result = ::chdir(dirName.c_str());
#else
	int result = ::chdir(args[0].c_str());
#endif
	if(result != 0)
	{
		if(errno == ENOENT || errno == ENOTDIR)
		{
			BOX_ERROR("Directory '" << args[0] << "' does not exist.");
		}
		else
		{
			BOX_ERROR("Error changing to directory '" <<
				args[0] << ": " << strerror(errno));
		}

		SetReturnCode(COMMAND_RETURN_ERROR);
		return;
	}
	
	// Report current dir
	char wd[PATH_MAX];
	if(::getcwd(wd, PATH_MAX) == 0)
	{
		BOX_ERROR("Error getting current directory: " <<
			strerror(errno));
		SetReturnCode(COMMAND_RETURN_ERROR);
		return;
	}

#ifdef WIN32
	if(!ConvertUtf8ToConsole(wd, dirName))
	{
		BOX_ERROR("Failed to convert new path from console encoding.");
		SetReturnCode(COMMAND_RETURN_ERROR);
		return;
	}
	BOX_INFO("Local current directory is now '" << dirName << "'.");
#else
	BOX_INFO("Local current directory is now '" << wd << "'.");
#endif
}


// --------------------------------------------------------------------------
//
// Function
//		Name:    BackupQueries::CommandGetObject(const std::vector<std::string> &, const bool *)
//		Purpose: Gets an object without any translation.
//		Created: 2003/10/11
//
// --------------------------------------------------------------------------
void BackupQueries::CommandGetObject(const std::vector<std::string> &args, const bool *opts)
{
	// Check args
	if(args.size() != 2)
	{
		BOX_ERROR("Incorrect usage. getobject <object-id> "
			"<local-filename>");
		return;
	}
	
	int64_t id = ::strtoll(args[0].c_str(), 0, 16);
	if(id == std::numeric_limits<long long>::min() || id == std::numeric_limits<long long>::max() || id == 0)
	{
		BOX_ERROR("Not a valid object ID (specified in hex).");
		return;
	}
	
	// Does file exist?
	struct stat st;
	if(::stat(args[1].c_str(), &st) == 0 || errno != ENOENT)
	{
		BOX_ERROR("The local file '" << args[1] << " already exists.");
		return;
	}
	
	// Open file
	FileStream out(args[1].c_str(), O_WRONLY | O_CREAT | O_EXCL);
	
	// Request that object
	try
	{
		// Request object
		std::auto_ptr<BackupProtocolClientSuccess> getobj(mrConnection.QueryGetObject(id));
		if(getobj->GetObjectID() != BackupProtocolClientGetObject::NoObject)
		{
			// Stream that object out to the file
			std::auto_ptr<IOStream> objectStream(mrConnection.ReceiveStream());
			objectStream->CopyStreamTo(out);
			
			BOX_INFO("Object ID " << BOX_FORMAT_OBJECTID(id) <<
				" fetched successfully.");
		}
		else
		{
			BOX_ERROR("Object ID " << BOX_FORMAT_OBJECTID(id) <<
				" does not exist on store.");
			::unlink(args[1].c_str());
		}
	}
	catch(...)
	{
		::unlink(args[1].c_str());
		BOX_ERROR("Error occured fetching object.");
	}
}



// --------------------------------------------------------------------------
//
// Function
//		Name:    BackupQueries::CommandGet(const std::vector<std::string> &, const bool *)
//		Purpose: Command to get a file from the store
//		Created: 2003/10/12
//
// --------------------------------------------------------------------------
void BackupQueries::CommandGet(std::vector<std::string> args, const bool *opts)
{
	// At least one argument?
	// Check args
	if(args.size() < 1 || (opts['i'] && args.size() != 2) || args.size() > 2)
	{
		BOX_ERROR("Incorrect usage.\n"
			"get <remote-filename> [<local-filename>] or\n"
			"get -i <object-id> <local-filename>");
		return;
	}

	// Find object ID somehow
	int64_t fileId;
	int64_t dirId = GetCurrentDirectoryID();
	std::string localName;

	// BLOCK
	{
#ifdef WIN32
		for (std::vector<std::string>::iterator 
			i = args.begin(); i != args.end(); i++)
		{
			std::string out;
			if(!ConvertConsoleToUtf8(i->c_str(), out))
			{
<<<<<<< HEAD
				fprintf(stderr, "failed to convert encoding\n");
=======
				BOX_ERROR("Failed to convert encoding.");
>>>>>>> 39c5d36c
				return;
			}
			*i = out;
		}
#endif

		std::string fileName(args[0]);

<<<<<<< HEAD
=======
		if(!opts['i'])
		{
			// does this remote filename include a path?
			std::string::size_type index = fileName.rfind('/');
			if(index != std::string::npos)
			{
				std::string dirName(fileName.substr(0, index));
				fileName = fileName.substr(index + 1);

				dirId = FindDirectoryObjectID(dirName);
				if(dirId == 0)
				{
					BOX_ERROR("Directory '" << dirName <<
						"' not found.");
					return;
				}
			}
		}

>>>>>>> 39c5d36c
		BackupStoreFilenameClear fn(fileName);

		// Need to look it up in the current directory
		mrConnection.QueryListDirectory(
				dirId,
				BackupProtocolClientListDirectory::Flags_File,	// just files
				(opts['i'])?(BackupProtocolClientListDirectory::Flags_EXCLUDE_NOTHING):(BackupProtocolClientListDirectory::Flags_OldVersion | BackupProtocolClientListDirectory::Flags_Deleted), // only current versions
				false /* don't want attributes */);

		// Retrieve the directory from the stream following
		BackupStoreDirectory dir;
		std::auto_ptr<IOStream> dirstream(mrConnection.ReceiveStream());
		dir.ReadFromStream(*dirstream, mrConnection.GetTimeout());

		if(opts['i'])
		{
			// Specified as ID. 
			fileId = ::strtoll(args[0].c_str(), 0, 16);
			if(fileId == std::numeric_limits<long long>::min() || 
				fileId == std::numeric_limits<long long>::max() || 
				fileId == 0)
			{
				BOX_ERROR("Not a valid object ID (specified in hex).");
				return;
			}
			
			// Check that the item is actually in the directory
			if(dir.FindEntryByID(fileId) == 0)
			{
				BOX_ERROR("File ID " << 
					BOX_FORMAT_OBJECTID(fileId) <<
					" not found in current "
					"directory on store.\n"
					"(You can only download files by ID "
					"from the current directory.)");
				return;
			}
			
			// Must have a local name in the arguments (check at beginning of function ensures this)
			localName = args[1];
		}
		else
		{				
			// Specified by name, find the object in the directory to get the ID
			BackupStoreDirectory::Iterator i(dir);
			BackupStoreDirectory::Entry *en = i.FindMatchingClearName(fn);
			
			if(en == 0)
			{
				BOX_ERROR("Filename '" << args[0] << "' "
					"not found in current "
					"directory on store.\n"
					"(Subdirectories in path not "
					"searched.)");
				return;
			}
			
			fileId = en->GetObjectID();
			
			// Local name is the last argument, which is either 
			// the looked up filename, or a filename specified 
			// by the user.
			localName = args[args.size() - 1];
		}
	}
	
	// Does local file already exist? (don't want to overwrite)
	struct stat st;
	if(::stat(localName.c_str(), &st) == 0 || errno != ENOENT)
	{
		BOX_ERROR("The local file " << localName << " already exists, "
			"will not overwrite it.");
		SetReturnCode(COMMAND_RETURN_ERROR);
		return;
	}
	
	// Request it from the store
	try
	{
		// Request object
		mrConnection.QueryGetFile(dirId, fileId);

		// Stream containing encoded file
		std::auto_ptr<IOStream> objectStream(mrConnection.ReceiveStream());
		
		// Decode it
		BackupStoreFile::DecodeFile(*objectStream, localName.c_str(), mrConnection.GetTimeout());

		// Done.
		BOX_INFO("Object ID " << BOX_FORMAT_OBJECTID(fileId) <<
			" fetched successfully.");
	}
	catch (BoxException &e)
	{
		BOX_ERROR("Failed to fetch file: " << 
			e.what());
		::unlink(localName.c_str());
	}
	catch(std::exception &e)
	{
		BOX_ERROR("Failed to fetch file: " <<
			e.what());
		::unlink(localName.c_str());
	}
	catch(...)
	{
		BOX_ERROR("Failed to fetch file: unknown error");
		::unlink(localName.c_str());
	}
}


// --------------------------------------------------------------------------
//
// Function
//		Name:    BackupQueries::CompareParams::CompareParams()
//		Purpose: Constructor
//		Created: 29/1/04
//
// --------------------------------------------------------------------------
BackupQueries::CompareParams::CompareParams()
	: mQuickCompare(false),
	  mIgnoreExcludes(false),
	  mIgnoreAttributes(false),
	  mDifferences(0),
	  mDifferencesExplainedByModTime(0),
	  mUncheckedFiles(0),
	  mExcludedDirs(0),
	  mExcludedFiles(0),
	  mpExcludeFiles(0),
	  mpExcludeDirs(0),
	  mLatestFileUploadTime(0)
{
}


// --------------------------------------------------------------------------
//
// Function
//		Name:    BackupQueries::CompareParams::~CompareParams()
//		Purpose: Destructor
//		Created: 29/1/04
//
// --------------------------------------------------------------------------
BackupQueries::CompareParams::~CompareParams()
{
	DeleteExcludeLists();
}


// --------------------------------------------------------------------------
//
// Function
//		Name:    BackupQueries::CompareParams::DeleteExcludeLists()
//		Purpose: Delete the include lists contained
//		Created: 29/1/04
//
// --------------------------------------------------------------------------
void BackupQueries::CompareParams::DeleteExcludeLists()
{
	if(mpExcludeFiles != 0)
	{
		delete mpExcludeFiles;
		mpExcludeFiles = 0;
	}
	if(mpExcludeDirs != 0)
	{
		delete mpExcludeDirs;
		mpExcludeDirs = 0;
	}
}


// --------------------------------------------------------------------------
//
// Function
//		Name:    BackupQueries::CommandCompare(const std::vector<std::string> &, const bool *)
//		Purpose: Command to compare data on the store with local data
//		Created: 2003/10/12
//
// --------------------------------------------------------------------------
void BackupQueries::CommandCompare(const std::vector<std::string> &args, const bool *opts)
{
	// Parameters, including count of differences
	BackupQueries::CompareParams params;
	params.mQuickCompare = opts['q'];
	params.mQuietCompare = opts['Q'];
	params.mIgnoreExcludes = opts['E'];
	params.mIgnoreAttributes = opts['A'];
	
	// Try and work out the time before which all files should be on the server
	{
		std::string syncTimeFilename(mrConfiguration.GetKeyValue("DataDirectory") + DIRECTORY_SEPARATOR_ASCHAR);
		syncTimeFilename += "last_sync_start";
		// Stat it to get file time
		struct stat st;
		if(::stat(syncTimeFilename.c_str(), &st) == 0)
		{
			// Files modified after this time shouldn't be on the server, so report errors slightly differently
			params.mLatestFileUploadTime = FileModificationTime(st)
					- SecondsToBoxTime(mrConfiguration.GetKeyValueInt("MinimumFileAge"));
		}
		else
		{
			BOX_WARNING("Failed to determine the time of the last "
				"synchronisation -- checks not performed.");
		}
	}

	// Quick compare?
	if(params.mQuickCompare)
	{
		BOX_WARNING("Quick compare used -- file attributes are not "
			"checked.");
	}
	
	if(!opts['l'] && opts['a'] && args.size() == 0)
	{
		// Compare all locations
		const Configuration &locations(mrConfiguration.GetSubConfiguration("BackupLocations"));
		for(std::list<std::pair<std::string, Configuration> >::const_iterator i = locations.mSubConfigurations.begin();
				i != locations.mSubConfigurations.end(); ++i)
		{
			CompareLocation(i->first, params);
		}
	}
	else if(opts['l'] && !opts['a'] && args.size() == 1)
	{
		// Compare one location
		CompareLocation(args[0], params);
	}
	else if(!opts['l'] && !opts['a'] && args.size() == 2)
	{
		// Compare directory to directory
		
		// Can't be bothered to do all the hard work to work out which location it's on, and hence which exclude list
		if(!params.mIgnoreExcludes)
		{
			BOX_ERROR("Cannot use excludes on directory to directory comparison -- use -E flag to specify ignored excludes.");
			return;
		}
		else
		{
			// Do compare
			Compare(args[0], args[1], params);
		}
	}
	else
	{
		BOX_ERROR("Incorrect usage.\ncompare -a\n or compare -l <location-name>\n or compare <store-dir-name> <local-dir-name>");
		return;
	}

	if (!params.mQuietCompare)
	{	
		BOX_INFO("[ " <<
			params.mDifferencesExplainedByModTime << " (of " <<
			params.mDifferences << ") differences probably "
			"due to file modifications after the last upload ]");
	}

	BOX_INFO("Differences: " << params.mDifferences << " (" <<
		params.mExcludedDirs   << " dirs excluded, " <<
		params.mExcludedFiles  << " files excluded, " <<
		params.mUncheckedFiles << " files not checked)");
	
	// Set return code?
	if(opts['c'])
	{
		if (params.mUncheckedFiles != 0)
		{
			SetReturnCode(COMPARE_RETURN_ERROR);
		} 
		else if (params.mDifferences != 0)
		{
			SetReturnCode(COMPARE_RETURN_DIFFERENT);
		}
		else
		{
			SetReturnCode(COMPARE_RETURN_SAME);
		}
	}
}


// --------------------------------------------------------------------------
//
// Function
//		Name:    BackupQueries::CompareLocation(const std::string &, BackupQueries::CompareParams &)
//		Purpose: Compare a location
//		Created: 2003/10/13
//
// --------------------------------------------------------------------------
void BackupQueries::CompareLocation(const std::string &rLocation, BackupQueries::CompareParams &rParams)
{
	// Find the location's sub configuration
	const Configuration &locations(mrConfiguration.GetSubConfiguration("BackupLocations"));
	if(!locations.SubConfigurationExists(rLocation.c_str()))
	{
		BOX_ERROR("Location " << rLocation << " does not exist.");
		return;
	}
	const Configuration &loc(locations.GetSubConfiguration(rLocation.c_str()));

	#ifdef WIN32
	{
		std::string path = loc.GetKeyValue("Path");
		if (path.size() > 0 && path[path.size()-1] == 
			DIRECTORY_SEPARATOR_ASCHAR)
		{
			BOX_WARNING("Location '" << rLocation << "' path ends "
				"with '" DIRECTORY_SEPARATOR "', "
				"compare may fail!");
		}
	}
	#endif
	
	try
	{
		// Generate the exclude lists
		if(!rParams.mIgnoreExcludes)
		{
			rParams.mpExcludeFiles = BackupClientMakeExcludeList_Files(loc);
			rParams.mpExcludeDirs = BackupClientMakeExcludeList_Dirs(loc);
		}
				
		// Then get it compared
		Compare(std::string("/") + rLocation, 
			loc.GetKeyValue("Path"), rParams);
	}
	catch(...)
	{
		// Clean up
		rParams.DeleteExcludeLists();
		throw;
	}
	
	// Delete exclude lists
	rParams.DeleteExcludeLists();
}


// --------------------------------------------------------------------------
//
// Function
//		Name:    BackupQueries::Compare(const std::string &, const std::string &, BackupQueries::CompareParams &)
//		Purpose: Compare a store directory against a local directory
//		Created: 2003/10/13
//
// --------------------------------------------------------------------------
void BackupQueries::Compare(const std::string &rStoreDir, const std::string &rLocalDir, BackupQueries::CompareParams &rParams)
{
#ifdef WIN32
	std::string storeDirEncoded;
	if(!ConvertConsoleToUtf8(rStoreDir.c_str(), storeDirEncoded)) return;
#else
	const std::string& storeDirEncoded(rStoreDir);
#endif
	
	// Get the directory ID of the directory -- only use current data
	int64_t dirID = FindDirectoryObjectID(storeDirEncoded);
	
	// Found?
	if(dirID == 0)
	{
		BOX_WARNING("Local directory '" << rLocalDir << "' exists, "
			"but server directory '" << rStoreDir << "' does not "
			"exist.");
		rParams.mDifferences ++;
		return;
	}

#ifdef WIN32
	std::string localDirEncoded;
	if(!ConvertConsoleToUtf8(rLocalDir.c_str(), localDirEncoded)) return;
#else
	std::string localDirEncoded(rLocalDir);
#endif
	
	// Go!
	Compare(dirID, storeDirEncoded, localDirEncoded, rParams);
}


// --------------------------------------------------------------------------
//
// Function
//		Name:    BackupQueries::Compare(int64_t, const std::string &,
//			 const std::string &, BackupQueries::CompareParams &)
//		Purpose: Compare a store directory against a local directory
//		Created: 2003/10/13
//
// --------------------------------------------------------------------------
void BackupQueries::Compare(int64_t DirID, const std::string &rStoreDir, const std::string &rLocalDir, BackupQueries::CompareParams &rParams)
{
#ifdef WIN32
	// By this point, rStoreDir and rLocalDir should be in UTF-8 encoding

	std::string localDirDisplay;
	std::string storeDirDisplay;

	if(!ConvertUtf8ToConsole(rLocalDir.c_str(), localDirDisplay)) return;
	if(!ConvertUtf8ToConsole(rStoreDir.c_str(), storeDirDisplay)) return;
#else
	const std::string& localDirDisplay(rLocalDir);
	const std::string& storeDirDisplay(rStoreDir);
#endif

	// Get info on the local directory
	struct stat st;
	if(::lstat(rLocalDir.c_str(), &st) != 0)
	{
		// What kind of error?
		if(errno == ENOTDIR)
		{
			BOX_WARNING("Local object '" << localDirDisplay << "' "
				"is a file, server object '" << 
				storeDirDisplay << "' is a directory.");
			rParams.mDifferences ++;
		}
		else if(errno == ENOENT)
		{
			BOX_WARNING("Local directory '" << localDirDisplay <<
				"' does not exist (compared to server "
				"directory '" << storeDirDisplay << "').");
			rParams.mDifferences ++;
		}
		else
		{
			BOX_WARNING("Failed to access local directory '" <<
				localDirDisplay << ": " << strerror(errno) <<
				"'.");
			rParams.mUncheckedFiles ++;
		}
		return;
	}

	// Get the directory listing from the store
	mrConnection.QueryListDirectory(
			DirID,
			BackupProtocolClientListDirectory::Flags_INCLUDE_EVERYTHING,	// get everything
			BackupProtocolClientListDirectory::Flags_OldVersion | BackupProtocolClientListDirectory::Flags_Deleted,	// except for old versions and deleted files
			true /* want attributes */);

	// Retrieve the directory from the stream following
	BackupStoreDirectory dir;
	std::auto_ptr<IOStream> dirstream(mrConnection.ReceiveStream());
	dir.ReadFromStream(*dirstream, mrConnection.GetTimeout());

	// Test out the attributes
	if(!dir.HasAttributes())
	{
		BOX_WARNING("Store directory '" << storeDirDisplay << "' "
			"doesn't have attributes.");
	}
	else
	{
		// Fetch the attributes
		const StreamableMemBlock &storeAttr(dir.GetAttributes());
		BackupClientFileAttributes attr(storeAttr);

		// Get attributes of local directory
		BackupClientFileAttributes localAttr;
		localAttr.ReadAttributes(rLocalDir.c_str(), 
			true /* directories have zero mod times */);

		if(!(attr.Compare(localAttr, true, true /* ignore modification times */)))
		{
			BOX_WARNING("Local directory '" << localDirDisplay <<
				"' has different attributes to store "
				"directory '" << storeDirDisplay << "'.");
			rParams.mDifferences ++;
		}
	}

	// Open the local directory
	DIR *dirhandle = ::opendir(rLocalDir.c_str());
	if(dirhandle == 0)
	{
		BOX_WARNING("Failed to open local directory '" << 
			localDirDisplay << "': " << strerror(errno));
		rParams.mUncheckedFiles ++;
		return;
	}
	try
	{
		// Read the files and directories into sets
		std::set<std::string> localFiles;
		std::set<std::string> localDirs;
		struct dirent *localDirEn = 0;
		while((localDirEn = readdir(dirhandle)) != 0)
		{
			// Not . and ..!
			if(localDirEn->d_name[0] == '.' && 
				(localDirEn->d_name[1] == '\0' || (localDirEn->d_name[1] == '.' && localDirEn->d_name[2] == '\0')))
			{
				// ignore, it's . or ..
				
#ifdef HAVE_VALID_DIRENT_D_TYPE
				if (localDirEn->d_type != DT_DIR)
				{
					BOX_ERROR("d_type does not really "
						"work on your platform. "
						"Reconfigure Box!");
					return;
				}
#endif
				
				continue;
			}

#ifndef HAVE_VALID_DIRENT_D_TYPE
			std::string fn(MakeFullPath
				(rLocalDir, localDirEn->d_name));
			struct stat st;
			if(::lstat(fn.c_str(), &st) != 0)
			{
			    THROW_EXCEPTION(CommonException, OSFileError)
			}
			
			// Entry -- file or dir?
			if(S_ISREG(st.st_mode) || S_ISLNK(st.st_mode))
			{	
			    // File or symbolic link
			    localFiles.insert(std::string(localDirEn->d_name));
			}
			else if(S_ISDIR(st.st_mode))
			{
			    // Directory
			    localDirs.insert(std::string(localDirEn->d_name));
			}
#else
			// Entry -- file or dir?
			if(localDirEn->d_type == DT_REG || localDirEn->d_type == DT_LNK)
			{
				// File or symbolic link
				localFiles.insert(std::string(localDirEn->d_name));
			}
			else if(localDirEn->d_type == DT_DIR)
			{
				// Directory
				localDirs.insert(std::string(localDirEn->d_name));
			}
#endif
		}
		// Close directory
		if(::closedir(dirhandle) != 0)
		{
			BOX_ERROR("Failed to close local directory '" <<
				localDirDisplay << "': " << strerror(errno));
		}
		dirhandle = 0;
	
		// Do the same for the store directories
		std::set<std::pair<std::string, BackupStoreDirectory::Entry *> > storeFiles;
		std::set<std::pair<std::string, BackupStoreDirectory::Entry *> > storeDirs;
		
		BackupStoreDirectory::Iterator i(dir);
		BackupStoreDirectory::Entry *storeDirEn = 0;
		while((storeDirEn = i.Next()) != 0)
		{
			// Decrypt filename
			BackupStoreFilenameClear name(storeDirEn->GetName());
		
			// What is it?
			if((storeDirEn->GetFlags() & BackupStoreDirectory::Entry::Flags_File) == BackupStoreDirectory::Entry::Flags_File)
			{
				// File
				storeFiles.insert(std::pair<std::string, BackupStoreDirectory::Entry *>(name.GetClearFilename(), storeDirEn));
			}
			else
			{
				// Dir
				storeDirs.insert(std::pair<std::string, BackupStoreDirectory::Entry *>(name.GetClearFilename(), storeDirEn));
			}
		}

#ifdef _MSC_VER
		typedef std::set<std::string>::iterator string_set_iter_t;
#else
		typedef std::set<std::string>::const_iterator string_set_iter_t;
#endif
		
		// Now compare files.
		for(std::set<std::pair<std::string, BackupStoreDirectory::Entry *> >::const_iterator i = storeFiles.begin(); i != storeFiles.end(); ++i)
		{
			const std::string& fileName(i->first);
#ifdef WIN32
			// File name is also in UTF-8 encoding, 
			// need to convert to console
			std::string fileNameDisplay;
			if(!ConvertUtf8ToConsole(i->first.c_str(), 
				fileNameDisplay)) return;
#else
			const std::string& fileNameDisplay(i->first);
#endif

			std::string localPath(MakeFullPath
				(rLocalDir, fileName));
			std::string localPathDisplay(MakeFullPath
				(localDirDisplay, fileNameDisplay));
			std::string storePathDisplay
				(storeDirDisplay + "/" + fileNameDisplay);

			// Does the file exist locally?
			string_set_iter_t local(localFiles.find(fileName));
			if(local == localFiles.end())
			{
				// Not found -- report
				BOX_WARNING("Local file '" << 
					localDirDisplay << "' does not exist, "
					"but store file '" <<
					storePathDisplay << "' does.");
				rParams.mDifferences ++;
			}
			else
			{
				try
				{
					// Files the same flag?
					bool equal = true;
					
					// File modified after last sync flag
					bool modifiedAfterLastSync = false;
						
					if(rParams.mQuickCompare)
					{
						// Compare file -- fetch it
						mrConnection.QueryGetBlockIndexByID(i->second->GetObjectID());

						// Stream containing block index
						std::auto_ptr<IOStream> blockIndexStream(mrConnection.ReceiveStream());
						
						// Compare
						equal = BackupStoreFile::CompareFileContentsAgainstBlockIndex(localPath.c_str(), *blockIndexStream, mrConnection.GetTimeout());
					}
					else
					{
						// Compare file -- fetch it
						mrConnection.QueryGetFile(DirID, i->second->GetObjectID());
	
						// Stream containing encoded file
						std::auto_ptr<IOStream> objectStream(mrConnection.ReceiveStream());
	
						// Decode it
						std::auto_ptr<BackupStoreFile::DecodedStream> fileOnServerStream;
						// Got additional attributes?
						if(i->second->HasAttributes())
						{
							// Use these attributes
							const StreamableMemBlock &storeAttr(i->second->GetAttributes());
							BackupClientFileAttributes attr(storeAttr);
							fileOnServerStream.reset(BackupStoreFile::DecodeFileStream(*objectStream, mrConnection.GetTimeout(), &attr).release());
						}
						else
						{
							// Use attributes stored in file
							fileOnServerStream.reset(BackupStoreFile::DecodeFileStream(*objectStream, mrConnection.GetTimeout()).release());
						}
						
						// Should always be something in the auto_ptr, it's how the interface is defined. But be paranoid.
						if(!fileOnServerStream.get())
						{
							THROW_EXCEPTION(BackupStoreException, Internal)
						}
						
						// Compare attributes
						BackupClientFileAttributes localAttr;
						box_time_t fileModTime = 0;
						localAttr.ReadAttributes(localPath.c_str(), false /* don't zero mod times */, &fileModTime);					
						modifiedAfterLastSync = (fileModTime > rParams.mLatestFileUploadTime);
						bool ignoreAttrModTime = true;

						#ifdef WIN32
						// attr mod time is really
						// creation time, so check it
						ignoreAttrModTime = false;
						#endif

						if(!rParams.mIgnoreAttributes &&
<<<<<<< HEAD
=======
						#ifdef PLATFORM_DISABLE_SYMLINK_ATTRIB_COMPARE
						   !fileOnServerStream->IsSymLink() &&
						#endif
>>>>>>> 39c5d36c
						   !localAttr.Compare(fileOnServerStream->GetAttributes(),
								ignoreAttrModTime,
								fileOnServerStream->IsSymLink() /* ignore modification time if it's a symlink */))
						{
							BOX_WARNING("Local file '" <<
								localPathDisplay <<
								"' has different attributes "
								"to store file '" <<
								storePathDisplay <<
								"'.");
							rParams.mDifferences ++;
							if(modifiedAfterLastSync)
							{
								rParams.mDifferencesExplainedByModTime ++;
								BOX_INFO("(the file above was modified after the last sync time -- might be reason for difference)");
							}
							else if(i->second->HasAttributes())
							{
								BOX_INFO("(the file above has had new attributes applied)\n");
							}
						}
	
						// Compare contents, if it's a regular file not a link
						// Remember, we MUST read the entire stream from the server.
						if(!fileOnServerStream->IsSymLink())
						{
							// Open the local file
							FileStream l(localPath.c_str());
							
							// Size
							IOStream::pos_type fileSizeLocal = l.BytesLeftToRead();
							IOStream::pos_type fileSizeServer = 0;
							
							// Test the contents
							char buf1[2048];
							char buf2[2048];
							while(fileOnServerStream->StreamDataLeft() && l.StreamDataLeft())
							{
								int size = fileOnServerStream->Read(buf1, sizeof(buf1), mrConnection.GetTimeout());
								fileSizeServer += size;
								
								if(l.Read(buf2, size) != size
										|| ::memcmp(buf1, buf2, size) != 0)
								{
									equal = false;
									break;
								}
							}
	
							// Check read all the data from the server and file -- can't be equal if local and remote aren't the same length
							// Can't use StreamDataLeft() test on file, because if it's the same size, it won't know
							// it's EOF yet.
							if(fileOnServerStream->StreamDataLeft() || fileSizeServer != fileSizeLocal)
							{
								equal = false;
							}

							// Must always read the entire decoded stream, if it's not a symlink
							if(fileOnServerStream->StreamDataLeft())
							{
								// Absorb all the data remaining
								char buffer[2048];
								while(fileOnServerStream->StreamDataLeft())
								{
									fileOnServerStream->Read(buffer, sizeof(buffer), mrConnection.GetTimeout());
								}
							}

							// Must always read the entire encoded stream
							if(objectStream->StreamDataLeft())
							{
								// Absorb all the data remaining
								char buffer[2048];
								while(objectStream->StreamDataLeft())
								{
									objectStream->Read(buffer, sizeof(buffer), mrConnection.GetTimeout());
								}
							}
						}
					}

					// Report if not equal.
					if(!equal)
					{
						BOX_WARNING("Local file '" <<
							localPathDisplay << "' "
							"has different contents "
							"to store file '" <<
							storePathDisplay <<
							"'.");
						rParams.mDifferences ++;
						if(modifiedAfterLastSync)
						{
							rParams.mDifferencesExplainedByModTime ++;
							BOX_INFO("(the file above was modified after the last sync time -- might be reason for difference)");
						}
						else if(i->second->HasAttributes())
						{
							BOX_INFO("(the file above has had new attributes applied)\n");
						}
					}
				}
				catch(BoxException &e)
				{
					BOX_ERROR("Failed to fetch and compare "
						"'" << 
						storePathDisplay.c_str() <<
						"': error " << e.what() <<
						" (" << e.GetType() <<
						"/"  << e.GetSubType() << ")");
					rParams.mUncheckedFiles ++;
				}
				catch(std::exception &e)
				{
					BOX_ERROR("Failed to fetch and compare "
						"'" << 
						storePathDisplay.c_str() <<
						"': " << e.what());
				}
				catch(...)
				{	
					BOX_ERROR("Failed to fetch and compare "
						"'" << 
						storePathDisplay.c_str() <<
						"': unknown error");
					rParams.mUncheckedFiles ++;
				}

				// Remove from set so that we know it's been compared
				localFiles.erase(local);
			}
		}
		
		// Report any files which exist on the locally, but not on the store
		for(string_set_iter_t i = localFiles.begin(); i != localFiles.end(); ++i)
		{
#ifdef WIN32
			// File name is also in UTF-8 encoding, 
			// need to convert to console
			std::string fileNameDisplay;
			if(!ConvertUtf8ToConsole(i->c_str(), fileNameDisplay)) 
				return;
#else
			const std::string& fileNameDisplay(*i);
#endif

			std::string localPath(MakeFullPath
				(rLocalDir, *i));
			std::string localPathDisplay(MakeFullPath
				(localDirDisplay, fileNameDisplay));
			std::string storePathDisplay
				(storeDirDisplay + "/" + fileNameDisplay);

			// Should this be ignored (ie is excluded)?
			if(rParams.mpExcludeFiles == 0 || 
				!(rParams.mpExcludeFiles->IsExcluded(localPath)))
			{
				BOX_WARNING("Local file '" << 
					localPathDisplay <<
					"' exists, but store file '" <<
					storePathDisplay <<
					"' does not.");
				rParams.mDifferences ++;
				
				// Check the file modification time
				{
					struct stat st;
					if(::stat(localPath.c_str(), &st) == 0)
					{
						if(FileModificationTime(st) > rParams.mLatestFileUploadTime)
						{
							rParams.mDifferencesExplainedByModTime ++;
							BOX_INFO("(the file above was modified after the last sync time -- might be reason for difference)");
						}
					}
				}
			}
			else
			{
				rParams.mExcludedFiles ++;
			}
		}		
		
		// Finished with the files, clear the sets to reduce memory usage slightly
		localFiles.clear();
		storeFiles.clear();
		
		// Now do the directories, recursively to check subdirectories
		for(std::set<std::pair<std::string, BackupStoreDirectory::Entry *> >::const_iterator i = storeDirs.begin(); i != storeDirs.end(); ++i)
		{
#ifdef WIN32
			// Directory name is also in UTF-8 encoding, 
			// need to convert to console
			std::string subdirNameDisplay;
			if(!ConvertUtf8ToConsole(i->first.c_str(), 
				subdirNameDisplay))
				return;
#else
			const std::string& subdirNameDisplay(i->first);
#endif

			std::string localPath(MakeFullPath
				(rLocalDir, i->first));
			std::string localPathDisplay(MakeFullPath
				(localDirDisplay, subdirNameDisplay));
			std::string storePathDisplay
				(storeDirDisplay + "/" + subdirNameDisplay);

			// Does the directory exist locally?
			string_set_iter_t local(localDirs.find(i->first));
			if(local == localDirs.end() &&
				rParams.mpExcludeDirs != NULL && 
				rParams.mpExcludeDirs->IsExcluded(localPath))
			{
				// Not found -- report
				BOX_WARNING("Local directory '" <<
					localPathDisplay << "' is excluded, "
					"but store directory '" <<
					storePathDisplay << "' still exists.");
				rParams.mDifferences ++;
			}
			else if(local == localDirs.end())
			{
				// Not found -- report
				BOX_WARNING("Local directory '" <<
					localPathDisplay << "' does not exist, "
					"but store directory '" <<
					storePathDisplay << "' does.");
				rParams.mDifferences ++;
			}
			else if(rParams.mpExcludeDirs != NULL && 
				rParams.mpExcludeDirs->IsExcluded(localPath))
			{
				// don't recurse into excluded directories
			}
			else
			{
				// Compare directory
				Compare(i->second->GetObjectID(), rStoreDir + "/" + i->first, localPath, rParams);
				
				// Remove from set so that we know it's been compared
				localDirs.erase(local);
			}
		}
		
		// Report any files which exist on the locally, but not on the store
		for(std::set<std::string>::const_iterator i = localDirs.begin(); i != localDirs.end(); ++i)
		{
#ifdef WIN32
			// File name is also in UTF-8 encoding, 
			// need to convert to console
			std::string fileNameDisplay;
			if(!ConvertUtf8ToConsole(i->c_str(), fileNameDisplay))
				return;
#else
			const std::string& fileNameDisplay(*i);
#endif

			std::string localPath(MakeFullPath
				(rLocalDir, *i));
			std::string localPathDisplay(MakeFullPath
				(localDirDisplay, fileNameDisplay));

			std::string storePath
				(rStoreDir + "/" + *i);
			std::string storePathDisplay
				(storeDirDisplay + "/" + fileNameDisplay);

			// Should this be ignored (ie is excluded)?
			if(rParams.mpExcludeDirs == 0 || !(rParams.mpExcludeDirs->IsExcluded(localPath)))
			{
				BOX_WARNING("Local directory '" <<
					localPathDisplay << "' exists, but "
					"store directory '" <<
					storePathDisplay << "' does not.");
				rParams.mDifferences ++;
			}
			else
			{
				rParams.mExcludedDirs ++;
			}
		}		
		
	}
	catch(...)
	{
		if(dirhandle != 0)
		{
			::closedir(dirhandle);
		}
	}
}


// --------------------------------------------------------------------------
//
// Function
//		Name:    BackupQueries::CommandRestore(const std::vector<std::string> &, const bool *)
//		Purpose: Restore a directory
//		Created: 23/11/03
//
// --------------------------------------------------------------------------
void BackupQueries::CommandRestore(const std::vector<std::string> &args, const bool *opts)
{
	// Check arguments
	if(args.size() != 2)
	{
		BOX_ERROR("Incorrect usage. restore [-d] [-r] [-i] <remote-name> <local-name>");
		return;
	}

	// Restoring deleted things?
	bool restoreDeleted = opts['d'];

	// Get directory ID
	int64_t dirID = 0;
	if(opts['i'])
	{
		// Specified as ID. 
		dirID = ::strtoll(args[0].c_str(), 0, 16);
		if(dirID == std::numeric_limits<long long>::min() || dirID == std::numeric_limits<long long>::max() || dirID == 0)
		{
			BOX_ERROR("Not a valid object ID (specified in hex)");
			return;
		}
	}
	else
	{
#ifdef WIN32
		std::string storeDirEncoded;
		if(!ConvertConsoleToUtf8(args[0].c_str(), storeDirEncoded))
			return;
#else
		const std::string& storeDirEncoded(args[0]);
#endif
	
		// Look up directory ID
		dirID = FindDirectoryObjectID(storeDirEncoded, 
			false /* no old versions */, 
			restoreDeleted /* find deleted dirs */);
	}
	
	// Allowable?
	if(dirID == 0)
	{
		BOX_ERROR("Directory '" << args[0] << "' not found on server");
		return;
	}
	if(dirID == BackupProtocolClientListDirectory::RootDirectory)
	{
		BOX_ERROR("Cannot restore the root directory -- restore locations individually.");
		return;
	}
	
#ifdef WIN32
	std::string localName;
	if(!ConvertConsoleToUtf8(args[1].c_str(), localName)) return;
#else
	std::string localName(args[1]);
#endif

	// Go and restore...
	int result;

	try
	{
		result = BackupClientRestore(mrConnection, dirID, 
			localName.c_str(), 
			true /* print progress dots */, restoreDeleted, 
			false /* don't undelete after restore! */, 
			opts['r'] /* resume? */);
	}
	catch(std::exception &e)
	{
		BOX_ERROR("Failed to restore: " << e.what());
		return;
	}
	catch(...)
	{
		BOX_ERROR("Failed to restore: unknown exception");
		return;
	}

	switch(result)
	{
	case Restore_Complete:
		BOX_INFO("Restore complete.");
		break;
	
	case Restore_ResumePossible:
		BOX_ERROR("Resume possible -- repeat command with -r flag to resume");
		break;
	
	case Restore_TargetExists:
		BOX_ERROR("The target directory exists. You cannot restore over an existing directory.");
		break;
		
	#ifdef WIN32
	case Restore_TargetPathNotFound:
		BOX_ERROR("The target directory path does not exist.\n"
			"To restore to a directory whose parent "
			"does not exist, create the parent first.");
		break;
	#endif

	case Restore_UnknownError:
		BOX_ERROR("Unknown error during restore.");
		break;

	default:
		BOX_ERROR("Unknown restore result " << result << ".");
		break;
	}
}



// These are autogenerated by a script.
extern char *help_commands[];
extern char *help_text[];


// --------------------------------------------------------------------------
//
// Function
//		Name:    BackupQueries::CommandHelp(const std::vector<std::string> &args)
//		Purpose: Display help on commands
//		Created: 15/2/04
//
// --------------------------------------------------------------------------
void BackupQueries::CommandHelp(const std::vector<std::string> &args)
{
	if(args.size() == 0)
	{
		// Display a list of all commands
		printf("Available commands are:\n");
		for(int c = 0; help_commands[c] != 0; ++c)
		{
			printf("    %s\n", help_commands[c]);
		}
		printf("Type \"help <command>\" for more information on a command.\n\n");
	}
	else
	{
		// Display help on a particular command
		int c;
		for(c = 0; help_commands[c] != 0; ++c)
		{
			if(::strcmp(help_commands[c], args[0].c_str()) == 0)
			{
				// Found the command, print help
				printf("\n%s\n", help_text[c]);
				break;
			}
		}
		if(help_commands[c] == 0)
		{
			printf("No help found for command '%s'\n", args[0].c_str());
		}
	}
}


// --------------------------------------------------------------------------
//
// Function
//		Name:    BackupQueries::CommandUsage()
//		Purpose: Display storage space used on server
//		Created: 19/4/04
//
// --------------------------------------------------------------------------
void BackupQueries::CommandUsage()
{
	// Request full details from the server
	std::auto_ptr<BackupProtocolClientAccountUsage> usage(mrConnection.QueryGetAccountUsage());

	// Display each entry in turn
	int64_t hardLimit = usage->GetBlocksHardLimit();
	int32_t blockSize = usage->GetBlockSize();
	CommandUsageDisplayEntry("Used", usage->GetBlocksUsed(), hardLimit, blockSize);
	CommandUsageDisplayEntry("Old files", usage->GetBlocksInOldFiles(), hardLimit, blockSize);
	CommandUsageDisplayEntry("Deleted files", usage->GetBlocksInDeletedFiles(), hardLimit, blockSize);
	CommandUsageDisplayEntry("Directories", usage->GetBlocksInDirectories(), hardLimit, blockSize);
	CommandUsageDisplayEntry("Soft limit", usage->GetBlocksSoftLimit(), hardLimit, blockSize);
	CommandUsageDisplayEntry("Hard limit", hardLimit, hardLimit, blockSize);
}


// --------------------------------------------------------------------------
//
// Function
//		Name:    BackupQueries::CommandUsageDisplayEntry(const char *, int64_t, int64_t, int32_t)
//		Purpose: Display an entry in the usage table
//		Created: 19/4/04
//
// --------------------------------------------------------------------------
void BackupQueries::CommandUsageDisplayEntry(const char *Name, int64_t Size, int64_t HardLimit, int32_t BlockSize)
{
	// Calculate size in Mb
	double mb = (((double)Size) * ((double)BlockSize)) / ((double)(1024*1024));
	int64_t percent = (Size * 100) / HardLimit;

	// Bar graph
	char bar[41];
	unsigned int b = (int)((Size * (sizeof(bar)-1)) / HardLimit);
	if(b > sizeof(bar)-1) {b = sizeof(bar)-1;}
	for(unsigned int l = 0; l < b; l++)
	{
		bar[l] = '*';
	}
	bar[b] = '\0';

	// Print the entryj
	::printf("%14s %10.1fMb %3d%% %s\n", Name, mb, (int32_t)percent, bar);
}


// --------------------------------------------------------------------------
//
// Function
//		Name:    BackupQueries::CommandUndelete(const std::vector<std::string> &, const bool *)
//		Purpose: Undelete a directory
//		Created: 23/11/03
//
// --------------------------------------------------------------------------
void BackupQueries::CommandUndelete(const std::vector<std::string> &args, const bool *opts)
{
	// Check arguments
	if(args.size() != 1)
	{
		BOX_ERROR("Incorrect usage. undelete <directory-name>");
		return;
	}

#ifdef WIN32
	std::string storeDirEncoded;
	if(!ConvertConsoleToUtf8(args[0].c_str(), storeDirEncoded)) return;
#else
	const std::string& storeDirEncoded(args[0]);
#endif
	
	// Get directory ID
	int64_t dirID = FindDirectoryObjectID(storeDirEncoded, 
		false /* no old versions */, true /* find deleted dirs */);
	
	// Allowable?
	if(dirID == 0)
	{
		BOX_ERROR("Directory '" << args[0] << "' not found on server.");
		return;
	}
	if(dirID == BackupProtocolClientListDirectory::RootDirectory)
	{
		BOX_ERROR("Cannot undelete the root directory.");
		return;
	}

	// Undelete
	mrConnection.QueryUndeleteDirectory(dirID);
}<|MERGE_RESOLUTION|>--- conflicted
+++ resolved
@@ -55,11 +55,7 @@
 #undef min
 #undef max
 
-<<<<<<< HEAD
-#define COMPARE_RETURN_SAME			1
-=======
 #define COMPARE_RETURN_SAME		1
->>>>>>> 39c5d36c
 #define COMPARE_RETURN_DIFFERENT	2
 #define COMPARE_RETURN_ERROR		3
 #define COMMAND_RETURN_ERROR		4
@@ -185,11 +181,7 @@
 			if (!ConvertEncoding(*i, CP_ACP, converted, 
 				GetConsoleCP()))
 			{
-<<<<<<< HEAD
-				printf("Failed to convert encoding");
-=======
 				BOX_ERROR("Failed to convert encoding");
->>>>>>> 39c5d36c
 				return;
 			}
 			*i = converted;
@@ -216,11 +208,7 @@
 		{ "sh",   "" },
 		{ "getobject", "" },
 		{ "get",  "i" },
-<<<<<<< HEAD
-		{ "compare", "alcqAE" },
-=======
 		{ "compare", "alcqAEQ" },
->>>>>>> 39c5d36c
 		{ "restore", "dri" },
 		{ "help", "" },
 		{ "usage", "" },
@@ -287,13 +275,8 @@
 			// Valid option?
 			if(::strchr(commands[cmd].opts, *c) == NULL)
 			{
-<<<<<<< HEAD
-				printf("Invalid option '%c' for command %s\n", 
-					*c, commands[cmd].name);
-=======
 				BOX_ERROR("Invalid option '" << *c << "' for "
 					"command " << commands[cmd].name);
->>>>>>> 39c5d36c
 				return;
 			}
 			opts[(int)*c] = true;
@@ -959,11 +942,7 @@
 			std::string out;
 			if(!ConvertConsoleToUtf8(i->c_str(), out))
 			{
-<<<<<<< HEAD
-				fprintf(stderr, "failed to convert encoding\n");
-=======
 				BOX_ERROR("Failed to convert encoding.");
->>>>>>> 39c5d36c
 				return;
 			}
 			*i = out;
@@ -972,8 +951,6 @@
 
 		std::string fileName(args[0]);
 
-<<<<<<< HEAD
-=======
 		if(!opts['i'])
 		{
 			// does this remote filename include a path?
@@ -993,7 +970,6 @@
 			}
 		}
 
->>>>>>> 39c5d36c
 		BackupStoreFilenameClear fn(fileName);
 
 		// Need to look it up in the current directory
@@ -1674,12 +1650,9 @@
 						#endif
 
 						if(!rParams.mIgnoreAttributes &&
-<<<<<<< HEAD
-=======
 						#ifdef PLATFORM_DISABLE_SYMLINK_ATTRIB_COMPARE
 						   !fileOnServerStream->IsSymLink() &&
 						#endif
->>>>>>> 39c5d36c
 						   !localAttr.Compare(fileOnServerStream->GetAttributes(),
 								ignoreAttrModTime,
 								fileOnServerStream->IsSymLink() /* ignore modification time if it's a symlink */))

// --------------------------------------------------------------------------
//
// File
//		Name:    bbackupquery.cpp
//		Purpose: Backup query utility
//		Created: 2003/10/10
//
// --------------------------------------------------------------------------

#include "Box.h"

#ifdef HAVE_UNISTD_H
	#include <unistd.h>
#endif

#include <errno.h>
#include <stdio.h>

#ifdef HAVE_SYS_TYPES_H
	#include <sys/types.h>
#endif

#ifdef HAVE_LIBREADLINE
	#ifdef HAVE_READLINE_READLINE_H
		#include <readline/readline.h>
	#elif defined(HAVE_EDITLINE_READLINE_H)
		#include <editline/readline.h>
	#elif defined(HAVE_READLINE_H)
		#include <readline.h>
	#endif
#endif
#ifdef HAVE_READLINE_HISTORY
	#ifdef HAVE_READLINE_HISTORY_H
		#include <readline/history.h>
	#elif defined(HAVE_HISTORY_H)
		#include <history.h>
	#endif
#endif

#include "MainHelper.h"
#include "BoxPortsAndFiles.h"
#include "BackupDaemonConfigVerify.h"
#include "SocketStreamTLS.h"
#include "Socket.h"
#include "TLSContext.h"
#include "SSLLib.h"
#include "BackupStoreConstants.h"
#include "BackupStoreException.h"
#include "autogen_BackupProtocolClient.h"
#include "BackupQueries.h"
#include "FdGetLine.h"
#include "BackupClientCryptoKeys.h"
#include "BannerText.h"
#include "Logging.h"

#include "MemLeakFindOn.h"

void PrintUsageAndExit()
{
	printf("Usage: bbackupquery [-q] [-w] "
#ifdef WIN32
	"[-u] "
#endif
	"\n\t[-c config_file] [-l log_file] [commands]\n"
	"As many commands as you require.\n"
	"If commands are multiple words, remember to enclose the command in quotes.\n"
	"Remember to use quit command if you don't want to drop into interactive mode.\n");
	exit(1);
}

int main(int argc, const char *argv[])
{
	int returnCode = 0;

	MAINHELPER_SETUP_MEMORY_LEAK_EXIT_REPORT("bbackupquery.memleaks",
		"bbackupquery")
	MAINHELPER_START

#ifdef WIN32
	WSADATA info;
	
	// Under Win32 we must initialise the Winsock library
	// before using it.
	
	if (WSAStartup(0x0101, &info) == SOCKET_ERROR) 
	{
		// throw error? perhaps give it its own id in the future
		THROW_EXCEPTION(BackupStoreException, Internal)
	}
#endif

	// Really don't want trace statements happening, even in debug mode
	#ifndef NDEBUG
		BoxDebugTraceOn = false;
	#endif
	
	FILE *logFile = 0;

	// Filename for configuration file?
<<<<<<< HEAD
	const char *configFilename = BOX_FILE_BBACKUPD_DEFAULT_CONFIG;
=======
	std::string configFilename;

	#ifdef WIN32
		configFilename = BOX_GET_DEFAULT_BBACKUPD_CONFIG_FILE;
	#else
		configFilename = BOX_FILE_BBACKUPD_DEFAULT_CONFIG;
	#endif
>>>>>>> 39c5d36c
	
	// Flags
	bool quiet = false;
	bool readWrite = false;

	Logging::SetProgramName("Box Backup (bbackupquery)");

	#ifdef NDEBUG
	int masterLevel = Log::NOTICE; // need an int to do math with
	#else
	int masterLevel = Log::INFO; // need an int to do math with
	#endif

#ifdef WIN32
	const char* validOpts = "qvwuc:l:";
	bool unicodeConsole = false;
#else
	const char* validOpts = "qvwc:l:";
#endif

	// See if there's another entry on the command line
	int c;
	while((c = getopt(argc, (char * const *)argv, validOpts)) != -1)
	{
		switch(c)
		{
			case 'q':
			{
				// Quiet mode
				quiet = true;

				if(masterLevel == Log::NOTHING)
				{
					BOX_FATAL("Too many '-q': "
						"Cannot reduce logging "
						"level any more");
					return 2;
				}
				masterLevel--;
			}
			break;

			case 'v':
			{
				if(masterLevel == Log::EVERYTHING)
				{
					BOX_FATAL("Too many '-v': "
						"Cannot increase logging "
						"level any more");
					return 2;
				}
				masterLevel++;
			}
			break;

		case 'w':
			// Read/write mode
			readWrite = true;
			break;
		
		case 'c':
			// store argument
			configFilename = optarg;
			break;
		
		case 'l':
			// open log file
			logFile = ::fopen(optarg, "w");
			if(logFile == 0)
			{
				BOX_ERROR("Failed to open log file '" <<
					optarg << "': " << strerror(errno));
			}
			break;

#ifdef WIN32
		case 'u':
			unicodeConsole = true;
			break;
#endif
		
		case '?':
		default:
			PrintUsageAndExit();
		}
	}
	// Adjust arguments
	argc -= optind;
	argv += optind;
	
	Logging::SetGlobalLevel((Log::Level)masterLevel);

	// Print banner?
	if(!quiet)
	{
		const char *banner = BANNER_TEXT("Backup Query Tool");
		BOX_NOTICE(banner);
	}

#ifdef WIN32
	if (unicodeConsole)
	{
		if (!SetConsoleCP(CP_UTF8))
		{
			BOX_ERROR("Failed to set input codepage: " <<
				GetErrorMessage(GetLastError()));
		}

		if (!SetConsoleOutputCP(CP_UTF8))
		{
			BOX_ERROR("Failed to set output codepage: " <<
				GetErrorMessage(GetLastError()));
		}

		// enable input of Unicode characters
		if (_fileno(stdin) != -1 &&
			_setmode(_fileno(stdin), _O_TEXT) == -1)
		{
			perror("Failed to set the console input to "
				"binary mode");
		}
	}
#endif // WIN32

	// Read in the configuration file
	if(!quiet) BOX_INFO("Using configuration file " << configFilename);

	std::string errs;
	std::auto_ptr<Configuration> config(
		Configuration::LoadAndVerify
			(configFilename, &BackupDaemonConfigVerify, errs));

	if(config.get() == 0 || !errs.empty())
	{
		BOX_FATAL("Invalid configuration file: " << errs);
		return 1;
	}
	// Easier coding
	const Configuration &conf(*config);
	
	// Setup and connect
	// 1. TLS context
	SSLLib::Initialise();
	// Read in the certificates creating a TLS context
	TLSContext tlsContext;
	std::string certFile(conf.GetKeyValue("CertificateFile"));
	std::string keyFile(conf.GetKeyValue("PrivateKeyFile"));
	std::string caFile(conf.GetKeyValue("TrustedCAsFile"));
	tlsContext.Initialise(false /* as client */, certFile.c_str(), keyFile.c_str(), caFile.c_str());
	
	// Initialise keys
	BackupClientCryptoKeys_Setup(conf.GetKeyValue("KeysFile").c_str());

	// 2. Connect to server
	if(!quiet) BOX_INFO("Connecting to store...");
	SocketStreamTLS socket;
	socket.Open(tlsContext, Socket::TypeINET, conf.GetKeyValue("StoreHostname").c_str(), BOX_PORT_BBSTORED);
	
	// 3. Make a protocol, and handshake
	if(!quiet) BOX_INFO("Handshake with store...");
	BackupProtocolClient connection(socket);
	connection.Handshake();
	
	// logging?
	if(logFile != 0)
	{
		connection.SetLogToFile(logFile);
	}
	
	// 4. Log in to server
	if(!quiet) BOX_INFO("Login to store...");
	// Check the version of the server
	{
		std::auto_ptr<BackupProtocolClientVersion> serverVersion(connection.QueryVersion(BACKUP_STORE_SERVER_VERSION));
		if(serverVersion->GetVersion() != BACKUP_STORE_SERVER_VERSION)
		{
			THROW_EXCEPTION(BackupStoreException, WrongServerVersion)
		}
	}
	// Login -- if this fails, the Protocol will exception
	connection.QueryLogin(conf.GetKeyValueInt("AccountNumber"),
		(readWrite)?0:(BackupProtocolClientLogin::Flags_ReadOnly));

	// 5. Tell user.
	if(!quiet) printf("Login complete.\n\nType \"help\" for a list of commands.\n\n");
	
	// Set up a context for our work
	BackupQueries context(connection, conf);
	
	// Start running commands... first from the command line
	{
		int c = 0;
		while(c < argc && !context.Stop())
		{
			context.DoCommand(argv[c++], true);
		}
	}
	
	// Get commands from input
#ifdef HAVE_LIBREADLINE
#ifdef HAVE_READLINE_HISTORY
	using_history();
#endif
	char *last_cmd = 0;
	while(!context.Stop())
	{
		char *command = readline("query > ");
		if(command == NULL)
		{
			// Ctrl-D pressed -- terminate now
			break;
		}
		context.DoCommand(command, false);
		if(last_cmd != 0 && ::strcmp(last_cmd, command) == 0)
		{
			free(command);
		}
		else
		{
#ifdef HAVE_READLINE_HISTORY
			add_history(command);
#else
			free(last_cmd);
#endif
			last_cmd = command;
		}
	}
#ifndef HAVE_READLINE_HISTORY
	free(last_cmd);
	last_cmd = 0;
#endif
#else
	// Version for platforms which don't have readline by default
	if(fileno(stdin) >= 0)
	{
		FdGetLine getLine(fileno(stdin));
		while(!context.Stop())
		{
			printf("query > ");
			fflush(stdout);
			std::string command(getLine.GetLine());
			context.DoCommand(command.c_str(), false);
		}
	}
#endif
	
	// Done... stop nicely
	if(!quiet) BOX_INFO("Logging off...");
	connection.QueryFinished();
	if(!quiet) BOX_INFO("Session finished.");
	
	// Return code
	returnCode = context.GetReturnCode();
	
	// Close log file?
	if(logFile)
	{
		::fclose(logFile);
	}
	
	// Let everything be cleaned up on exit.
	
#ifdef WIN32
	// Clean up our sockets
	WSACleanup();
#endif

	MAINHELPER_END
	
	return returnCode;
}
<|MERGE_RESOLUTION|>--- conflicted
+++ resolved
@@ -97,9 +97,6 @@
 	FILE *logFile = 0;
 
 	// Filename for configuration file?
-<<<<<<< HEAD
-	const char *configFilename = BOX_FILE_BBACKUPD_DEFAULT_CONFIG;
-=======
 	std::string configFilename;
 
 	#ifdef WIN32
@@ -107,7 +104,6 @@
 	#else
 		configFilename = BOX_FILE_BBACKUPD_DEFAULT_CONFIG;
 	#endif
->>>>>>> 39c5d36c
 	
 	// Flags
 	bool quiet = false;

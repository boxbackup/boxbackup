// --------------------------------------------------------------------------
//
// File
//		Name:    testbbackupd.cpp
//		Purpose: test backup daemon (and associated client bits)
//		Created: 2003/10/07
//
// --------------------------------------------------------------------------

#include "Box.h"

// do not include MinGW's dirent.h on Win32, 
// as we override some of it in lib/win32.

#ifndef WIN32
	#include <dirent.h>
#endif

#include <stdio.h>
#include <sys/types.h>
#include <sys/stat.h>
#include <limits.h>
#include <string.h>
#include <unistd.h>

#ifdef HAVE_SYS_WAIT_H
	#include <sys/wait.h>
#endif

#ifdef HAVE_SYS_XATTR_H
	#include <cerrno>
	#include <sys/xattr.h>
#endif

#include <map>

#ifdef HAVE_SYSCALL
	#include <sys/syscall.h>
#endif

#include "BackupClientCryptoKeys.h"
#include "BackupClientFileAttributes.h"
#include "BackupClientRestore.h"
#include "BackupDaemon.h"
#include "BackupDaemonConfigVerify.h"
#include "BackupStoreConstants.h"
#include "BackupStoreDirectory.h"
#include "BackupStoreException.h"
#include "BoxPortsAndFiles.h"
#include "BoxTime.h"
#include "BoxTimeToUnix.h"
#include "CollectInBufferStream.h"
#include "CommonException.h"
#include "Configuration.h"
#include "FileModificationTime.h"
#include "FileStream.h"
#include "IOStreamGetLine.h"
#include "LocalProcessStream.h"
#include "SSLLib.h"
#include "ServerControl.h"
#include "Socket.h"
#include "SocketStreamTLS.h"
#include "TLSContext.h"
#include "Test.h"
#include "Timer.h"
#include "Utils.h"

#include "autogen_BackupProtocolClient.h"
#include "intercept.h"
#include "ServerControl.h"

#include "MemLeakFindOn.h"

// ENOATTR may be defined in a separate header file which we may not have
#ifndef ENOATTR
#define ENOATTR ENODATA
#endif

// two cycles and a bit
#define TIME_TO_WAIT_FOR_BACKUP_OPERATION	12

void wait_for_backup_operation(int seconds = TIME_TO_WAIT_FOR_BACKUP_OPERATION)
{
	wait_for_operation(seconds);
}

int bbstored_pid = 0;
int bbackupd_pid = 0;

#ifdef HAVE_SYS_XATTR_H
bool readxattr_into_map(const char *filename, std::map<std::string,std::string> &rOutput)
{
	rOutput.clear();
	
	ssize_t xattrNamesBufferSize = llistxattr(filename, NULL, 0);
	if(xattrNamesBufferSize < 0)
	{
		return false;
	}
	else if(xattrNamesBufferSize > 0)
	{
		// There is some data there to look at
		char *xattrNamesBuffer = (char*)malloc(xattrNamesBufferSize + 4);
		if(xattrNamesBuffer == NULL) return false;
		char *xattrDataBuffer = 0;
		int xattrDataBufferSize = 0;
		// note: will leak these buffers if a read error occurs. (test code, so doesn't matter)
		
		ssize_t ns = llistxattr(filename, xattrNamesBuffer, xattrNamesBufferSize);
		if(ns < 0)
		{
			return false;
		}
		else if(ns > 0)
		{
			// Read all the attribute values
			const char *xattrName = xattrNamesBuffer;
			while(xattrName < (xattrNamesBuffer + ns))
			{
				// Store size of name
				int xattrNameSize = strlen(xattrName);
				
				bool ok = true;
					
				ssize_t dataSize = lgetxattr(filename, xattrName, NULL, 0);
				if(dataSize < 0)
				{
					if(errno == ENOATTR)
					{
						// Deleted from under us
						ok = false;
					}
					else
					{
						return false;
					}
				}
				else if(dataSize == 0)
				{
					// something must have removed all the data from under us
					ok = false;
				}
				else
				{
					// Make sure there's enough space in the buffer to get the attribute
					if(xattrDataBuffer == 0)
					{
						xattrDataBuffer = (char*)malloc(dataSize + 4);
						xattrDataBufferSize = dataSize + 4;
					}
					else if(xattrDataBufferSize < (dataSize + 4))
					{
						char *resized = (char*)realloc(xattrDataBuffer, dataSize + 4);
						if(resized == NULL) return false;
						xattrDataBuffer = resized;
						xattrDataBufferSize = dataSize + 4;
					}
				}

				// Read the data!
				dataSize = 0;
				if(ok)
				{
					dataSize = lgetxattr(filename, xattrName, xattrDataBuffer,
						xattrDataBufferSize - 1 /*for terminator*/);
					if(dataSize < 0)
					{
						if(errno == ENOATTR)
						{
							// Deleted from under us
							ok = false;
						}
						else
						{
							return false;
						}
					}
					else if(dataSize == 0)
					{
						// something must have deleted this from under us
						ok = false;
					}
					else
					{
						// Terminate the data
						xattrDataBuffer[dataSize] = '\0';
					}
					// Got the data in the buffer
				}
				
				// Store in map
				if(ok)
				{
					rOutput[std::string(xattrName)] = std::string(xattrDataBuffer, dataSize);
				}

				// Next attribute
				xattrName += xattrNameSize + 1;
			}
		}
		
		if(xattrNamesBuffer != 0) ::free(xattrNamesBuffer);
		if(xattrDataBuffer != 0) ::free(xattrDataBuffer);
	}

	return true;
}

static FILE *xattrTestDataHandle = 0;
bool write_xattr_test(const char *filename, const char *attrName, unsigned int length, bool *pNotSupported = 0)
{
	if(xattrTestDataHandle == 0)
	{
		xattrTestDataHandle = ::fopen("testfiles/test3.tgz", "rb");	// largest test file
	}
	if(xattrTestDataHandle == 0)
	{
		return false;
	}
	else
	{
		char data[1024];
		if(length > sizeof(data)) length = sizeof(data);
		
		if(::fread(data, length, 1, xattrTestDataHandle) != 1)
		{
			return false;
		}
		
		if(::lsetxattr(filename, attrName, data, length, 0) != 0)
		{
			if(pNotSupported != 0)
			{
				*pNotSupported = (errno == ENOTSUP);
			}
			return false;
		}
	}

	return true;
}
void finish_with_write_xattr_test()
{
	if(xattrTestDataHandle != 0)
	{
		::fclose(xattrTestDataHandle);
	}
}
#endif // HAVE_SYS_XATTR_H

bool attrmatch(const char *f1, const char *f2)
{
	struct stat s1, s2;
	TEST_THAT(::lstat(f1, &s1) == 0);
	TEST_THAT(::lstat(f2, &s2) == 0);

#ifdef HAVE_SYS_XATTR_H
	{
		std::map<std::string,std::string> xattr1, xattr2;
		if(!readxattr_into_map(f1, xattr1)
			|| !readxattr_into_map(f2, xattr2))
		{
			return false;
		}
		if(!(xattr1 == xattr2))
		{
			return false;
		}
	}
#endif // HAVE_SYS_XATTR_H

	// if link, just make sure other file is a link too, and that the link to names match
	if((s1.st_mode & S_IFMT) == S_IFLNK)
	{
#ifdef WIN32
		TEST_FAIL_WITH_MESSAGE("No symlinks on win32!")
#else
		if((s2.st_mode & S_IFMT) != S_IFLNK) return false;
		
		char p1[PATH_MAX], p2[PATH_MAX];
		int p1l = ::readlink(f1, p1, PATH_MAX);
		int p2l = ::readlink(f2, p2, PATH_MAX);
		TEST_THAT(p1l != -1 && p2l != -1);
		// terminate strings properly
		p1[p1l] = '\0';
		p2[p2l] = '\0';
		return strcmp(p1, p2) == 0;
#endif
	}

	// modification times
	if(FileModificationTime(s1) != FileModificationTime(s2))
	{
		return false;
	}

	// compare the rest
	return (s1.st_mode == s2.st_mode && s1.st_uid == s2.st_uid && s1.st_gid == s2.st_gid);
}

int test_basics()
{
	// Read attributes from files
	BackupClientFileAttributes t1;
	t1.ReadAttributes("testfiles/test1");
	TEST_THAT(!t1.IsSymLink());

#ifndef WIN32
	BackupClientFileAttributes t2;
	t2.ReadAttributes("testfiles/test2");
	TEST_THAT(t2.IsSymLink());
	// Check that it's actually been encrypted (search for symlink name encoded in it)
	void *te = ::memchr(t2.GetBuffer(), 't', t2.GetSize() - 3);
	TEST_THAT(te == 0 || ::memcmp(te, "test", 4) != 0);
#endif
	
	BackupClientFileAttributes t3;
	TEST_CHECK_THROWS(t3.ReadAttributes("doesn't exist"), CommonException, OSFileError);

	// Create some more files
	FILE *f = fopen("testfiles/test1_n", "w");
	fclose(f);
	f = fopen("testfiles/test2_n", "w");
	fclose(f);
	
	// Apply attributes to these new files
	t1.WriteAttributes("testfiles/test1_n");
#ifdef WIN32
	t1.WriteAttributes("testfiles/test2_n");
#else
	t2.WriteAttributes("testfiles/test2_n");
#endif

#ifndef WIN32
	TEST_CHECK_THROWS(t1.WriteAttributes("testfiles/test1_nXX"), CommonException, OSFileError);
	TEST_CHECK_THROWS(t3.WriteAttributes("doesn't exist"), BackupStoreException, AttributesNotLoaded);

	// Test that attributes are vaguely similar
	TEST_THAT(attrmatch("testfiles/test1", "testfiles/test1_n"));
	TEST_THAT(attrmatch("testfiles/test2", "testfiles/test2_n"));
#endif
	
	// Check encryption, and recovery from encryption
	// First, check that two attributes taken from the same thing have different encrypted values (think IV)
	BackupClientFileAttributes t1b;
	t1b.ReadAttributes("testfiles/test1");
	TEST_THAT(::memcmp(t1.GetBuffer(), t1b.GetBuffer(), t1.GetSize()) != 0);
	// But that comparing them works OK.
	TEST_THAT(t1 == t1b);
	// Then store them both to a stream
	CollectInBufferStream stream;
	t1.WriteToStream(stream);
	t1b.WriteToStream(stream);
	// Read them back again
	stream.SetForReading();
	BackupClientFileAttributes t1_r, t1b_r;
	t1_r.ReadFromStream(stream, 1000);
	t1b_r.ReadFromStream(stream, 1000);
	TEST_THAT(::memcmp(t1_r.GetBuffer(), t1b_r.GetBuffer(), t1_r.GetSize()) != 0);
	TEST_THAT(t1_r == t1b_r);
	TEST_THAT(t1 == t1_r);
	TEST_THAT(t1b == t1b_r);
	TEST_THAT(t1_r == t1b);
	TEST_THAT(t1b_r == t1);

#ifdef HAVE_SYS_XATTR_H
	// Write some attributes to the file, checking for ENOTSUP
	bool xattrNotSupported = false;
	if(!write_xattr_test("testfiles/test1", "user.attr_1", 1000, &xattrNotSupported) && xattrNotSupported)
	{
		::printf("***********\nYour platform supports xattr, but your filesystem does not.\nSkipping tests.\n***********\n");
	}
	else
	{
		BackupClientFileAttributes x1, x2, x3, x4;

		// Write more attributes
		TEST_THAT(write_xattr_test("testfiles/test1", "user.attr_2", 947));
		TEST_THAT(write_xattr_test("testfiles/test1", "user.sadfohij39998.3hj", 123));
	
		// Read file attributes
		x1.ReadAttributes("testfiles/test1");
		
		// Write file attributes
		FILE *f = fopen("testfiles/test1_nx", "w");
		fclose(f);
		x1.WriteAttributes("testfiles/test1_nx");
		
		// Compare to see if xattr copied
		TEST_THAT(attrmatch("testfiles/test1", "testfiles/test1_nx"));
		
		// Add more attributes to a file
		x2.ReadAttributes("testfiles/test1");
		TEST_THAT(write_xattr_test("testfiles/test1", "user.328989sj..sdf", 23));
		
		// Read them again, and check that the Compare() function detects that they're different
		x3.ReadAttributes("testfiles/test1");
		TEST_THAT(x1.Compare(x2, true, true));
		TEST_THAT(!x1.Compare(x3, true, true));
		
		// Change the value of one of them, leaving the size the same.
		TEST_THAT(write_xattr_test("testfiles/test1", "user.328989sj..sdf", 23));
		x4.ReadAttributes("testfiles/test1");
		TEST_THAT(!x1.Compare(x4, true, true));
	}
	finish_with_write_xattr_test();
#endif // HAVE_SYS_XATTR_H

	return 0;
}

int test_setupaccount()
{
	TEST_THAT_ABORTONFAIL(::system(BBSTOREACCOUNTS " -c "
		"testfiles/bbstored.conf create 01234567 0 1000B 2000B") == 0);
	TestRemoteProcessMemLeaks("bbstoreaccounts.memleaks");
	return 0;
}

int test_run_bbstored()
{
	std::string cmd = BBSTORED + bbstored_args + " testfiles/bbstored.conf";
	bbstored_pid = LaunchServer(cmd, "testfiles/bbstored.pid");

	TEST_THAT(bbstored_pid != -1 && bbstored_pid != 0);

	if(bbstored_pid > 0)
	{
		::safe_sleep(1);
		TEST_THAT(ServerIsAlive(bbstored_pid));
		return 0;	// success
	}
	
	return 1;
}

int test_kill_bbstored()
{
	TEST_THAT(KillServer(bbstored_pid));
	::safe_sleep(1);
	TEST_THAT(!ServerIsAlive(bbstored_pid));

	#ifndef WIN32
		TestRemoteProcessMemLeaks("bbstored.memleaks");
	#endif
	
	return 0;
}

int64_t GetDirID(BackupProtocolClient &protocol, const char *name, int64_t InDirectory)
{
	protocol.QueryListDirectory(
			InDirectory,
			BackupProtocolClientListDirectory::Flags_Dir,
			BackupProtocolClientListDirectory::Flags_EXCLUDE_NOTHING,
			true /* want attributes */);
	
	// Retrieve the directory from the stream following
	BackupStoreDirectory dir;
	std::auto_ptr<IOStream> dirstream(protocol.ReceiveStream());
	dir.ReadFromStream(*dirstream, protocol.GetTimeout());
	
	BackupStoreDirectory::Iterator i(dir);
	BackupStoreDirectory::Entry *en = 0;
	int64_t dirid = 0;
	BackupStoreFilenameClear dirname(name);
	while((en = i.Next()) != 0)
	{
		if(en->GetName() == dirname)
		{
			dirid = en->GetObjectID();
		}
	}
	return dirid;
}

void terminate_on_alarm(int sigraised)
{
	abort();
}

#ifndef WIN32
void do_interrupted_restore(const TLSContext &context, int64_t restoredirid)
{
	int pid = 0;
	switch((pid = fork()))
	{
	case 0:
		// child process
		{
			// connect and log in
			SocketStreamTLS conn;
			conn.Open(context, Socket::TypeINET, "localhost", BOX_PORT_BBSTORED);
			BackupProtocolClient protocol(conn);
			protocol.QueryVersion(BACKUP_STORE_SERVER_VERSION);
			std::auto_ptr<BackupProtocolClientLoginConfirmed> loginConf(protocol.QueryLogin(0x01234567, BackupProtocolClientLogin::Flags_ReadOnly));
			
			// Test the restoration
			TEST_THAT(BackupClientRestore(protocol, restoredirid, "testfiles/restore-interrupt", true /* print progress dots */) == Restore_Complete);

			// Log out
			protocol.QueryFinished();
		}
		exit(0);
		break;
	
	case -1:
		{
			printf("Fork failed\n");
			exit(1);
		}
	
	default:
		{
			// Wait until a resume file is written, then terminate the child
			while(true)
			{
				// Test for existence of the result file
				int64_t resumesize = 0;
				if(FileExists("testfiles/restore-interrupt.boxbackupresume", &resumesize) && resumesize > 16)
				{
					// It's done something. Terminate it.	
					::kill(pid, SIGTERM);
					break;
				}

				// Process finished?
				int status = 0;
				if(waitpid(pid, &status, WNOHANG) != 0)
				{
					// child has finished anyway.
					return;
				}
				
				// Give up timeslot so as not to hog the processor
				::sleep(0);
			}
			
			// Just wait until the child has completed
			int status = 0;
			waitpid(pid, &status, 0);
		}
	}
}
#endif // !WIN32

void force_sync()
{
	TEST_THAT(::system(BBACKUPCTL " -q -c testfiles/bbackupd.conf "
		"force-sync") == 0);
	TestRemoteProcessMemLeaks("bbackupctl.memleaks");
}

void wait_for_sync_start()
{
	TEST_THAT(::system(BBACKUPCTL " -q -c testfiles/bbackupd.conf "
		"wait-for-sync") == 0);
	TestRemoteProcessMemLeaks("bbackupctl.memleaks");
}

void wait_for_sync_end()
{
	TEST_THAT(::system(BBACKUPCTL " -q -c testfiles/bbackupd.conf "
		"wait-for-end") == 0);
	TestRemoteProcessMemLeaks("bbackupctl.memleaks");
}

void sync_and_wait()
{
	TEST_THAT(::system(BBACKUPCTL " -q -c testfiles/bbackupd.conf "
		"force-sync") == 0);
	TestRemoteProcessMemLeaks("bbackupctl.memleaks");
}

#ifdef WIN32
bool set_file_time(const char* filename, FILETIME creationTime, 
	FILETIME lastModTime, FILETIME lastAccessTime)
{
	HANDLE handle = openfile(filename, O_RDWR, 0);
	TEST_THAT(handle != INVALID_HANDLE_VALUE);
	if (handle == INVALID_HANDLE_VALUE) return false;
		
	BOOL success = SetFileTime(handle, &creationTime, &lastAccessTime,
		&lastModTime);
	TEST_THAT(success);

	TEST_THAT(CloseHandle(handle));
	return success;
}
#endif

void intercept_setup_delay(const char *filename, unsigned int delay_after, 
	int delay_ms, int syscall_to_delay);
bool intercept_triggered();

int64_t SearchDir(BackupStoreDirectory& rDir,
	const std::string& rChildName)
{
	BackupStoreDirectory::Iterator i(rDir);
	BackupStoreFilenameClear child(rChildName.c_str());
	BackupStoreDirectory::Entry *en = i.FindMatchingClearName(child);
	if (en == 0) return 0;
	int64_t id = en->GetObjectID();
	TEST_THAT(id > 0);
	TEST_THAT(id != BackupProtocolClientListDirectory::RootDirectory);
	return id;
}
	
int start_internal_daemon()
{
	// ensure that no child processes end up running tests!
	int own_pid = getpid();
		
	BackupDaemon daemon;
	int result = daemon.Main("testfiles/bbackupd.conf");
	
	TEST_THAT(result == 0);
	if (result != 0)
	{
		printf("Daemon exited with code %d\n", result);
	}
	
	// ensure that no child processes end up running tests!
	TEST_THAT(getpid() == own_pid);
	if (getpid() != own_pid)
	{
		// abort!
		_exit(1);
	}

	TEST_THAT(TestFileExists("testfiles/bbackupd.pid"));
	
	printf("Waiting for backup daemon to start: ");
	int pid = -1;
	
	for (int i = 0; i < 30; i++)
	{
		printf(".");
		fflush(stdout);
		safe_sleep(1);

		if (TestFileExists("testfiles/bbackupd.pid"))
		{
			pid = ReadPidFile("testfiles/bbackupd.pid");
		}

		if (pid > 0)
		{
			break;
		}		
	}
	
	printf(" done.\n");
	fflush(stdout);

	TEST_THAT(pid > 0);
	return pid;
}

void stop_internal_daemon(int pid)
{
	TEST_THAT(KillServer(pid));

	/*
	int status;
	TEST_THAT(waitpid(pid, &status, 0) == pid);
	TEST_THAT(WIFEXITED(status));
	
	if (WIFEXITED(status))
	{
		TEST_THAT(WEXITSTATUS(status) == 0);
	}
	*/
}

static struct dirent readdir_test_dirent;
static int readdir_test_counter = 0;
static int readdir_stop_time = 0;
static char stat_hook_filename[512];

// First test hook, during the directory scanning stage, returns empty.
// This will not match the directory on the store, so a sync will start.
// We set up the next intercept for the same directory by passing NULL.

struct dirent *readdir_test_hook_2(DIR *dir);

#ifdef LINUX_WEIRD_LSTAT
int lstat_test_hook(int ver, const char *file_name, struct stat *buf);
#else
int lstat_test_hook(const char *file_name, struct stat *buf);
#endif

struct dirent *readdir_test_hook_1(DIR *dir)
{
#ifndef PLATFORM_CLIB_FNS_INTERCEPTION_IMPOSSIBLE
	intercept_setup_readdir_hook(NULL, readdir_test_hook_2);
#endif
	return NULL;
}

// Second test hook, during the directory sync stage, keeps returning 
// new filenames until the timer expires, then disables the intercept.

struct dirent *readdir_test_hook_2(DIR *dir)
{
	if (time(NULL) >= readdir_stop_time)
	{
#ifndef PLATFORM_CLIB_FNS_INTERCEPTION_IMPOSSIBLE
		intercept_setup_readdir_hook(NULL, NULL);
		intercept_setup_lstat_hook  (NULL, NULL);
#endif
		// we will not be called again.
	}

	// fill in the struct dirent appropriately
	memset(&readdir_test_dirent, 0, sizeof(readdir_test_dirent));

	#ifdef HAVE_STRUCT_DIRENT_D_INO
		readdir_test_dirent.d_ino = ++readdir_test_counter;
	#endif

	snprintf(readdir_test_dirent.d_name, 
		sizeof(readdir_test_dirent.d_name),
		"test.%d", readdir_test_counter);

	// ensure that when bbackupd stats the file, it gets the 
	// right answer
	snprintf(stat_hook_filename, sizeof(stat_hook_filename),
		"testfiles/TestDir1/spacetest/d1/test.%d", 
		readdir_test_counter);
#ifndef PLATFORM_CLIB_FNS_INTERCEPTION_IMPOSSIBLE
	intercept_setup_lstat_hook(stat_hook_filename, lstat_test_hook);
#endif

	return &readdir_test_dirent;
}

#ifdef LINUX_WEIRD_LSTAT
int lstat_test_hook(int ver, const char *file_name, struct stat *buf)
#else
int lstat_test_hook(const char *file_name, struct stat *buf)
#endif
{
	// TRACE1("lstat hook triggered for %s", file_name);		
	memset(buf, 0, sizeof(*buf));
	buf->st_mode = S_IFREG;
	return 0;
}

int test_bbackupd()
{
	// First, wait for a normal period to make sure the last changes 
	// attributes are within a normal backup timeframe.
	// wait_for_backup_operation();

	// Connection gubbins
	TLSContext context;
	context.Initialise(false /* client */,
			"testfiles/clientCerts.pem",
			"testfiles/clientPrivKey.pem",
			"testfiles/clientTrustedCAs.pem");

	// unpack the files for the initial test
	TEST_THAT(::system("rm -rf testfiles/TestDir1") == 0);
	TEST_THAT(::mkdir("testfiles/TestDir1", 0777) == 0);

	#ifdef WIN32
		TEST_THAT(::system("tar xzvf testfiles/spacetest1.tgz "
			"-C testfiles/TestDir1") == 0);
	#else
		TEST_THAT(::system("gzip -d < testfiles/spacetest1.tgz "
			"| ( cd testfiles/TestDir1 && tar xf - )") == 0);
	#endif
	
#ifdef PLATFORM_CLIB_FNS_INTERCEPTION_IMPOSSIBLE
	printf("\n==== Skipping intercept-based KeepAlive tests "
		"on this platform.\n");
#else
	printf("\n==== Testing SSL KeepAlive messages\n");

	{
		#ifdef WIN32
		#error TODO: implement threads on Win32, or this test \
			will not finish properly
		#endif

		// bbackupd daemon will try to initialise timers itself
		Timers::Cleanup();
		
		// something to diff against (empty file doesn't work)
		int fd = open("testfiles/TestDir1/spacetest/f1", O_WRONLY);
		TEST_THAT(fd > 0);
		char buffer[10000];
		TEST_THAT(write(fd, buffer, sizeof(buffer)) == sizeof(buffer));
		TEST_THAT(close(fd) == 0);
		
		int pid = start_internal_daemon();
		wait_for_backup_operation();
		stop_internal_daemon(pid);

		intercept_setup_delay("testfiles/TestDir1/spacetest/f1", 
			0, 2000, SYS_read, 1);
		TEST_THAT(unlink("testfiles/bbackupd.log") == 0);

		pid = start_internal_daemon();
		
		fd = open("testfiles/TestDir1/spacetest/f1", O_WRONLY);
		TEST_THAT(fd > 0);
		// write again, to update the file's timestamp
		TEST_THAT(write(fd, buffer, sizeof(buffer)) == sizeof(buffer));
		TEST_THAT(close(fd) == 0);	

		wait_for_backup_operation();
		// can't test whether intercept was triggered, because
		// it's in a different process.
		// TEST_THAT(intercept_triggered());
		stop_internal_daemon(pid);

		// check that keepalive was written to logs, and
		// diff was not aborted, i.e. upload was a diff
		FileStream fs("testfiles/bbackupd.log", O_RDONLY);
		IOStreamGetLine reader(fs);
		bool found1 = false;

		while (!reader.IsEOF())
		{
			std::string line;
			TEST_THAT(reader.GetLine(line));
			if (line == "Send GetBlockIndexByName(0x3,\"f1\")")
			{
				found1 = true;
				break;
			}
		}

		TEST_THAT(found1);
		if (found1)
		{
			std::string line;
			TEST_THAT(reader.GetLine(line));
			std::string comp = "Receive Success(0x";
			TEST_THAT(line.substr(0, comp.size()) == comp);
			TEST_THAT(reader.GetLine(line));
			TEST_THAT(line == "Receiving stream, size 124");
			TEST_THAT(reader.GetLine(line));
			TEST_THAT(line == "Send GetIsAlive()");
			TEST_THAT(reader.GetLine(line));
			TEST_THAT(line == "Receive IsAlive()");

			TEST_THAT(reader.GetLine(line));
			comp = "Send StoreFile(0x3,";
			TEST_THAT(line.substr(0, comp.size()) == comp);
			comp = ",\"f1\")";
			TEST_THAT(line.substr(line.size() - comp.size())
				== comp);
		}
		
		intercept_setup_delay("testfiles/TestDir1/spacetest/f1", 
			0, 4000, SYS_read, 1);
		pid = start_internal_daemon();
		
		fd = open("testfiles/TestDir1/spacetest/f1", O_WRONLY);
		TEST_THAT(fd > 0);
		// write again, to update the file's timestamp
		TEST_THAT(write(fd, buffer, sizeof(buffer)) == sizeof(buffer));
		TEST_THAT(close(fd) == 0);	

		wait_for_backup_operation();
		// can't test whether intercept was triggered, because
		// it's in a different process.
		// TEST_THAT(intercept_triggered());
		stop_internal_daemon(pid);

		// check that the diff was aborted, i.e. upload was not a diff
		found1 = false;

		while (!reader.IsEOF())
		{
			std::string line;
			TEST_THAT(reader.GetLine(line));
			if (line == "Send GetBlockIndexByName(0x3,\"f1\")")
			{
				found1 = true;
				break;
			}
		}

		TEST_THAT(found1);
		if (found1)
		{
			std::string line;
			TEST_THAT(reader.GetLine(line));
			std::string comp = "Receive Success(0x";
			TEST_THAT(line.substr(0, comp.size()) == comp);
			TEST_THAT(reader.GetLine(line));
			TEST_THAT(line == "Receiving stream, size 124");

			// delaying for 4 seconds in one step means that
			// the diff timer and the keepalive timer will
			// both expire, and the diff timer is honoured first,
			// so there will be no keepalives.

			TEST_THAT(reader.GetLine(line));
			comp = "Send StoreFile(0x3,";
			TEST_THAT(line.substr(0, comp.size()) == comp);
			comp = ",0x0,\"f1\")";
			TEST_THAT(line.substr(line.size() - comp.size())
				== comp);
		}

		intercept_setup_delay("testfiles/TestDir1/spacetest/f1", 
			0, 1000, SYS_read, 3);
		pid = start_internal_daemon();
		
		fd = open("testfiles/TestDir1/spacetest/f1", O_WRONLY);
		TEST_THAT(fd > 0);
		// write again, to update the file's timestamp
		TEST_THAT(write(fd, buffer, sizeof(buffer)) == sizeof(buffer));
		TEST_THAT(close(fd) == 0);	

		wait_for_backup_operation();
		// can't test whether intercept was triggered, because
		// it's in a different process.
		// TEST_THAT(intercept_triggered());
		stop_internal_daemon(pid);

		// check that the diff was aborted, i.e. upload was not a diff
		found1 = false;

		while (!reader.IsEOF())
		{
			std::string line;
			TEST_THAT(reader.GetLine(line));
			if (line == "Send GetBlockIndexByName(0x3,\"f1\")")
			{
				found1 = true;
				break;
			}
		}

		TEST_THAT(found1);
		if (found1)
		{
			std::string line;
			TEST_THAT(reader.GetLine(line));
			std::string comp = "Receive Success(0x";
			TEST_THAT(line.substr(0, comp.size()) == comp);
			TEST_THAT(reader.GetLine(line));
			TEST_THAT(line == "Receiving stream, size 124");

			// delaying for 3 seconds in steps of 1 second
			// means that the keepalive timer will expire 3 times,
			// and on the 3rd time the diff timer will expire too.
			// The diff timer is honoured first, so there will be 
			// only two keepalives.
			
			TEST_THAT(reader.GetLine(line));
			TEST_THAT(line == "Send GetIsAlive()");
			TEST_THAT(reader.GetLine(line));
			TEST_THAT(line == "Receive IsAlive()");
			TEST_THAT(reader.GetLine(line));
			TEST_THAT(line == "Send GetIsAlive()");
			TEST_THAT(reader.GetLine(line));
			TEST_THAT(line == "Receive IsAlive()");

			TEST_THAT(reader.GetLine(line));
			comp = "Send StoreFile(0x3,";
			TEST_THAT(line.substr(0, comp.size()) == comp);
			comp = ",0x0,\"f1\")";
			TEST_THAT(line.substr(line.size() - comp.size())
				== comp);
		}

		intercept_setup_readdir_hook("testfiles/TestDir1/spacetest/d1", 
			readdir_test_hook_1);
		
		// time for at least two keepalives
		readdir_stop_time = time(NULL) + 12 + 2;

		pid = start_internal_daemon();
		
		std::string touchfile = 
			"testfiles/TestDir1/spacetest/d1/touch-me";

		fd = open(touchfile.c_str(), O_CREAT | O_WRONLY);
		TEST_THAT(fd > 0);
		// write again, to update the file's timestamp
		TEST_THAT(write(fd, buffer, sizeof(buffer)) == sizeof(buffer));
		TEST_THAT(close(fd) == 0);	

		wait_for_backup_operation();
		// can't test whether intercept was triggered, because
		// it's in a different process.
		// TEST_THAT(intercept_triggered());
		stop_internal_daemon(pid);

		// check that keepalives were sent during the dir search
		found1 = false;

		// skip to next login
		while (!reader.IsEOF())
		{
			std::string line;
			TEST_THAT(reader.GetLine(line));
			if (line == "Send ListDirectory(0x3,0xffffffff,0xc,true)")
			{
				found1 = true;
				break;
			}
		}

		TEST_THAT(found1);
		if (found1)
		{
			found1 = false;

			while (!reader.IsEOF())
			{
				std::string line;
				TEST_THAT(reader.GetLine(line));
				if (line == "Send ListDirectory(0x3,0xffffffff,0xc,true)")
				{
					found1 = true;
					break;
				}
			}
		}

		if (found1)
		{
			std::string line;
			TEST_THAT(reader.GetLine(line));
			TEST_THAT(line == "Receive Success(0x3)");
			TEST_THAT(reader.GetLine(line));
			TEST_THAT(line == "Receiving stream, size 425");
			TEST_THAT(reader.GetLine(line));
			TEST_THAT(line == "Send GetIsAlive()");
			TEST_THAT(reader.GetLine(line));
			TEST_THAT(line == "Receive IsAlive()");
			TEST_THAT(reader.GetLine(line));
			TEST_THAT(line == "Send GetIsAlive()");
			TEST_THAT(reader.GetLine(line));
			TEST_THAT(line == "Receive IsAlive()");
		}

		TEST_THAT(unlink(touchfile.c_str()) == 0);

		// restore timers for rest of tests
		Timers::Init();
	}
#endif // PLATFORM_CLIB_FNS_INTERCEPTION_IMPOSSIBLE

	std::string cmd = BBACKUPD + bbackupd_args + " testfiles/bbackupd.conf";
	bbackupd_pid = LaunchServer(cmd, "testfiles/bbackupd.pid");

	TEST_THAT(bbackupd_pid != -1 && bbackupd_pid != 0);

	::safe_sleep(1);

	TEST_THAT(ServerIsAlive(bbackupd_pid));
	TEST_THAT(ServerIsAlive(bbstored_pid));
	if (!ServerIsAlive(bbackupd_pid)) return 1;
	if (!ServerIsAlive(bbstored_pid)) return 1;

	if(bbackupd_pid > 0)
	{
		printf("\n==== Testing that backup pauses when store is full\n");

		// wait for files to be uploaded
		wait_for_backup_operation();

		// Set limit to something very small
		// About 28 blocks will be used at this point. bbackupd 
		// will only pause if the size used is greater than 
		// soft limit + 1/3 of (hard - soft). Set small values
		// for limits accordingly.
		TEST_THAT_ABORTONFAIL(::system(BBSTOREACCOUNTS " -c "
			"testfiles/bbstored.conf setlimit 01234567 9B 10B") 
			== 0);
		TestRemoteProcessMemLeaks("bbstoreaccounts.memleaks");

		// Unpack some more files
		#ifdef WIN32
			TEST_THAT(::system("tar xzvf testfiles/spacetest2.tgz "
				"-C testfiles/TestDir1") == 0);
		#else
			TEST_THAT(::system("gzip -d < testfiles/spacetest2.tgz "
				"| ( cd testfiles/TestDir1 && tar xf - )") == 0);
		#endif

		// Delete a file and a directory
		TEST_THAT(::unlink("testfiles/TestDir1/spacetest/d1/f3") == 0);
		TEST_THAT(::system("rm -rf testfiles/TestDir1/spacetest/d3/d4") == 0);
		wait_for_backup_operation();

		// Make sure there are some differences
		int compareReturnValue = ::system(BBACKUPQUERY " -q "
			"-c testfiles/bbackupd.conf "
			"-l testfiles/query0a.log "
			"\"compare -acQ\" quit");
		TEST_RETURN(compareReturnValue, 2);
		TestRemoteProcessMemLeaks("bbackupquery.memleaks");

		// Put the limit back
		TEST_THAT_ABORTONFAIL(::system(BBSTOREACCOUNTS " -c "
			"testfiles/bbstored.conf setlimit 01234567 "
			"1000B 2000B") == 0);
		TestRemoteProcessMemLeaks("bbstoreaccounts.memleaks");
		
		// Check that the notify script was run
		TEST_THAT(TestFileExists("testfiles/notifyran.store-full.1"));
		// But only once!
		TEST_THAT(!TestFileExists("testfiles/notifyran.store-full.2"));
		
		// unpack the initial files again
		#ifdef WIN32
			TEST_THAT(::system("tar xzvf testfiles/test_base.tgz "
				"-C testfiles") == 0);
		#else
			TEST_THAT(::system("gzip -d < testfiles/test_base.tgz "
				"| ( cd testfiles && tar xf - )") == 0);
		#endif

		// wait for it to do it's stuff
		wait_for_backup_operation();
		
		// Check that the contents of the store are the same 
		// as the contents of the disc 
		// (-a = all, -c = give result in return code)
		compareReturnValue = ::system(BBACKUPQUERY " -q "
			"-c testfiles/bbackupd.conf "
			"-l testfiles/query1.log "
			"\"compare -acQ\" quit");
		TEST_RETURN(compareReturnValue, 1);
		TestRemoteProcessMemLeaks("bbackupquery.memleaks");

		TEST_THAT(ServerIsAlive(bbackupd_pid));
		TEST_THAT(ServerIsAlive(bbstored_pid));
		if (!ServerIsAlive(bbackupd_pid)) return 1;
		if (!ServerIsAlive(bbstored_pid)) return 1;


		printf("\n==== Check that read-only directories and "
			"their contents can be restored.\n");

		{
			#ifdef WIN32
				TEST_THAT(::system("chmod 0555 testfiles/"
					"TestDir1/x1") == 0);
			#else
				TEST_THAT(chmod("testfiles/TestDir1/x1",
					0555) == 0);
			#endif

			wait_for_sync_end(); // too new
			wait_for_sync_end(); // should be backed up now

			compareReturnValue = ::system(BBACKUPQUERY " "
				"-c testfiles/bbackupd.conf "
				"-q \"compare -cEQ Test1 testfiles/TestDir1\" " 
				"quit");
			TEST_RETURN(compareReturnValue, 1);
			TestRemoteProcessMemLeaks("bbackupquery.memleaks");

			// check that we can restore it
			compareReturnValue = ::system(BBACKUPQUERY " "
				"-c testfiles/bbackupd.conf "
				"-q \"restore Test1 testfiles/restore1\" "
				"quit");
			TEST_RETURN(compareReturnValue, 0);
			TestRemoteProcessMemLeaks("bbackupquery.memleaks");

			// check that it restored properly
			compareReturnValue = ::system(BBACKUPQUERY " "
				"-c testfiles/bbackupd.conf "
				"-q \"compare -cEQ Test1 testfiles/restore1\" " 
				"quit");
			TEST_RETURN(compareReturnValue, 1);
			TestRemoteProcessMemLeaks("bbackupquery.memleaks");

			// put the permissions back to sensible values
			#ifdef WIN32
				TEST_THAT(::system("chmod 0755 testfiles/"
					"TestDir1/x1") == 0);
			#else
				TEST_THAT(chmod("testfiles/TestDir1/x1",
					0755) == 0);
			#endif

		}

#ifdef WIN32
		printf("\n==== Check that filenames in UTF-8 "
			"can be backed up\n");

		// We have no guarantee that a random Unicode string can be
		// represented in the user's character set, so we go the 
		// other way, taking three random characters from the 
		// character set and converting them to Unicode. 
		//
		// We hope that these characters are valid in most 
		// character sets, but they probably are not in multibyte 
		// character sets such as Shift-JIS, GB2312, etc. This test 
		// will probably fail if your system locale is set to 
		// Chinese, Japanese, etc. where one of these character
		// sets is used by default. You can check the character
		// set for your system in Control Panel -> Regional 
		// Options -> General -> Language Settings -> Set Default
		// (System Locale). Because bbackupquery converts from
		// system locale to UTF-8 via the console code page
		// (which you can check from the Command Prompt with "chcp")
		// they must also be valid in your code page (850 for
		// Western Europe).
		//
		// In ISO-8859-1 (Danish locale) they are three Danish 
		// accented characters, which are supported in code page
		// 850. Depending on your locale, YYMV (your yak may vomit).

		std::string foreignCharsNative("\x91\x9b\x86");
		std::string foreignCharsUnicode;
		TEST_THAT(ConvertConsoleToUtf8(foreignCharsNative.c_str(),
			foreignCharsUnicode));

		std::string basedir("testfiles/TestDir1");
		std::string dirname("test" + foreignCharsUnicode + "testdir");
		std::string dirpath(basedir + "/" + dirname);
		TEST_THAT(mkdir(dirpath.c_str(), 0) == 0);

		std::string filename("test" + foreignCharsUnicode + "testfile");
		std::string filepath(dirpath + "/" + filename);

		char cwdbuf[1024];
		TEST_THAT(getcwd(cwdbuf, sizeof(cwdbuf)) == cwdbuf);
		std::string cwd = cwdbuf;

		// Test that our emulated chdir() works properly
		// with relative and absolute paths
		TEST_THAT(::chdir(dirpath.c_str()) == 0);
		TEST_THAT(::chdir("../../..") == 0);
		TEST_THAT(::chdir(cwd.c_str()) == 0);

		// Check that it can be converted to the system encoding
		// (which is what is needed on the command line)
		std::string systemDirName;
		TEST_THAT(ConvertEncoding(dirname.c_str(), CP_UTF8,
			systemDirName, CP_ACP));

		std::string systemFileName;
		TEST_THAT(ConvertEncoding(filename.c_str(), CP_UTF8,
			systemFileName, CP_ACP));

		// Check that it can be converted to the console encoding
		// (which is what we will see in the output)
		std::string consoleDirName;
		TEST_THAT(ConvertUtf8ToConsole(dirname.c_str(),
			consoleDirName));

		std::string consoleFileName;
		TEST_THAT(ConvertUtf8ToConsole(filename.c_str(),
			consoleFileName));

		// test that bbackupd will let us lcd into the local 
		// directory using a relative path
		std::string command = BBACKUPQUERY " -q "
			"-c testfiles/bbackupd.conf "
			"\"lcd testfiles/TestDir1/" + systemDirName + "\" "
			"quit";
		compareReturnValue = ::system(command.c_str());
		TEST_RETURN(compareReturnValue, 0);

		// and back out again
		command = BBACKUPQUERY " -q "
			"-c testfiles/bbackupd.conf "
			"\"lcd testfiles/TestDir1/" + systemDirName + "\" "
			"\"lcd ..\" quit";
		compareReturnValue = ::system(command.c_str());
		TEST_RETURN(compareReturnValue, 0);

		// and using an absolute path
		command = BBACKUPQUERY " -q "
			"-c testfiles/bbackupd.conf "
			"\"lcd " + cwd + "/testfiles/TestDir1/" + 
			systemDirName + "\" quit";
		compareReturnValue = ::system(command.c_str());
		TEST_RETURN(compareReturnValue, 0);

		// and back out again
		command = BBACKUPQUERY " -q "
			"-c testfiles/bbackupd.conf "
			"\"lcd " + cwd + "/testfiles/TestDir1/" + 
			systemDirName + "\" "
			"\"lcd ..\" quit";
		compareReturnValue = ::system(command.c_str());
		TEST_RETURN(compareReturnValue, 0);

		{
			FileStream fs(filepath.c_str(), O_CREAT | O_RDWR);

			std::string data("hello world\n");
			fs.Write(data.c_str(), data.size());
			TEST_THAT(fs.GetPosition() == 12);
			fs.Close();
		}

		wait_for_backup_operation();
		// Compare to check that the file was uploaded
		compareReturnValue = ::system(BBACKUPQUERY " -q "
			"-c testfiles/bbackupd.conf \"compare -acQ\" quit");
		TEST_RETURN(compareReturnValue, 1);
		TestRemoteProcessMemLeaks("bbackupquery.memleaks");

		// Check that we can find it in directory listing
		{
			SocketStreamTLS conn;
			conn.Open(context, Socket::TypeINET, "localhost", 
				BOX_PORT_BBSTORED);
			BackupProtocolClient protocol(conn);
			protocol.QueryVersion(BACKUP_STORE_SERVER_VERSION);
			protocol.QueryLogin(0x01234567, 0);

			int64_t rootDirId = BackupProtocolClientListDirectory
				::RootDirectory;
			std::auto_ptr<BackupProtocolClientSuccess> dirreply(
				protocol.QueryListDirectory(
					rootDirId, false, 0, false));
			std::auto_ptr<IOStream> dirstream(
				protocol.ReceiveStream());
			BackupStoreDirectory dir;
			dir.ReadFromStream(*dirstream, protocol.GetTimeout());

			int64_t baseDirId = SearchDir(dir, "Test1");
			TEST_THAT(baseDirId != 0);
			dirreply = protocol.QueryListDirectory(baseDirId,
				false, 0, false);
			dirstream = protocol.ReceiveStream();
			dir.ReadFromStream(*dirstream, protocol.GetTimeout());

			int64_t testDirId = SearchDir(dir, dirname.c_str());
			TEST_THAT(testDirId != 0);
			dirreply = protocol.QueryListDirectory(testDirId,
				false, 0, false);
			dirstream = protocol.ReceiveStream();
			dir.ReadFromStream(*dirstream, protocol.GetTimeout());
		
			TEST_THAT(SearchDir(dir, filename.c_str()) != 0);
			// Log out
			protocol.QueryFinished();
		}


		// Check that bbackupquery shows the dir in console encoding
		command = BBACKUPQUERY " -q "
			"-c testfiles/bbackupd.conf "
			"-q \"list Test1\" quit";
		pid_t bbackupquery_pid;
		std::auto_ptr<IOStream> queryout;
		queryout = LocalProcessStream(command.c_str(), 
			bbackupquery_pid);
		TEST_THAT(queryout.get() != NULL);
		TEST_THAT(bbackupquery_pid != -1);

		IOStreamGetLine reader(*queryout);
		std::string line;
		bool found = false;
		while (!reader.IsEOF())
		{
			TEST_THAT(reader.GetLine(line));
			if (line.find(consoleDirName) != std::string::npos)
			{
				found = true;
			}
		}
		TEST_THAT(!(queryout->StreamDataLeft()));
		TEST_THAT(reader.IsEOF());
		TEST_THAT(found);
		queryout->Close();

		// Check that bbackupquery can list the dir when given
		// on the command line in system encoding, and shows
		// the file in console encoding
		command = BBACKUPQUERY " -c testfiles/bbackupd.conf "
			"-q \"list Test1/" + systemDirName + "\" quit";
		queryout = LocalProcessStream(command.c_str(), 
			bbackupquery_pid);
		TEST_THAT(queryout.get() != NULL);
		TEST_THAT(bbackupquery_pid != -1);

		IOStreamGetLine reader2(*queryout);
		found = false;
		while (!reader2.IsEOF())
		{
			TEST_THAT(reader2.GetLine(line));
			if (line.find(consoleFileName) != std::string::npos)
			{
				found = true;
			}
		}
		TEST_THAT(!(queryout->StreamDataLeft()));
		TEST_THAT(reader2.IsEOF());
		TEST_THAT(found);
		queryout->Close();

		// Check that bbackupquery can compare the dir when given
		// on the command line in system encoding.
		command = BBACKUPQUERY " -c testfiles/bbackupd.conf "
			"-q \"compare -cEQ Test1/" + systemDirName +
			" testfiles/TestDir1/" + systemDirName + "\" quit";

		compareReturnValue = ::system(command.c_str());
		TestRemoteProcessMemLeaks("bbackupquery.memleaks");
		TEST_RETURN(compareReturnValue, 1);

		// Check that bbackupquery can restore the dir when given
		// on the command line in system encoding.
		command = BBACKUPQUERY " -c testfiles/bbackupd.conf "
			"-q \"restore Test1/" + systemDirName +
			" testfiles/restore-" + systemDirName + "\" quit";

		compareReturnValue = ::system(command.c_str());
		TestRemoteProcessMemLeaks("bbackupquery.memleaks");
		TEST_RETURN(compareReturnValue, 0);

		// Compare to make sure it was restored properly.
		command = BBACKUPQUERY " -c testfiles/bbackupd.conf "
			"-q \"compare -cEQ Test1/" + systemDirName +
			" testfiles/restore-" + systemDirName + "\" quit";

		compareReturnValue = ::system(command.c_str());
		TestRemoteProcessMemLeaks("bbackupquery.memleaks");
		TEST_RETURN(compareReturnValue, 1);

		std::string fileToUnlink = "testfiles/restore-" + 
			dirname + "/" + filename;
		TEST_THAT(::unlink(fileToUnlink.c_str()) == 0);

		// Check that bbackupquery can get the file when given
		// on the command line in system encoding.
		command = BBACKUPQUERY " -c testfiles/bbackupd.conf "
			"-q \"get Test1/" + systemDirName + "/" + 
			systemFileName + " " + "testfiles/restore-" + 
			systemDirName + "/" + systemFileName + "\" quit";

		compareReturnValue = ::system(command.c_str());
		TEST_RETURN(compareReturnValue, 0);
		TestRemoteProcessMemLeaks("bbackupquery.memleaks");

		// And after changing directory to a relative path
		command = BBACKUPQUERY " -c testfiles/bbackupd.conf -q "
			"\"lcd testfiles\" "
			"\"cd Test1/" + systemDirName + "\" " + 
			"\"get " + systemFileName + "\" quit";

		compareReturnValue = ::system(command.c_str());
		TEST_RETURN(compareReturnValue, 0);
		TestRemoteProcessMemLeaks("testfiles/bbackupquery.memleaks");

		// cannot overwrite a file that exists, so delete it
		std::string tmp = "testfiles/" + filename;
		TEST_THAT(::unlink(tmp.c_str()) == 0);

		// And after changing directory to an absolute path
		command = BBACKUPQUERY " -c testfiles/bbackupd.conf -q "
			"\"lcd " + cwd + "/testfiles\" "
			"\"cd Test1/" + systemDirName + "\" " + 
			"\"get " + systemFileName + "\" quit";

		compareReturnValue = ::system(command.c_str());
		TEST_RETURN(compareReturnValue, 0);
		TestRemoteProcessMemLeaks("testfiles/bbackupquery.memleaks");

		// Compare to make sure it was restored properly.
		// The Get command does not restore attributes, so
		// we must compare without them (-A) to succeed.
		command = BBACKUPQUERY " -c testfiles/bbackupd.conf "
			"-q \"compare -cAEQ Test1/" + systemDirName +
			" testfiles/restore-" + systemDirName + "\" quit";

		compareReturnValue = ::system(command.c_str());
		TestRemoteProcessMemLeaks("bbackupquery.memleaks");
		TEST_RETURN(compareReturnValue, 1);

		// Compare without attributes. This should fail.
		command = BBACKUPQUERY " -c testfiles/bbackupd.conf "
			"-q \"compare -cEQ Test1/" + systemDirName +
			" testfiles/restore-" + systemDirName + "\" quit";

		compareReturnValue = ::system(command.c_str());
		TestRemoteProcessMemLeaks("bbackupquery.memleaks");
		TEST_RETURN(compareReturnValue, 2);
#endif // WIN32

		TEST_THAT(ServerIsAlive(bbackupd_pid));
		TEST_THAT(ServerIsAlive(bbstored_pid));
		if (!ServerIsAlive(bbackupd_pid)) return 1;
		if (!ServerIsAlive(bbstored_pid)) return 1;

		printf("\n==== Check that SyncAllowScript is executed and can "
			"pause backup\n");
		fflush(stdout);

		{
			wait_for_sync_end();
			// we now have 3 seconds before bbackupd
			// runs the SyncAllowScript again.

			char* sync_control_file = "testfiles" 
				DIRECTORY_SEPARATOR "syncallowscript.control";
			int fd = open(sync_control_file, 
				O_CREAT | O_EXCL | O_WRONLY, 0700);
			if (fd <= 0)
			{
				perror(sync_control_file);
			}
			TEST_THAT(fd > 0);
		
			char* control_string = "10\n";
			TEST_THAT(write(fd, control_string, 
				strlen(control_string)) ==
				(int)strlen(control_string));
			close(fd);

			// this will pause backups, bbackupd will check
			// every 10 seconds to see if they are allowed again.

			char* new_test_file = "testfiles"
				DIRECTORY_SEPARATOR "TestDir1"
				DIRECTORY_SEPARATOR "Added_During_Pause";
			fd = open(new_test_file,
				O_CREAT | O_EXCL | O_WRONLY, 0700);
			if (fd <= 0)
			{
				perror(new_test_file);
			}
			TEST_THAT(fd > 0);
			close(fd);

			struct stat st;

			// next poll should happen within the next
			// 5 seconds (normally about 3 seconds)

			safe_sleep(1); // 2 seconds before
			TEST_THAT(stat("testfiles" DIRECTORY_SEPARATOR 
				"syncallowscript.notifyran.1", &st) != 0);
			safe_sleep(4); // 2 seconds after
			TEST_THAT(stat("testfiles" DIRECTORY_SEPARATOR 
				"syncallowscript.notifyran.1", &st) == 0);
			TEST_THAT(stat("testfiles" DIRECTORY_SEPARATOR 
				"syncallowscript.notifyran.2", &st) != 0);

			// next poll should happen within the next
			// 10 seconds (normally about 8 seconds)

			safe_sleep(6); // 2 seconds before
			TEST_THAT(stat("testfiles" DIRECTORY_SEPARATOR 
				"syncallowscript.notifyran.2", &st) != 0);
			safe_sleep(4); // 2 seconds after
			TEST_THAT(stat("testfiles" DIRECTORY_SEPARATOR 
				"syncallowscript.notifyran.2", &st) == 0);

			// check that no backup has run (compare fails)
			compareReturnValue = ::system(BBACKUPQUERY " -q "
				"-c testfiles/bbackupd.conf "
				"-l testfiles/query3.log "
				"\"compare -acQ\" quit");
			TEST_RETURN(compareReturnValue, 2);
			TestRemoteProcessMemLeaks("bbackupquery.memleaks");

			long start_time = time(NULL);
			TEST_THAT(unlink(sync_control_file) == 0);
			wait_for_sync_start();
			long end_time = time(NULL);

			long wait_time = end_time - start_time + 2;
			// should be about 10 seconds
			printf("Waited for %ld seconds, should have been %s",
				wait_time, control_string);
			TEST_THAT(wait_time >= 8);
			TEST_THAT(wait_time <= 12);

			wait_for_sync_end();
			// check that backup has run (compare succeeds)
			compareReturnValue = ::system(BBACKUPQUERY " -q "
				"-c testfiles/bbackupd.conf "
				"-l testfiles/query3a.log "
				"\"compare -acQ\" quit");
			TEST_RETURN(compareReturnValue, 1);
			TestRemoteProcessMemLeaks("bbackupquery.memleaks");

			if (failures > 0)
			{
				// stop early to make debugging easier
				return 1;
			}
		}

		TEST_THAT(ServerIsAlive(bbackupd_pid));
		TEST_THAT(ServerIsAlive(bbstored_pid));
		if (!ServerIsAlive(bbackupd_pid)) return 1;
		if (!ServerIsAlive(bbstored_pid)) return 1;

		printf("\n==== Delete file and update another, "
			"create symlink.\n");
		
		// Delete a file
		TEST_THAT(::unlink("testfiles/TestDir1/x1/dsfdsfs98.fd") == 0);

		#ifndef WIN32
			// New symlink
			TEST_THAT(::symlink("does-not-exist", 
				"testfiles/TestDir1/symlink-to-dir") == 0);
		#endif		

		// Update a file (will be uploaded as a diff)
		{
<<<<<<< HEAD
			// Check that the file is over the diffing threshold in the bbackupd.conf file
			TEST_THAT(TestGetFileSize("testfiles/TestDir1/f45.df") > 1024);
=======
			// Check that the file is over the diffing 
			// threshold in the bbackupd.conf file
			TEST_THAT(TestGetFileSize("testfiles/TestDir1/f45.df") 
				> 1024);
>>>>>>> 7e9bd1cc
			
			// Add a bit to the end
			FILE *f = ::fopen("testfiles/TestDir1/f45.df", "a");
			TEST_THAT(f != 0);
			::fprintf(f, "EXTRA STUFF");
			::fclose(f);
			TEST_THAT(TestGetFileSize("testfiles/TestDir1/f45.df") 
				> 1024);
		}
	
		// wait for backup daemon to do it's stuff, and compare again
		wait_for_backup_operation();
		compareReturnValue = ::system(BBACKUPQUERY " -q "
			"-c testfiles/bbackupd.conf "
			"-l testfiles/query2.log "
			"\"compare -acQ\" quit");
		TEST_RETURN(compareReturnValue, 1);
		TestRemoteProcessMemLeaks("bbackupquery.memleaks");

		// Try a quick compare, just for fun
		compareReturnValue = ::system(BBACKUPQUERY " -q "
			"-c testfiles/bbackupd.conf "
			"-l testfiles/query2q.log "
			"\"compare -acqQ\" quit");
		TEST_RETURN(compareReturnValue, 1);
		TestRemoteProcessMemLeaks("bbackupquery.memleaks");
		
		TEST_THAT(ServerIsAlive(bbackupd_pid));
		TEST_THAT(ServerIsAlive(bbstored_pid));
		if (!ServerIsAlive(bbackupd_pid)) return 1;
		if (!ServerIsAlive(bbstored_pid)) return 1;

		// Check that store errors are reported neatly
		printf("\n==== Create store error\n");
		TEST_THAT(::rename("testfiles/0_0/backup/01234567/info.rf",
			"testfiles/0_0/backup/01234567/info.rf.bak") == 0);
		TEST_THAT(::rename("testfiles/0_1/backup/01234567/info.rf",
			"testfiles/0_1/backup/01234567/info.rf.bak") == 0);
		TEST_THAT(::rename("testfiles/0_2/backup/01234567/info.rf",
			"testfiles/0_2/backup/01234567/info.rf.bak") == 0);
		// Create a file to trigger an upload
		{
			int fd1 = open("testfiles/TestDir1/force-upload", 
				O_CREAT | O_EXCL | O_WRONLY, 0700);
			TEST_THAT(fd1 > 0);
			TEST_THAT(write(fd1, "just do it", 10) == 10);
			TEST_THAT(close(fd1) == 0);
			wait_for_backup_operation(4);
		}
		// Wait and test...
		wait_for_backup_operation();
		// Check that it was reported correctly
		TEST_THAT(TestFileExists("testfiles/notifyran.backup-error.1"));
		// Check that the error was only reported once
		TEST_THAT(!TestFileExists("testfiles/notifyran.backup-error.2"));
		// Fix the store
		TEST_THAT(::rename("testfiles/0_0/backup/01234567/info.rf.bak",
			"testfiles/0_0/backup/01234567/info.rf") == 0);
		TEST_THAT(::rename("testfiles/0_1/backup/01234567/info.rf.bak",
			"testfiles/0_1/backup/01234567/info.rf") == 0);
		TEST_THAT(::rename("testfiles/0_2/backup/01234567/info.rf.bak",
			"testfiles/0_2/backup/01234567/info.rf") == 0);
	
		// Check that we DO get errors on compare
		compareReturnValue = ::system(BBACKUPQUERY " -q "
			"-c testfiles/bbackupd.conf "
			"-l testfiles/query3b.log "
			"\"compare -acQ\" quit");
		TEST_RETURN(compareReturnValue, 2);
		TestRemoteProcessMemLeaks("bbackupquery.memleaks");		

		TEST_THAT(ServerIsAlive(bbackupd_pid));
		TEST_THAT(ServerIsAlive(bbstored_pid));
		if (!ServerIsAlive(bbackupd_pid)) return 1;
		if (!ServerIsAlive(bbstored_pid)) return 1;

		// Wait until bbackupd recovers from the exception
		wait_for_backup_operation(100);

		// Ensure that the force-upload file gets uploaded,
		// meaning that bbackupd recovered
		sync_and_wait();

		// Check that it did get uploaded, and we have no more errors
		compareReturnValue = ::system(BBACKUPQUERY " -q "
			"-c testfiles/bbackupd.conf "
			"-l testfiles/query3b.log "
			"\"compare -acQ\" quit");
		TEST_RETURN(compareReturnValue, 1);
		TestRemoteProcessMemLeaks("bbackupquery.memleaks");		

		TEST_THAT(ServerIsAlive(bbackupd_pid));
		TEST_THAT(ServerIsAlive(bbstored_pid));
		if (!ServerIsAlive(bbackupd_pid)) return 1;
		if (!ServerIsAlive(bbstored_pid)) return 1;

		// Bad case: delete a file/symlink, replace it with a directory
		printf("\n==== Replace symlink with directory, "
			"add new directory\n");

		#ifndef WIN32
			TEST_THAT(::unlink("testfiles/TestDir1/symlink-to-dir")
				== 0);
		#endif

		TEST_THAT(::mkdir("testfiles/TestDir1/symlink-to-dir", 0755) 
			== 0);
		TEST_THAT(::mkdir("testfiles/TestDir1/x1/dir-to-file", 0755) 
			== 0);

		// NOTE: create a file within the directory to 
		// avoid deletion by the housekeeping process later

		#ifndef WIN32
			TEST_THAT(::symlink("does-not-exist", 
				"testfiles/TestDir1/x1/dir-to-file/contents") 
				== 0);
		#endif

		wait_for_backup_operation();
		compareReturnValue = ::system(BBACKUPQUERY " -q "
			"-c testfiles/bbackupd.conf "
			"-l testfiles/query3c.log "
			"\"compare -acQ\" quit");
		TEST_RETURN(compareReturnValue, 1);
		TestRemoteProcessMemLeaks("bbackupquery.memleaks");		

		TEST_THAT(ServerIsAlive(bbackupd_pid));
		TEST_THAT(ServerIsAlive(bbstored_pid));
		if (!ServerIsAlive(bbackupd_pid)) return 1;
		if (!ServerIsAlive(bbstored_pid)) return 1;

		// And the inverse, replace a directory with a file/symlink
		printf("\n==== Replace directory with symlink\n");

		#ifndef WIN32
			TEST_THAT(::unlink("testfiles/TestDir1/x1/dir-to-file"
				"/contents") == 0);
		#endif

		TEST_THAT(::rmdir("testfiles/TestDir1/x1/dir-to-file") == 0);

		#ifndef WIN32
			TEST_THAT(::symlink("does-not-exist", 
				"testfiles/TestDir1/x1/dir-to-file") == 0);
		#endif

		wait_for_backup_operation();
		compareReturnValue = ::system(BBACKUPQUERY " -q "
			"-c testfiles/bbackupd.conf "
			"-l testfiles/query3d.log "
			"\"compare -acQ\" quit");
		TEST_RETURN(compareReturnValue, 1);
		TestRemoteProcessMemLeaks("bbackupquery.memleaks");
		
		TEST_THAT(ServerIsAlive(bbackupd_pid));
		TEST_THAT(ServerIsAlive(bbstored_pid));
		if (!ServerIsAlive(bbackupd_pid)) return 1;
		if (!ServerIsAlive(bbstored_pid)) return 1;

		// And then, put it back to how it was before.
		printf("\n==== Replace symlink with directory "
			"(which was a symlink)\n");

		#ifndef WIN32
			TEST_THAT(::unlink("testfiles/TestDir1/x1"
				"/dir-to-file") == 0);
		#endif

		TEST_THAT(::mkdir("testfiles/TestDir1/x1/dir-to-file", 
			0755) == 0);

		#ifndef WIN32
			TEST_THAT(::symlink("does-not-exist", 
				"testfiles/TestDir1/x1/dir-to-file/contents2")
				== 0);
		#endif

		wait_for_backup_operation();
		compareReturnValue = ::system(BBACKUPQUERY " -q "
			"-c testfiles/bbackupd.conf "
			"-l testfiles/query3e.log "
			"\"compare -acQ\" quit");
		TEST_RETURN(compareReturnValue, 1);
		TestRemoteProcessMemLeaks("bbackupquery.memleaks");
		
		TEST_THAT(ServerIsAlive(bbackupd_pid));
		TEST_THAT(ServerIsAlive(bbstored_pid));
		if (!ServerIsAlive(bbackupd_pid)) return 1;
		if (!ServerIsAlive(bbstored_pid)) return 1;

		// And finally, put it back to how it was before 
		// it was put back to how it was before
		// This gets lots of nasty things in the store with 
		// directories over other old directories.
		printf("\n==== Put it all back to how it was\n");

		#ifndef WIN32
			TEST_THAT(::unlink("testfiles/TestDir1/x1/dir-to-file"
				"/contents2") == 0);
		#endif

		TEST_THAT(::rmdir("testfiles/TestDir1/x1/dir-to-file") == 0);

		#ifndef WIN32
			TEST_THAT(::symlink("does-not-exist", 
				"testfiles/TestDir1/x1/dir-to-file") == 0);
		#endif

		wait_for_backup_operation();
		compareReturnValue = ::system(BBACKUPQUERY " -q "
			"-c testfiles/bbackupd.conf "
			"-l testfiles/query3f.log "
			"\"compare -acQ\" quit");
		TEST_RETURN(compareReturnValue, 1);
		TestRemoteProcessMemLeaks("bbackupquery.memleaks");

		TEST_THAT(ServerIsAlive(bbackupd_pid));
		TEST_THAT(ServerIsAlive(bbstored_pid));
		if (!ServerIsAlive(bbackupd_pid)) return 1;
		if (!ServerIsAlive(bbstored_pid)) return 1;

		// rename an untracked file over an 
		// existing untracked file
		printf("\n==== Rename over existing untracked file\n");
		int fd1 = open("testfiles/TestDir1/untracked-1", 
			O_CREAT | O_EXCL | O_WRONLY, 0700);
		int fd2 = open("testfiles/TestDir1/untracked-2",
			O_CREAT | O_EXCL | O_WRONLY, 0700);
		TEST_THAT(fd1 > 0);
		TEST_THAT(fd2 > 0);
		TEST_THAT(write(fd1, "hello", 5) == 5);
		TEST_THAT(close(fd1) == 0);
		safe_sleep(1);
		TEST_THAT(write(fd2, "world", 5) == 5);
		TEST_THAT(close(fd2) == 0);
		TEST_THAT(TestFileExists("testfiles/TestDir1/untracked-1"));
		TEST_THAT(TestFileExists("testfiles/TestDir1/untracked-2"));
		wait_for_operation(5);
		// back up both files
		wait_for_backup_operation();
		compareReturnValue = ::system(BBACKUPQUERY " -q "
			"-c testfiles/bbackupd.conf "
			"-l testfiles/query3g.log "
			"\"compare -acQ\" quit");
		TEST_RETURN(compareReturnValue, 1);
		TestRemoteProcessMemLeaks("bbackupquery.memleaks");

		#ifdef WIN32
			TEST_THAT(::unlink("testfiles/TestDir1/untracked-2")
				== 0);
		#endif

		TEST_THAT(::rename("testfiles/TestDir1/untracked-1", 
			"testfiles/TestDir1/untracked-2") == 0);
		TEST_THAT(!TestFileExists("testfiles/TestDir1/untracked-1"));
		TEST_THAT( TestFileExists("testfiles/TestDir1/untracked-2"));
		wait_for_backup_operation();
		compareReturnValue = ::system(BBACKUPQUERY " -q "
			"-c testfiles/bbackupd.conf "
			"-l testfiles/query3g.log "
			"\"compare -acQ\" quit");
		TEST_RETURN(compareReturnValue, 1);
		TestRemoteProcessMemLeaks("bbackupquery.memleaks");

		TEST_THAT(ServerIsAlive(bbackupd_pid));
		TEST_THAT(ServerIsAlive(bbstored_pid));
		if (!ServerIsAlive(bbackupd_pid)) return 1;
		if (!ServerIsAlive(bbstored_pid)) return 1;

		// case which went wrong: rename a tracked file over an
		// existing tracked file
		printf("\n==== Rename over existing tracked file\n");
		fd1 = open("testfiles/TestDir1/tracked-1", 
			O_CREAT | O_EXCL | O_WRONLY, 0700);
		fd2 = open("testfiles/TestDir1/tracked-2",
			O_CREAT | O_EXCL | O_WRONLY, 0700);
		TEST_THAT(fd1 > 0);
		TEST_THAT(fd2 > 0);
		char buffer[1024];
		TEST_THAT(write(fd1, "hello", 5) == 5);
		TEST_THAT(write(fd1, buffer, sizeof(buffer)) == sizeof(buffer));
		TEST_THAT(close(fd1) == 0);
		safe_sleep(1);
		TEST_THAT(write(fd2, "world", 5) == 5);
		TEST_THAT(write(fd2, buffer, sizeof(buffer)) == sizeof(buffer));
		TEST_THAT(close(fd2) == 0);
		TEST_THAT(TestFileExists("testfiles/TestDir1/tracked-1"));
		TEST_THAT(TestFileExists("testfiles/TestDir1/tracked-2"));
		wait_for_operation(5);
		// back up both files
		wait_for_backup_operation();
		compareReturnValue = ::system(BBACKUPQUERY " -q "
			"-c testfiles/bbackupd.conf "
			"-l testfiles/query3h.log "
			"\"compare -acQ\" quit");
		TEST_RETURN(compareReturnValue, 1);
		TestRemoteProcessMemLeaks("bbackupquery.memleaks");

		#ifdef WIN32
			TEST_THAT(::unlink("testfiles/TestDir1/tracked-2")
				== 0);
		#endif

		TEST_THAT(::rename("testfiles/TestDir1/tracked-1", 
			"testfiles/TestDir1/tracked-2") == 0);
		TEST_THAT(!TestFileExists("testfiles/TestDir1/tracked-1"));
		TEST_THAT( TestFileExists("testfiles/TestDir1/tracked-2"));
		wait_for_backup_operation();
		compareReturnValue = ::system(BBACKUPQUERY " -q "
			"-c testfiles/bbackupd.conf "
			"-l testfiles/query3i.log "
			"\"compare -acQ\" quit");
		TEST_RETURN(compareReturnValue, 1);
		TestRemoteProcessMemLeaks("bbackupquery.memleaks");
	
		TEST_THAT(ServerIsAlive(bbackupd_pid));
		TEST_THAT(ServerIsAlive(bbstored_pid));
		if (!ServerIsAlive(bbackupd_pid)) return 1;
		if (!ServerIsAlive(bbstored_pid)) return 1;

		// case which went wrong: rename a tracked file 
		// over a deleted file
		printf("\n==== Rename an existing file over a deleted file\n");
		TEST_THAT(!TestFileExists("testfiles/TestDir1/x1/dsfdsfs98.fd"));
		TEST_THAT(::rename("testfiles/TestDir1/df9834.dsf", 
			"testfiles/TestDir1/x1/dsfdsfs98.fd") == 0);
		
		wait_for_backup_operation();
		compareReturnValue = ::system(BBACKUPQUERY " -q "
			"-c testfiles/bbackupd.conf "
			"-l testfiles/query3j.log "
			"\"compare -acQ\" quit");
		TEST_RETURN(compareReturnValue, 1);
		TestRemoteProcessMemLeaks("bbackupquery.memleaks");
		
		TEST_THAT(ServerIsAlive(bbackupd_pid));
		TEST_THAT(ServerIsAlive(bbstored_pid));
		if (!ServerIsAlive(bbackupd_pid)) return 1;
		if (!ServerIsAlive(bbstored_pid)) return 1;

		printf("\n==== Add files with old times, update "
			"attributes of one to latest time\n");

		// Move that file back
		TEST_THAT(::rename("testfiles/TestDir1/x1/dsfdsfs98.fd", 
			"testfiles/TestDir1/df9834.dsf") == 0);
		
		// Add some more files
		// Because the 'm' option is not used, these files will 
		// look very old to the daemon.
		// Lucky it'll upload them then!
		#ifdef WIN32
			TEST_THAT(::system("tar xzvf testfiles/test2.tgz "
				"-C testfiles") == 0);
		#else
			TEST_THAT(::system("gzip -d < testfiles/test2.tgz "
				"| ( cd  testfiles && tar xf - )") == 0);
			::chmod("testfiles/TestDir1/sub23/dhsfdss/blf.h", 0415);
		#endif
		
		// Wait and test
		wait_for_backup_operation();
		compareReturnValue = ::system(BBACKUPQUERY " -q "
			"-c testfiles/bbackupd.conf "
			"-l testfiles/query3k.log "
			"\"compare -acQ\" quit");
		TEST_RETURN(compareReturnValue, 1);
		TestRemoteProcessMemLeaks("bbackupquery.memleaks");
		
		TEST_THAT(ServerIsAlive(bbackupd_pid));
		TEST_THAT(ServerIsAlive(bbstored_pid));
		if (!ServerIsAlive(bbackupd_pid)) return 1;
		if (!ServerIsAlive(bbstored_pid)) return 1;

		// Check that modifying files with old timestamps
		// still get added
		printf("\n==== Modify existing file, but change timestamp "
			"to rather old\n");
		wait_for_sync_end();

		// Then modify an existing file
		{
			// in the archive, it's read only
			#ifdef WIN32
				TEST_THAT(::system("chmod 0777 testfiles"
					"/TestDir1/sub23/rand.h") == 0);
			#else
				TEST_THAT(chmod("testfiles/TestDir1/sub23"
					"/rand.h", 0777) == 0);
			#endif

			FILE *f = fopen("testfiles/TestDir1/sub23/rand.h", 
				"w+");

			if (f == 0)
			{
				perror("Failed to open");
			}

			TEST_THAT(f != 0);

			if (f != 0)
			{
				fprintf(f, "MODIFIED!\n");
				fclose(f);
			}

			// and then move the time backwards!
			struct timeval times[2];
			BoxTimeToTimeval(SecondsToBoxTime(
				(time_t)(365*24*60*60)), times[1]);
			times[0] = times[1];
			TEST_THAT(::utimes("testfiles/TestDir1/sub23/rand.h", 
				times) == 0);
		}

		// Wait and test
		wait_for_sync_end(); // files too new
		wait_for_sync_end(); // should (not) be backed up this time

		compareReturnValue = ::system(BBACKUPQUERY " -q "
			"-c testfiles/bbackupd.conf "
			"-l testfiles/query3l.log "
			"\"compare -acQ\" quit");
		TEST_RETURN(compareReturnValue, 1);
		TestRemoteProcessMemLeaks("bbackupquery.memleaks");

		TEST_THAT(ServerIsAlive(bbackupd_pid));
		TEST_THAT(ServerIsAlive(bbstored_pid));
		if (!ServerIsAlive(bbackupd_pid)) return 1;
		if (!ServerIsAlive(bbstored_pid)) return 1;

		// Add some files and directories which are marked as excluded
		printf("\n==== Add files and dirs for exclusion test\n");
		#ifdef WIN32
			TEST_THAT(::system("tar xzvf testfiles/testexclude.tgz "
				"-C testfiles") == 0);
		#else
			TEST_THAT(::system("gzip -d < "
				"testfiles/testexclude.tgz "
				"| ( cd testfiles && tar xf - )") == 0);
		#endif

		// Wait and test
		wait_for_sync_end();
		wait_for_sync_end();
		
		// compare with exclusions, should not find differences
		compareReturnValue = ::system(BBACKUPQUERY " -q "
			"-c testfiles/bbackupd.conf "
			"-l testfiles/query3m.log "
			"\"compare -acQ\" quit");
		TEST_RETURN(compareReturnValue, 1);
		TestRemoteProcessMemLeaks("bbackupquery.memleaks");

		// compare without exclusions, should find differences
		compareReturnValue = ::system(BBACKUPQUERY " -q "
			"-c testfiles/bbackupd.conf "
			"-l testfiles/query3n.log "
			"\"compare -acEQ\" quit");
		TEST_RETURN(compareReturnValue, 2);
		TestRemoteProcessMemLeaks("bbackupquery.memleaks");

		TEST_THAT(ServerIsAlive(bbackupd_pid));
		TEST_THAT(ServerIsAlive(bbstored_pid));
		if (!ServerIsAlive(bbackupd_pid)) return 1;
		if (!ServerIsAlive(bbstored_pid)) return 1;

		// check that the excluded files did not make it
		// into the store, and the included files did
		printf("\n==== Check that exclude/alwaysinclude commands "
			"actually work\n");

		{
			std::string errs;
			std::auto_ptr<Configuration> config(
				Configuration::LoadAndVerify(
					"testfiles/bbackupd.conf",
					&BackupDaemonConfigVerify, errs));
			Configuration& conf(*config);
			SSLLib::Initialise();
			TLSContext tlsContext;
			std::string certFile(conf.GetKeyValue("CertificateFile"));
			std::string keyFile (conf.GetKeyValue("PrivateKeyFile"));
			std::string caFile  (conf.GetKeyValue("TrustedCAsFile"));
			tlsContext.Initialise(false, certFile.c_str(), 
				keyFile.c_str(), caFile.c_str());
			BackupClientCryptoKeys_Setup(
				conf.GetKeyValue("KeysFile").c_str());
			SocketStreamTLS socket;
			socket.Open(tlsContext, Socket::TypeINET, 
				conf.GetKeyValue("StoreHostname").c_str(), 
				BOX_PORT_BBSTORED);
			BackupProtocolClient connection(socket);
			connection.Handshake();
			std::auto_ptr<BackupProtocolClientVersion> 
				serverVersion(connection.QueryVersion(
					BACKUP_STORE_SERVER_VERSION));
			if(serverVersion->GetVersion() != 
				BACKUP_STORE_SERVER_VERSION)
			{
				THROW_EXCEPTION(BackupStoreException, 
					WrongServerVersion);
			}
			connection.QueryLogin(
				conf.GetKeyValueInt("AccountNumber"),
				BackupProtocolClientLogin::Flags_ReadOnly);
			
			int64_t rootDirId = BackupProtocolClientListDirectory
				::RootDirectory;
			std::auto_ptr<BackupProtocolClientSuccess> dirreply(
				connection.QueryListDirectory(
					rootDirId, false, 0, false));
			std::auto_ptr<IOStream> dirstream(
				connection.ReceiveStream());
			BackupStoreDirectory dir;
			dir.ReadFromStream(*dirstream, connection.GetTimeout());

			int64_t testDirId = SearchDir(dir, "Test1");
			TEST_THAT(testDirId != 0);
			dirreply = connection.QueryListDirectory(testDirId, 					false, 0, false);
			dirstream = connection.ReceiveStream();
			dir.ReadFromStream(*dirstream, connection.GetTimeout());
			
			TEST_THAT(!SearchDir(dir, "excluded_1"));
			TEST_THAT(!SearchDir(dir, "excluded_2"));
			TEST_THAT(!SearchDir(dir, "exclude_dir"));
			TEST_THAT(!SearchDir(dir, "exclude_dir_2"));
			// xx_not_this_dir_22 should not be excluded by
			// ExcludeDirsRegex, because it's a file
			TEST_THAT(SearchDir (dir, "xx_not_this_dir_22"));
			TEST_THAT(!SearchDir(dir, "zEXCLUDEu"));
			TEST_THAT(SearchDir (dir, "dont.excludethis"));
			TEST_THAT(SearchDir (dir, "xx_not_this_dir_ALWAYSINCLUDE"));

			int64_t sub23id = SearchDir(dir, "sub23");
			TEST_THAT(sub23id != 0);
			dirreply = connection.QueryListDirectory(sub23id, 					false, 0, false);
			dirstream = connection.ReceiveStream();
			dir.ReadFromStream(*dirstream, connection.GetTimeout());
			TEST_THAT(!SearchDir(dir, "xx_not_this_dir_22"));
			TEST_THAT(!SearchDir(dir, "somefile.excludethis"));
			connection.QueryFinished();
		}

		TEST_THAT(ServerIsAlive(bbackupd_pid));
		TEST_THAT(ServerIsAlive(bbstored_pid));
		if (!ServerIsAlive(bbackupd_pid)) return 1;
		if (!ServerIsAlive(bbstored_pid)) return 1;

#ifndef WIN32
		// These tests only work as non-root users.
		if(::getuid() != 0)
		{
			// Check that read errors are reported neatly
			printf("\n==== Add unreadable files\n");
			
			{
				// Dir and file which can't be read
				TEST_THAT(::mkdir("testfiles/TestDir1/sub23"
					"/read-fail-test-dir", 0000) == 0);
				int fd = ::open("testfiles/TestDir1"
					"/read-fail-test-file", 
					O_CREAT | O_WRONLY, 0000);
				TEST_THAT(fd != -1);
				::close(fd);
			}

			// Wait and test...
			wait_for_backup_operation();
			compareReturnValue = ::system(BBACKUPQUERY " -q "
				"-c testfiles/bbackupd.conf "
				"-l testfiles/query3o.log "
				"\"compare -acQ\" quit");

			// should find differences
			TEST_RETURN(compareReturnValue, 3);
			TestRemoteProcessMemLeaks("bbackupquery.memleaks");

			// Check that it was reported correctly
			TEST_THAT(TestFileExists("testfiles/notifyran.read-error.1"));

			// Check that the error was only reported once
			TEST_THAT(!TestFileExists("testfiles/notifyran.read-error.2"));

			// Set permissions on file and dir to stop 
			// errors in the future
			TEST_THAT(::chmod("testfiles/TestDir1/sub23"
				"/read-fail-test-dir", 0770) == 0);
			TEST_THAT(::chmod("testfiles/TestDir1"
				"/read-fail-test-file", 0770) == 0);
		}
#endif

		TEST_THAT(ServerIsAlive(bbackupd_pid));
		TEST_THAT(ServerIsAlive(bbstored_pid));
		if (!ServerIsAlive(bbackupd_pid)) return 1;
		if (!ServerIsAlive(bbstored_pid)) return 1;

		printf("\n==== Continuously update file, "
			"check isn't uploaded\n");
		
		// Make sure everything happens at the same point in the 
		// sync cycle: wait until exactly the start of a sync
		wait_for_sync_start();

		// Then wait a second, to make sure the scan is complete
		::safe_sleep(1);

		{
			// Open a file, then save something to it every second
			for(int l = 0; l < 12; ++l)
			{
				FILE *f = ::fopen("testfiles/TestDir1/continousupdate", "w+");
				TEST_THAT(f != 0);
				fprintf(f, "Loop iteration %d\n", l);
				fflush(f);
				fclose(f);

				printf(".");
				fflush(stdout);
				safe_sleep(1);
			}
			printf("\n");
			fflush(stdout);
			
			// Check there's a difference
			compareReturnValue = ::system("perl testfiles/"
				"extcheck1.pl");

			TEST_RETURN(compareReturnValue, 1);
			TestRemoteProcessMemLeaks("bbackupquery.memleaks");

			printf("\n==== Keep on continuously updating file, "
				"check it is uploaded eventually\n");

			for(int l = 0; l < 28; ++l)
			{
				FILE *f = ::fopen("testfiles/TestDir1/"
					"continousupdate", "w+");
				TEST_THAT(f != 0);
				fprintf(f, "Loop 2 iteration %d\n", l);
				fflush(f);
				fclose(f);

				printf(".");
				fflush(stdout);
				safe_sleep(1);
			}
			printf("\n");
			fflush(stdout);

			compareReturnValue = ::system("perl testfiles/"
				"extcheck2.pl");

			TEST_RETURN(compareReturnValue, 1);
			TestRemoteProcessMemLeaks("bbackupquery.memleaks");
		}
		
		TEST_THAT(ServerIsAlive(bbackupd_pid));
		TEST_THAT(ServerIsAlive(bbstored_pid));
		if (!ServerIsAlive(bbackupd_pid)) return 1;
		if (!ServerIsAlive(bbstored_pid)) return 1;

		printf("\n==== Delete directory, change attributes\n");
	
		// Delete a directory
		TEST_THAT(::system("rm -rf testfiles/TestDir1/x1") == 0);
		// Change attributes on an original file.
		::chmod("testfiles/TestDir1/df9834.dsf", 0423);
		
		// Wait and test
		wait_for_backup_operation();
		compareReturnValue = ::system(BBACKUPQUERY " -q "
			"-c testfiles/bbackupd.conf "
			"-l testfiles/query4.log "
			"\"compare -acQ\" quit");
		TEST_RETURN(compareReturnValue, 1);
		TestRemoteProcessMemLeaks("bbackupquery.memleaks");
	
		printf("\n==== Restore files and directories\n");
		int64_t deldirid = 0;
		int64_t restoredirid = 0;
		{
			// connect and log in
			SocketStreamTLS conn;
			conn.Open(context, Socket::TypeINET, "localhost", 
				BOX_PORT_BBSTORED);
			BackupProtocolClient protocol(conn);
			protocol.QueryVersion(BACKUP_STORE_SERVER_VERSION);
			std::auto_ptr<BackupProtocolClientLoginConfirmed> 
				loginConf(protocol.QueryLogin(0x01234567, 
				BackupProtocolClientLogin::Flags_ReadOnly));

			// Find the ID of the Test1 directory
			restoredirid = GetDirID(protocol, "Test1", 
				BackupProtocolClientListDirectory::RootDirectory);
			TEST_THAT(restoredirid != 0);

			// Test the restoration
			TEST_THAT(BackupClientRestore(protocol, restoredirid, 
				"testfiles/restore-Test1", 
				true /* print progress dots */) 
				== Restore_Complete);

			// On Win32 we can't open another connection
			// to the server, so we'll compare later.

			// Make sure you can't restore a restored directory
			TEST_THAT(BackupClientRestore(protocol, restoredirid, 
				"testfiles/restore-Test1", 
				true /* print progress dots */) 
				== Restore_TargetExists);
			
			// Make sure you can't restore to a nonexistant path
			printf("Try to restore to a path that doesn't exist\n");
			TEST_THAT(BackupClientRestore(protocol, restoredirid, 
				"testfiles/no-such-path/subdir", 
				true /* print progress dots */) 
				== Restore_TargetPathNotFound);
			
			// Find ID of the deleted directory
			deldirid = GetDirID(protocol, "x1", restoredirid);
			TEST_THAT(deldirid != 0);

			// Just check it doesn't bomb out -- will check this 
			// properly later (when bbackupd is stopped)
			TEST_THAT(BackupClientRestore(protocol, deldirid, 
				"testfiles/restore-Test1-x1", 
				true /* print progress dots */, 
				true /* deleted files */) 
				== Restore_Complete);

			// Log out
			protocol.QueryFinished();
		}

		// Compare the restored files
		compareReturnValue = ::system(BBACKUPQUERY " -q "
			"-c testfiles/bbackupd.conf "
			"-l testfiles/query10.log "
			"\"compare -cEQ Test1 testfiles/restore-Test1\" "
			"quit");
		TEST_RETURN(compareReturnValue, 1);
		TestRemoteProcessMemLeaks("bbackupquery.memleaks");
		
		TEST_THAT(ServerIsAlive(bbackupd_pid));
		TEST_THAT(ServerIsAlive(bbstored_pid));
		if (!ServerIsAlive(bbackupd_pid)) return 1;
		if (!ServerIsAlive(bbstored_pid)) return 1;

#ifdef WIN32
		// make one of the files read-only, expect a compare failure
		compareReturnValue = ::system("attrib +r "
			"testfiles\\restore-Test1\\f1.dat");
		TEST_RETURN(compareReturnValue, 0);

		compareReturnValue = ::system(BBACKUPQUERY " -q "
			"-c testfiles/bbackupd.conf "
			"-l testfiles/query10a.log "
			"\"compare -cEQ Test1 testfiles/restore-Test1\" "
			"quit");
		TEST_RETURN(compareReturnValue, 2);
		TestRemoteProcessMemLeaks("bbackupquery.memleaks");
	
		// set it back, expect no failures
		compareReturnValue = ::system("attrib -r "
			"testfiles\\restore-Test1\\f1.dat");
		TEST_RETURN(compareReturnValue, 0);

		compareReturnValue = ::system(BBACKUPQUERY " -q "
			"-c testfiles/bbackupd.conf -l testfiles/query10a.log "
			"\"compare -cEQ Test1 testfiles/restore-Test1\" "
			"quit");
		TEST_RETURN(compareReturnValue, 1);
		TestRemoteProcessMemLeaks("bbackupquery.memleaks");

		// change the timestamp on a file, expect a compare failure
		char* testfile = "testfiles\\restore-Test1\\f1.dat";
		HANDLE handle = openfile(testfile, O_RDWR, 0);
		TEST_THAT(handle != INVALID_HANDLE_VALUE);
		
		FILETIME creationTime, lastModTime, lastAccessTime;
		TEST_THAT(GetFileTime(handle, &creationTime, &lastAccessTime, 
			&lastModTime) != 0);
		TEST_THAT(CloseHandle(handle));

		FILETIME dummyTime = lastModTime;
		dummyTime.dwHighDateTime -= 100;

		// creation time is backed up, so changing it should cause
		// a compare failure
		TEST_THAT(set_file_time(testfile, dummyTime, lastModTime,
			lastAccessTime));
		compareReturnValue = ::system(BBACKUPQUERY " -q "
			"-c testfiles/bbackupd.conf "
			"-l testfiles/query10a.log "
			"\"compare -cEQ Test1 testfiles/restore-Test1\" "
			"quit");
		TEST_RETURN(compareReturnValue, 2);
		TestRemoteProcessMemLeaks("bbackupquery.memleaks");

		// last access time is not backed up, so it cannot be compared
		TEST_THAT(set_file_time(testfile, creationTime, lastModTime,
			dummyTime));
		compareReturnValue = ::system(BBACKUPQUERY " -q "
			"-c testfiles/bbackupd.conf "
			"-l testfiles/query10a.log "
			"\"compare -cEQ Test1 testfiles/restore-Test1\" "
			"quit");
		TEST_RETURN(compareReturnValue, 1);
		TestRemoteProcessMemLeaks("bbackupquery.memleaks");

		// last write time is backed up, so changing it should cause
		// a compare failure
		TEST_THAT(set_file_time(testfile, creationTime, dummyTime,
			lastAccessTime));
		compareReturnValue = ::system(BBACKUPQUERY " -q "
			"-c testfiles/bbackupd.conf "
			"-l testfiles/query10a.log "
			"\"compare -cEQ Test1 testfiles/restore-Test1\" "
			"quit");
		TEST_RETURN(compareReturnValue, 2);
		TestRemoteProcessMemLeaks("bbackupquery.memleaks");

		// set back to original values, check that compare succeeds
		TEST_THAT(set_file_time(testfile, creationTime, lastModTime,
			lastAccessTime));
		compareReturnValue = ::system(BBACKUPQUERY " -q "
			"-c testfiles/bbackupd.conf "
			"-l testfiles/query10a.log "
			"\"compare -cEQ Test1 testfiles/restore-Test1\" "
			"quit");
		TEST_RETURN(compareReturnValue, 1);
		TestRemoteProcessMemLeaks("bbackupquery.memleaks");
#endif // WIN32

		TEST_THAT(ServerIsAlive(bbackupd_pid));
		TEST_THAT(ServerIsAlive(bbstored_pid));
		if (!ServerIsAlive(bbackupd_pid)) return 1;
		if (!ServerIsAlive(bbstored_pid)) return 1;

		printf("\n==== Add files with current time\n");
	
		// Add some more files and modify others
		// Use the m flag this time so they have a recent modification time
		#ifdef WIN32
			TEST_THAT(::system("tar xzvmf testfiles/test3.tgz "
				"-C testfiles") == 0);
		#else
			TEST_THAT(::system("gzip -d < testfiles/test3.tgz "
				"| ( cd testfiles && tar xmf - )") == 0);
		#endif
		
		// Wait and test
		wait_for_backup_operation();
		compareReturnValue = ::system(BBACKUPQUERY " -q "
			"-c testfiles/bbackupd.conf "
			"-l testfiles/query5.log "
			"\"compare -acQ\" quit");
		TEST_RETURN(compareReturnValue, 1);
		TestRemoteProcessMemLeaks("bbackupquery.memleaks");
		
		TEST_THAT(ServerIsAlive(bbackupd_pid));
		TEST_THAT(ServerIsAlive(bbstored_pid));
		if (!ServerIsAlive(bbackupd_pid)) return 1;
		if (!ServerIsAlive(bbstored_pid)) return 1;

		// Rename directory
		printf("\n==== Rename directory\n");
		TEST_THAT(rename("testfiles/TestDir1/sub23/dhsfdss", 
			"testfiles/TestDir1/renamed-dir") == 0);
		wait_for_backup_operation();
		compareReturnValue = ::system(BBACKUPQUERY " -q "
			"-c testfiles/bbackupd.conf "
			"-l testfiles/query6.log "
			"\"compare -acQ\" quit");
		TEST_RETURN(compareReturnValue, 1);
		TestRemoteProcessMemLeaks("bbackupquery.memleaks");

		// and again, but with quick flag
		compareReturnValue = ::system(BBACKUPQUERY " -q "
			"-c testfiles/bbackupd.conf "
			"-l testfiles/query6q.log "
			"\"compare -acqQ\" quit");
		TEST_RETURN(compareReturnValue, 1);
		TestRemoteProcessMemLeaks("bbackupquery.memleaks");

		// Rename some files -- one under the threshold, others above
		printf("\n==== Rename files\n");
		TEST_THAT(rename("testfiles/TestDir1/continousupdate", 
			"testfiles/TestDir1/continousupdate-ren") == 0);
		TEST_THAT(rename("testfiles/TestDir1/df324", 
			"testfiles/TestDir1/df324-ren") == 0);
		TEST_THAT(rename("testfiles/TestDir1/sub23/find2perl", 
			"testfiles/TestDir1/find2perl-ren") == 0);
		wait_for_backup_operation();
		compareReturnValue = ::system(BBACKUPQUERY " -q "
			"-c testfiles/bbackupd.conf "
			"-l testfiles/query6.log "
			"\"compare -acQ\" quit");
		TEST_RETURN(compareReturnValue, 1);
		TestRemoteProcessMemLeaks("bbackupquery.memleaks");

		TEST_THAT(ServerIsAlive(bbackupd_pid));
		TEST_THAT(ServerIsAlive(bbstored_pid));
		if (!ServerIsAlive(bbackupd_pid)) return 1;
		if (!ServerIsAlive(bbstored_pid)) return 1;

		// Check that modifying files with madly in the future 
		// timestamps still get added
		printf("\n==== Create a file with timestamp way ahead "
			"in the future\n");

		// Time critical, so sync
		wait_for_sync_start();

		// Then wait a second, to make sure the scan is complete
		::safe_sleep(1);

		// Then modify an existing file
		{
			FILE *f = fopen("testfiles/TestDir1/sub23/"
				"in-the-future", "w");
			TEST_THAT(f != 0);
			fprintf(f, "Back to the future!\n");
			fclose(f);
			// and then move the time forwards!
			struct timeval times[2];
			BoxTimeToTimeval(GetCurrentBoxTime() + 
				SecondsToBoxTime((time_t)(365*24*60*60)), 
				times[1]);
			times[0] = times[1];
			TEST_THAT(::utimes("testfiles/TestDir1/sub23/"
				"in-the-future", times) == 0);
		}

		// Wait and test
		wait_for_backup_operation();
		compareReturnValue = ::system(BBACKUPQUERY " -q "
			"-c testfiles/bbackupd.conf "
			"-l testfiles/query3e.log "
			"\"compare -acQ\" quit");
		TEST_RETURN(compareReturnValue, 1);
		TestRemoteProcessMemLeaks("bbackupquery.memleaks");

		TEST_THAT(ServerIsAlive(bbackupd_pid));
		TEST_THAT(ServerIsAlive(bbstored_pid));
		if (!ServerIsAlive(bbackupd_pid)) return 1;
		if (!ServerIsAlive(bbstored_pid)) return 1;

		printf("\n==== Change client store marker\n");

		// Then... connect to the server, and change the 
		// client store marker. See what that does!
		{
			bool done = false;
			int tries = 4;
			while(!done && tries > 0)
			{
				try
				{
					SocketStreamTLS conn;
					conn.Open(context, Socket::TypeINET, 
						"localhost", BOX_PORT_BBSTORED);
					BackupProtocolClient protocol(conn);
					protocol.QueryVersion(BACKUP_STORE_SERVER_VERSION);
					std::auto_ptr<BackupProtocolClientLoginConfirmed> loginConf(protocol.QueryLogin(0x01234567, 0));	// read-write
					// Make sure the marker isn't zero, because that's the default, and it should have changed
					TEST_THAT(loginConf->GetClientStoreMarker() != 0);
					
					// Change it to something else
					protocol.QuerySetClientStoreMarker(12);
					
					// Success!
					done = true;
					
					// Log out
					protocol.QueryFinished();
				}
				catch(...)
				{
					tries--;
				}
			}
			TEST_THAT(done);
		}
		
		TEST_THAT(ServerIsAlive(bbackupd_pid));
		TEST_THAT(ServerIsAlive(bbstored_pid));
		if (!ServerIsAlive(bbackupd_pid)) return 1;
		if (!ServerIsAlive(bbstored_pid)) return 1;

		printf("\n==== Check change of store marker pauses daemon\n");
		
		// Make a change to a file, to detect whether or not 
		// it's hanging around waiting to retry.
		{
			FILE *f = ::fopen("testfiles/TestDir1/fileaftermarker", "w");
			TEST_THAT(f != 0);
			::fprintf(f, "Lovely file you got there.");
			::fclose(f);
		}

		// Wait and test that there *are* differences
		wait_for_backup_operation((TIME_TO_WAIT_FOR_BACKUP_OPERATION * 
			3) / 2); // little bit longer than usual
		compareReturnValue = ::system(BBACKUPQUERY " -q "
			"-c testfiles/bbackupd.conf "
			"-l testfiles/query6.log "
			"\"compare -acQ\" quit");
		TEST_RETURN(compareReturnValue, 2);
		TestRemoteProcessMemLeaks("bbackupquery.memleaks");
	
		TEST_THAT(ServerIsAlive(bbackupd_pid));
		TEST_THAT(ServerIsAlive(bbstored_pid));
		if (!ServerIsAlive(bbackupd_pid)) return 1;
		if (!ServerIsAlive(bbstored_pid)) return 1;

		printf("\n==== Waiting for bbackupd to recover\n");
		// 100 seconds - (12*3/2)
		wait_for_operation(82);

		TEST_THAT(ServerIsAlive(bbackupd_pid));
		TEST_THAT(ServerIsAlive(bbstored_pid));
		if (!ServerIsAlive(bbackupd_pid)) return 1;
		if (!ServerIsAlive(bbstored_pid)) return 1;

#ifndef WIN32
		printf("\n==== Interrupted restore\n");
		{
			do_interrupted_restore(context, restoredirid);
			int64_t resumesize = 0;
			TEST_THAT(FileExists("testfiles/"
				"restore-interrupt.boxbackupresume", 
				&resumesize));
			// make sure it has recorded something to resume
			TEST_THAT(resumesize > 16);	

			printf("\n==== Resume restore\n");

			SocketStreamTLS conn;
			conn.Open(context, Socket::TypeINET, "localhost", 
				BOX_PORT_BBSTORED);
			BackupProtocolClient protocol(conn);
			protocol.QueryVersion(BACKUP_STORE_SERVER_VERSION);
			std::auto_ptr<BackupProtocolClientLoginConfirmed> 
				loginConf(protocol.QueryLogin(0x01234567, 
				0 /* read-write */));

			// Check that the restore fn returns resume possible,
			// rather than doing anything
			TEST_THAT(BackupClientRestore(protocol, restoredirid, 
				"testfiles/restore-interrupt", 
				true /* print progress dots */) 
				== Restore_ResumePossible);

			// Then resume it
			TEST_THAT(BackupClientRestore(protocol, restoredirid, 
				"testfiles/restore-interrupt", 
				true /* print progress dots */, 
				false /* deleted files */, 
				false /* undelete server */, 
				true /* resume */) 
				== Restore_Complete);

			protocol.QueryFinished();

			// Then check it has restored the correct stuff
			compareReturnValue = ::system(BBACKUPQUERY " -q "
				"-c testfiles/bbackupd.conf "
				"-l testfiles/query14.log "
				"\"compare -cEQ Test1 "
				"testfiles/restore-interrupt\" quit");
			TEST_RETURN(compareReturnValue, 1);
			TestRemoteProcessMemLeaks("bbackupquery.memleaks");
		}
#endif // !WIN32

		TEST_THAT(ServerIsAlive(bbackupd_pid));
		TEST_THAT(ServerIsAlive(bbstored_pid));
		if (!ServerIsAlive(bbackupd_pid)) return 1;
		if (!ServerIsAlive(bbstored_pid)) return 1;

		printf("\n==== Check restore deleted files\n");

		{
			SocketStreamTLS conn;
			conn.Open(context, Socket::TypeINET, "localhost", 
				BOX_PORT_BBSTORED);
			BackupProtocolClient protocol(conn);
			protocol.QueryVersion(BACKUP_STORE_SERVER_VERSION);
			std::auto_ptr<BackupProtocolClientLoginConfirmed> 
				loginConf(protocol.QueryLogin(0x01234567, 
				0 /* read-write */));

			// Do restore and undelete
			TEST_THAT(BackupClientRestore(protocol, deldirid, 
				"testfiles/restore-Test1-x1-2", 
				true /* print progress dots */, 
				true /* deleted files */, 
				true /* undelete on server */) 
				== Restore_Complete);

			protocol.QueryFinished();

			// Do a compare with the now undeleted files
			compareReturnValue = ::system(BBACKUPQUERY " -q "
				"-c testfiles/bbackupd.conf "
				"-l testfiles/query11.log "
				"\"compare -cEQ Test1/x1 "
				"testfiles/restore-Test1-x1-2\" quit");
			TEST_RETURN(compareReturnValue, 1);
			TestRemoteProcessMemLeaks("bbackupquery.memleaks");
		}
		
		// Final check on notifications
		TEST_THAT(!TestFileExists("testfiles/notifyran.store-full.2"));
		TEST_THAT(!TestFileExists("testfiles/notifyran.read-error.2"));

		TEST_THAT(ServerIsAlive(bbackupd_pid));
		TEST_THAT(ServerIsAlive(bbstored_pid));
		if (!ServerIsAlive(bbackupd_pid)) return 1;
		if (!ServerIsAlive(bbstored_pid)) return 1;

#ifdef WIN32
		printf("\n==== Testing locked file behaviour:\n");

		// Test that locked files cannot be backed up,
		// and the appropriate error is reported.
		// Wait for the sync to finish, so that we have time to work
		wait_for_sync_start();
		// Now we have about three seconds to work

		handle = openfile("testfiles/TestDir1/lockedfile",
			O_CREAT | O_EXCL | O_LOCK, 0);
		TEST_THAT(handle != INVALID_HANDLE_VALUE);

		if (handle != 0)
		{
			// first sync will ignore the file, it's too new
			wait_for_sync_end();
			TEST_THAT(!TestFileExists("testfiles/"
				"notifyran.read-error.1"));

			// this sync should try to back up the file, 
			// and fail, because it's locked
			wait_for_sync_end();
			TEST_THAT(TestFileExists("testfiles/"
				"notifyran.read-error.1"));
			TEST_THAT(!TestFileExists("testfiles/"
				"notifyran.read-error.2"));

			// now close the file and check that it is
			// backed up on the next run.
			CloseHandle(handle);
			wait_for_sync_end();
			TEST_THAT(!TestFileExists("testfiles/"
				"notifyran.read-error.2"));

			// compare, and check that it works
			// reports the correct error message (and finishes)
			compareReturnValue = ::system(BBACKUPQUERY " -q "
				"-c testfiles/bbackupd.conf "
				"-l testfiles/query15a.log "
				"\"compare -acQ\" quit");
			TEST_RETURN(compareReturnValue, 1);
			TestRemoteProcessMemLeaks("bbackupquery.memleaks");

			// open the file again, compare and check that compare
			// reports the correct error message (and finishes)
			handle = openfile("testfiles/TestDir1/lockedfile",
				O_LOCK, 0);
			TEST_THAT(handle != INVALID_HANDLE_VALUE);

			compareReturnValue = ::system(BBACKUPQUERY 
				" -q -c testfiles/bbackupd.conf "
				"-l testfiles/query15.log "
				"\"compare -acQ\" quit");
			TEST_RETURN(compareReturnValue, 3);
			TestRemoteProcessMemLeaks("bbackupquery.memleaks");

			// close the file again, check that compare
			// works again
			CloseHandle(handle);

			compareReturnValue = ::system(BBACKUPQUERY " -q "
				"-c testfiles/bbackupd.conf "
				"-l testfiles/query15a.log "
				"\"compare -acQ\" quit");
			TEST_RETURN(compareReturnValue, 1);
			TestRemoteProcessMemLeaks("bbackupquery.memleaks");
		}
#endif

		// Kill the daemon
		terminate_bbackupd(bbackupd_pid);
		
		// Start it again
		cmd = BBACKUPD + bbackupd_args + " testfiles/bbackupd.conf";
		bbackupd_pid = LaunchServer(cmd, "testfiles/bbackupd.pid");

		TEST_THAT(bbackupd_pid != -1 && bbackupd_pid != 0);

		TEST_THAT(ServerIsAlive(bbackupd_pid));
		TEST_THAT(ServerIsAlive(bbstored_pid));
		if (!ServerIsAlive(bbackupd_pid)) return 1;
		if (!ServerIsAlive(bbstored_pid)) return 1;

		if(bbackupd_pid != -1 && bbackupd_pid != 0)
		{
			// Wait and compare (a little bit longer than usual)
			wait_for_backup_operation(
				(TIME_TO_WAIT_FOR_BACKUP_OPERATION*3) / 2); 
			compareReturnValue = ::system(BBACKUPQUERY " -q "
				"-c testfiles/bbackupd.conf "
				"-l testfiles/query4a.log "
				"\"compare -acQ\" quit");
			TEST_RETURN(compareReturnValue, 1);
			TestRemoteProcessMemLeaks("bbackupquery.memleaks");

			// Kill it again
			terminate_bbackupd(bbackupd_pid);
		}
	}

	// List the files on the server
	::system(BBACKUPQUERY " -q -c testfiles/bbackupd.conf "
		"-l testfiles/queryLIST.log \"list -rotdh\" quit");
	TestRemoteProcessMemLeaks("bbackupquery.memleaks");

	#ifndef WIN32	
		if(::getuid() == 0)
		{
			::printf("WARNING: This test was run as root. "
				"Some tests have been omitted.\n");
		}
	#endif
	
	return 0;
}

int test(int argc, const char *argv[])
{
	// SSL library
	SSLLib::Initialise();

	// Keys for subsystems
	BackupClientCryptoKeys_Setup("testfiles/bbackupd.keys");

	// Initial files
	#ifdef WIN32
		TEST_THAT(::system("tar xzvf testfiles/test_base.tgz "
			"-C testfiles") == 0);
	#else
		TEST_THAT(::system("gzip -d < testfiles/test_base.tgz "
			"| ( cd testfiles && tar xf - )") == 0);
	#endif

	// Do the tests

	int r = test_basics();
	if(r != 0) return r;
	
	r = test_setupaccount();
	if(r != 0) return r;

	r = test_run_bbstored();
	if(r != 0) return r;
	
	r = test_bbackupd();
	if(r != 0)
	{
		KillServer(bbackupd_pid);
		KillServer(bbstored_pid);
		return r;
	}
	
	test_kill_bbstored();

	return 0;
}<|MERGE_RESOLUTION|>--- conflicted
+++ resolved
@@ -1613,15 +1613,10 @@
 
 		// Update a file (will be uploaded as a diff)
 		{
-<<<<<<< HEAD
-			// Check that the file is over the diffing threshold in the bbackupd.conf file
-			TEST_THAT(TestGetFileSize("testfiles/TestDir1/f45.df") > 1024);
-=======
 			// Check that the file is over the diffing 
 			// threshold in the bbackupd.conf file
 			TEST_THAT(TestGetFileSize("testfiles/TestDir1/f45.df") 
 				> 1024);
->>>>>>> 7e9bd1cc
 			
 			// Add a bit to the end
 			FILE *f = ::fopen("testfiles/TestDir1/f45.df", "a");

// --------------------------------------------------------------------------
//
// File
//		Name:    bbackupd.cpp
//		Purpose: main file for backup daemon
//		Created: 2003/10/11
//
// --------------------------------------------------------------------------

#include "Box.h"
#include "BackupDaemon.h"
#include "MainHelper.h"
#include "BoxPortsAndFiles.h"
#include "BackupStoreException.h"
#include "Logging.h"

#include "MemLeakFindOn.h"

#ifdef WIN32
	#include "Win32ServiceFunctions.h"
	#include "Win32BackupService.h"

	extern Win32BackupService* gpDaemonService;
#endif

int main(int argc, const char *argv[])
{
	int ExitCode = 0;

	MAINHELPER_START

	Logging::SetProgramName("Box Backup (bbackupd)");
	Logging::ToConsole(true);
	Logging::ToSyslog (true);
	
#ifdef WIN32

<<<<<<< HEAD
	::openlog("Box Backup (bbackupd)", LOG_PID, LOG_LOCAL6);

=======
>>>>>>> 39c5d36c
	if(argc == 2 &&
		(::strcmp(argv[1], "--help") == 0 ||
		 ::strcmp(argv[1], "-h") == 0))
	{
		printf("-h help, -i install service, -r remove service,\n"
			"-c <config file> start daemon now");
		return 2;
	}
	if(argc == 2 && ::strcmp(argv[1], "-r") == 0)
	{
		return RemoveService();
	}
	if((argc == 2 || argc == 3) && ::strcmp(argv[1], "-i") == 0)
	{
		const char* config = NULL;
		if (argc == 3)
		{
			config = argv[2];
		}
		return InstallService(config);
	}

	bool runAsWin32Service = false;
	if (argc >= 2 && ::strcmp(argv[1], "--service") == 0)
	{
		runAsWin32Service = true;
	}

	gpDaemonService = new Win32BackupService();

	EnableBackupRights();

	if (runAsWin32Service)
	{
<<<<<<< HEAD
		syslog(LOG_INFO, "Box Backup service starting");
=======
		BOX_INFO("Box Backup service starting");
>>>>>>> 39c5d36c

		char* config = NULL;
		if (argc >= 3)
		{
			config = strdup(argv[2]);
		}

<<<<<<< HEAD
		OurService(config);
=======
		ExitCode = OurService(config);
>>>>>>> 39c5d36c

		if (config)
		{
			free(config);
		}

<<<<<<< HEAD
		syslog(LOG_INFO, "Box Backup service shut down");
=======
		BOX_INFO("Box Backup service shut down");
>>>>>>> 39c5d36c
	}
	else
	{
		ExitCode = gpDaemonService->Main(
<<<<<<< HEAD
			BOX_FILE_BBACKUPD_DEFAULT_CONFIG, argc, argv);
	}

	::closelog();

	delete gpDaemonService;

	return ExitCode;
=======
			BOX_GET_DEFAULT_BBACKUPD_CONFIG_FILE, argc, argv);
	}

	delete gpDaemonService;
>>>>>>> 39c5d36c

#else // !WIN32

	BackupDaemon daemon;
	ExitCode = daemon.Main(BOX_FILE_BBACKUPD_DEFAULT_CONFIG, argc, argv);

#endif // WIN32

	MAINHELPER_END

	return ExitCode;
}<|MERGE_RESOLUTION|>--- conflicted
+++ resolved
@@ -35,11 +35,6 @@
 	
 #ifdef WIN32
 
-<<<<<<< HEAD
-	::openlog("Box Backup (bbackupd)", LOG_PID, LOG_LOCAL6);
-
-=======
->>>>>>> 39c5d36c
 	if(argc == 2 &&
 		(::strcmp(argv[1], "--help") == 0 ||
 		 ::strcmp(argv[1], "-h") == 0))
@@ -74,11 +69,7 @@
 
 	if (runAsWin32Service)
 	{
-<<<<<<< HEAD
-		syslog(LOG_INFO, "Box Backup service starting");
-=======
 		BOX_INFO("Box Backup service starting");
->>>>>>> 39c5d36c
 
 		char* config = NULL;
 		if (argc >= 3)
@@ -86,41 +77,22 @@
 			config = strdup(argv[2]);
 		}
 
-<<<<<<< HEAD
-		OurService(config);
-=======
 		ExitCode = OurService(config);
->>>>>>> 39c5d36c
 
 		if (config)
 		{
 			free(config);
 		}
 
-<<<<<<< HEAD
-		syslog(LOG_INFO, "Box Backup service shut down");
-=======
 		BOX_INFO("Box Backup service shut down");
->>>>>>> 39c5d36c
 	}
 	else
 	{
 		ExitCode = gpDaemonService->Main(
-<<<<<<< HEAD
-			BOX_FILE_BBACKUPD_DEFAULT_CONFIG, argc, argv);
-	}
-
-	::closelog();
-
-	delete gpDaemonService;
-
-	return ExitCode;
-=======
 			BOX_GET_DEFAULT_BBACKUPD_CONFIG_FILE, argc, argv);
 	}
 
 	delete gpDaemonService;
->>>>>>> 39c5d36c
 
 #else // !WIN32
 

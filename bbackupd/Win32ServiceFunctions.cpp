//***************************************************************
// From the book "Win32 System Services: The Heart of Windows 98
// and Windows 2000"
// by Marshall Brain
// Published by Prentice Hall
// Copyright 1995 Prentice Hall.
//
// This code implements the Windows API Service interface 
// for the Box Backup for Windows native port.
// Adapted for Box Backup by Nick Knight.
//***************************************************************

#ifdef WIN32

#include "Box.h"

#ifdef HAVE_UNISTD_H
	#include <unistd.h>
#endif
#ifdef HAVE_PROCESS_H
	#include <process.h>
#endif

extern void TerminateService(void);
extern unsigned int WINAPI RunService(LPVOID lpParameter);

// Global variables

TCHAR* gServiceName = TEXT("Box Backup Service");
SERVICE_STATUS gServiceStatus;
SERVICE_STATUS_HANDLE gServiceStatusHandle = 0;
HANDLE gStopServiceEvent = 0;

#define SERVICE_NAME "boxbackup"

void ShowMessage(char *s)
{
	MessageBox(0, s, "Box Backup Message", 
		MB_OK | MB_SETFOREGROUND | MB_DEFAULT_DESKTOP_ONLY);
}

void ErrorHandler(char *s, DWORD err)
{
	char buf[256];
	memset(buf, 0, sizeof(buf));
	_snprintf(buf, sizeof(buf)-1, "%s (%d)", s, err);
	BOX_ERROR(buf);
	MessageBox(0, buf, "Error", 
		MB_OK | MB_SETFOREGROUND | MB_DEFAULT_DESKTOP_ONLY);
	ExitProcess(err);
}

void WINAPI ServiceControlHandler( DWORD controlCode )
{
	switch ( controlCode )
	{
		case SERVICE_CONTROL_INTERROGATE:
			break;

		case SERVICE_CONTROL_SHUTDOWN:
		case SERVICE_CONTROL_STOP:
			Beep(1000,100);
			TerminateService();
			gServiceStatus.dwCurrentState = SERVICE_STOP_PENDING;
			SetServiceStatus(gServiceStatusHandle, &gServiceStatus);

			SetEvent(gStopServiceEvent);
			return;

		case SERVICE_CONTROL_PAUSE:
			break;

		case SERVICE_CONTROL_CONTINUE:
			break;

		default:
			if ( controlCode >= 128 && controlCode <= 255 )
				// user defined control code
				break;
			else
				// unrecognised control code
				break;
	}

	SetServiceStatus( gServiceStatusHandle, &gServiceStatus );
}

// ServiceMain is called when the SCM wants to
// start the service. When it returns, the service
// has stopped. It therefore waits on an event
// just before the end of the function, and
// that event gets set when it is time to stop. 
// It also returns on any error because the
// service cannot start if there is an eror.

static char* spConfigFileName;

VOID ServiceMain(DWORD argc, LPTSTR *argv) 
{
	// initialise service status
	gServiceStatus.dwServiceType = SERVICE_WIN32;
	gServiceStatus.dwCurrentState = SERVICE_STOPPED;
	gServiceStatus.dwControlsAccepted = 0;
	gServiceStatus.dwWin32ExitCode = NO_ERROR;
	gServiceStatus.dwServiceSpecificExitCode = NO_ERROR;
	gServiceStatus.dwCheckPoint = 0;
	gServiceStatus.dwWaitHint = 0;

	gServiceStatusHandle = RegisterServiceCtrlHandler(gServiceName, 
		ServiceControlHandler);

	if (gServiceStatusHandle)
	{
		// service is starting
		gServiceStatus.dwCurrentState = SERVICE_START_PENDING;
		SetServiceStatus(gServiceStatusHandle, &gServiceStatus);

		// do initialisation here
		gStopServiceEvent = CreateEvent(0, TRUE, FALSE, 0);
		if (!gStopServiceEvent)
		{
			gServiceStatus.dwControlsAccepted &= 
				~(SERVICE_ACCEPT_STOP | 
				  SERVICE_ACCEPT_SHUTDOWN);
			gServiceStatus.dwCurrentState = SERVICE_STOPPED;
			SetServiceStatus(gServiceStatusHandle, &gServiceStatus);
			return;
		}

		HANDLE ourThread = (HANDLE)_beginthreadex(
			NULL,
			0,
			RunService,
			spConfigFileName,
			CREATE_SUSPENDED,
			NULL);

		SetThreadPriority(ourThread, THREAD_PRIORITY_LOWEST);
		ResumeThread(ourThread);

		// we are now running so tell the SCM
		gServiceStatus.dwControlsAccepted |= 
			(SERVICE_ACCEPT_STOP | SERVICE_ACCEPT_SHUTDOWN);
		gServiceStatus.dwCurrentState = SERVICE_RUNNING;
		SetServiceStatus(gServiceStatusHandle, &gServiceStatus);

		// do cleanup here
		WaitForSingleObject(gStopServiceEvent, INFINITE);
		CloseHandle(gStopServiceEvent);
		gStopServiceEvent = 0;

		// service was stopped
		gServiceStatus.dwCurrentState = SERVICE_STOP_PENDING;
		SetServiceStatus(gServiceStatusHandle, &gServiceStatus);

		// service is now stopped
		gServiceStatus.dwControlsAccepted &= 
			~(SERVICE_ACCEPT_STOP | SERVICE_ACCEPT_SHUTDOWN);
		gServiceStatus.dwCurrentState = SERVICE_STOPPED;
		SetServiceStatus(gServiceStatusHandle, &gServiceStatus);
	}
}

<<<<<<< HEAD
void OurService(char* pConfigFileName)
=======
int OurService(char* pConfigFileName)
>>>>>>> 39c5d36c
{
	spConfigFileName = pConfigFileName;

	SERVICE_TABLE_ENTRY serviceTable[] = 
	{ 
		{ SERVICE_NAME, (LPSERVICE_MAIN_FUNCTION) ServiceMain },
		{ NULL, NULL }
	};
	BOOL success;

	// Register with the SCM
	success = StartServiceCtrlDispatcher(serviceTable);

	if (!success)
	{
		ErrorHandler("Failed to start service. Did you start "
			"Box Backup from the Service Control Manager? "
			"(StartServiceCtrlDispatcher)", GetLastError());
		return 1;
	}

	return 0;
}

int InstallService(const char* pConfigFileName)
{
	if (pConfigFileName != NULL)
	{
		struct stat st;

		if (emu_stat(pConfigFileName, &st) != 0)
		{
<<<<<<< HEAD
			syslog(LOG_ERR, "Failed to open configuration file: "
				"%s: %s", pConfigFileName, strerror(errno));
=======
			BOX_ERROR("Failed to open configuration file '" <<
				pConfigFileName << "': " << strerror(errno));
>>>>>>> 39c5d36c
			return 1;
		}

		if (!(st.st_mode & S_IFREG))
		{
	
<<<<<<< HEAD
			syslog(LOG_ERR, "Failed to open configuration file: "
				"%s: not a file", pConfigFileName);
=======
			BOX_ERROR("Failed to open configuration file '" <<
				pConfigFileName << "': not a file");
>>>>>>> 39c5d36c
			return 1;
		}
	}

	SC_HANDLE scm = OpenSCManager(0,0,SC_MANAGER_CREATE_SERVICE);

	if (!scm) 
	{
<<<<<<< HEAD
		syslog(LOG_ERR, "Failed to open service control manager: "
			"error %d", GetLastError());
=======
		BOX_ERROR("Failed to open service control manager: " <<
			GetErrorMessage(GetLastError()));
>>>>>>> 39c5d36c
		return 1;
	}

	char cmd[MAX_PATH];
	GetModuleFileName(NULL, cmd, sizeof(cmd)-1);
	cmd[sizeof(cmd)-1] = 0;

	std::string cmdWithArgs(cmd);
	cmdWithArgs += " --service";
<<<<<<< HEAD

	if (pConfigFileName != NULL)
	{
		cmdWithArgs += " \"";
		cmdWithArgs += pConfigFileName;
		cmdWithArgs += "\"";
	}

=======

	if (pConfigFileName != NULL)
	{
		cmdWithArgs += " \"";
		cmdWithArgs += pConfigFileName;
		cmdWithArgs += "\"";
	}

>>>>>>> 39c5d36c
	SC_HANDLE newService = CreateService(
		scm, 
		SERVICE_NAME, 
		"Box Backup", 
		SERVICE_ALL_ACCESS, 
		SERVICE_WIN32_OWN_PROCESS, 
		SERVICE_AUTO_START, 
		SERVICE_ERROR_NORMAL, 
		cmdWithArgs.c_str(),
		0,0,0,0,0);

	DWORD err = GetLastError();
	CloseServiceHandle(scm);

	if (!newService) 
	{
		switch (err)
		{
			case ERROR_SERVICE_EXISTS:
			{
<<<<<<< HEAD
				::syslog(LOG_ERR, "Failed to create Box Backup "
=======
				BOX_ERROR("Failed to create Box Backup "
>>>>>>> 39c5d36c
					"service: it already exists");
			}
			break;

			case ERROR_SERVICE_MARKED_FOR_DELETE:
			{
<<<<<<< HEAD
				::syslog(LOG_ERR, "Failed to create Box Backup "
=======
				BOX_ERROR("Failed to create Box Backup "
>>>>>>> 39c5d36c
					"service: it is waiting to be deleted");
			}
			break;

			case ERROR_DUPLICATE_SERVICE_NAME:
			{
<<<<<<< HEAD
				::syslog(LOG_ERR, "Failed to create Box Backup "
=======
				BOX_ERROR("Failed to create Box Backup "
>>>>>>> 39c5d36c
					"service: a service with this name "
					"already exists");
			}
			break;

			default:
			{
<<<<<<< HEAD
				::syslog(LOG_ERR, "Failed to create Box Backup "
					"service: error %d", err);
=======
				BOX_ERROR("Failed to create Box Backup "
					"service: error " <<
					GetErrorMessage(GetLastError()));
>>>>>>> 39c5d36c
			}
		}

		return 1;
	}

	BOX_INFO("Created Box Backup service");
	
	SERVICE_DESCRIPTION desc;
	desc.lpDescription = "Backs up your data files over the Internet";
	
	if (!ChangeServiceConfig2(newService, SERVICE_CONFIG_DESCRIPTION,
		&desc))
	{
		BOX_WARNING("Failed to set description for Box Backup "
			"service: " << GetErrorMessage(GetLastError()));
	}

	CloseServiceHandle(newService);

	return 0;
}

int RemoveService(void)
{
	SC_HANDLE scm = OpenSCManager(0,0,SC_MANAGER_CREATE_SERVICE);

	if (!scm) 
	{
<<<<<<< HEAD
		syslog(LOG_ERR, "Failed to open service control manager: "
			"error %d", GetLastError());
=======
		BOX_ERROR("Failed to open service control manager: " <<
			GetErrorMessage(GetLastError()));
>>>>>>> 39c5d36c
		return 1;
	}

	SC_HANDLE service = OpenService(scm, SERVICE_NAME, 
		SERVICE_ALL_ACCESS|DELETE);
	DWORD err = GetLastError();
	CloseServiceHandle(scm);

	if (!service)
	{
		if (err == ERROR_SERVICE_DOES_NOT_EXIST ||
			err == ERROR_IO_PENDING) 
			// hello microsoft? anyone home?
		{
<<<<<<< HEAD
			syslog(LOG_ERR, "Failed to open Box Backup service: "
=======
			BOX_ERROR("Failed to open Box Backup service: "
>>>>>>> 39c5d36c
				"not installed or not found");
		}
		else
		{
<<<<<<< HEAD
			syslog(LOG_ERR, "Failed to open Box Backup service: "
				"error %d", err);
		}
		return 1;
	}

	SERVICE_STATUS status;
	if (!ControlService(service, SERVICE_CONTROL_STOP, &status))
	{
		err = GetLastError();
		if (err != ERROR_SERVICE_NOT_ACTIVE)
		{
			syslog(LOG_WARNING, "Failed to stop Box Backup "
				"service: error %d", err);
		}
	}

=======
			BOX_ERROR("Failed to open Box Backup service: " <<
				GetErrorMessage(err));
		}
		return 1;
	}

	SERVICE_STATUS status;
	if (!ControlService(service, SERVICE_CONTROL_STOP, &status))
	{
		err = GetLastError();
		if (err != ERROR_SERVICE_NOT_ACTIVE)
		{
			BOX_WARNING("Failed to stop Box Backup service: " <<
				GetErrorMessage(err));
		}
	}

>>>>>>> 39c5d36c
	BOOL deleted = DeleteService(service);
	err = GetLastError();
	CloseServiceHandle(service);

	if (deleted)
<<<<<<< HEAD
	{
		syslog(LOG_INFO, "Box Backup service deleted");
		return 0;
	}
	else if (err == ERROR_SERVICE_MARKED_FOR_DELETE)
	{
		syslog(LOG_ERR, "Failed to remove Box Backup service: "
=======
	{
		BOX_INFO("Box Backup service deleted");
		return 0;
	}
	else if (err == ERROR_SERVICE_MARKED_FOR_DELETE)
	{
		BOX_ERROR("Failed to remove Box Backup service: "
>>>>>>> 39c5d36c
			"it is already being deleted");
	}
	else
	{
<<<<<<< HEAD
		syslog(LOG_ERR, "Failed to remove Box Backup service: "
			"error %d", err);
=======
		BOX_ERROR("Failed to remove Box Backup service: " <<
			GetErrorMessage(err));
>>>>>>> 39c5d36c
	}

	return 1;
}

#endif // WIN32<|MERGE_RESOLUTION|>--- conflicted
+++ resolved
@@ -161,11 +161,7 @@
 	}
 }
 
-<<<<<<< HEAD
-void OurService(char* pConfigFileName)
-=======
 int OurService(char* pConfigFileName)
->>>>>>> 39c5d36c
 {
 	spConfigFileName = pConfigFileName;
 
@@ -198,26 +194,16 @@
 
 		if (emu_stat(pConfigFileName, &st) != 0)
 		{
-<<<<<<< HEAD
-			syslog(LOG_ERR, "Failed to open configuration file: "
-				"%s: %s", pConfigFileName, strerror(errno));
-=======
 			BOX_ERROR("Failed to open configuration file '" <<
 				pConfigFileName << "': " << strerror(errno));
->>>>>>> 39c5d36c
 			return 1;
 		}
 
 		if (!(st.st_mode & S_IFREG))
 		{
 	
-<<<<<<< HEAD
-			syslog(LOG_ERR, "Failed to open configuration file: "
-				"%s: not a file", pConfigFileName);
-=======
 			BOX_ERROR("Failed to open configuration file '" <<
 				pConfigFileName << "': not a file");
->>>>>>> 39c5d36c
 			return 1;
 		}
 	}
@@ -226,13 +212,8 @@
 
 	if (!scm) 
 	{
-<<<<<<< HEAD
-		syslog(LOG_ERR, "Failed to open service control manager: "
-			"error %d", GetLastError());
-=======
 		BOX_ERROR("Failed to open service control manager: " <<
 			GetErrorMessage(GetLastError()));
->>>>>>> 39c5d36c
 		return 1;
 	}
 
@@ -242,7 +223,6 @@
 
 	std::string cmdWithArgs(cmd);
 	cmdWithArgs += " --service";
-<<<<<<< HEAD
 
 	if (pConfigFileName != NULL)
 	{
@@ -251,16 +231,6 @@
 		cmdWithArgs += "\"";
 	}
 
-=======
-
-	if (pConfigFileName != NULL)
-	{
-		cmdWithArgs += " \"";
-		cmdWithArgs += pConfigFileName;
-		cmdWithArgs += "\"";
-	}
-
->>>>>>> 39c5d36c
 	SC_HANDLE newService = CreateService(
 		scm, 
 		SERVICE_NAME, 
@@ -281,33 +251,21 @@
 		{
 			case ERROR_SERVICE_EXISTS:
 			{
-<<<<<<< HEAD
-				::syslog(LOG_ERR, "Failed to create Box Backup "
-=======
 				BOX_ERROR("Failed to create Box Backup "
->>>>>>> 39c5d36c
 					"service: it already exists");
 			}
 			break;
 
 			case ERROR_SERVICE_MARKED_FOR_DELETE:
 			{
-<<<<<<< HEAD
-				::syslog(LOG_ERR, "Failed to create Box Backup "
-=======
 				BOX_ERROR("Failed to create Box Backup "
->>>>>>> 39c5d36c
 					"service: it is waiting to be deleted");
 			}
 			break;
 
 			case ERROR_DUPLICATE_SERVICE_NAME:
 			{
-<<<<<<< HEAD
-				::syslog(LOG_ERR, "Failed to create Box Backup "
-=======
 				BOX_ERROR("Failed to create Box Backup "
->>>>>>> 39c5d36c
 					"service: a service with this name "
 					"already exists");
 			}
@@ -315,14 +273,9 @@
 
 			default:
 			{
-<<<<<<< HEAD
-				::syslog(LOG_ERR, "Failed to create Box Backup "
-					"service: error %d", err);
-=======
 				BOX_ERROR("Failed to create Box Backup "
 					"service: error " <<
 					GetErrorMessage(GetLastError()));
->>>>>>> 39c5d36c
 			}
 		}
 
@@ -352,13 +305,8 @@
 
 	if (!scm) 
 	{
-<<<<<<< HEAD
-		syslog(LOG_ERR, "Failed to open service control manager: "
-			"error %d", GetLastError());
-=======
 		BOX_ERROR("Failed to open service control manager: " <<
 			GetErrorMessage(GetLastError()));
->>>>>>> 39c5d36c
 		return 1;
 	}
 
@@ -373,18 +321,13 @@
 			err == ERROR_IO_PENDING) 
 			// hello microsoft? anyone home?
 		{
-<<<<<<< HEAD
-			syslog(LOG_ERR, "Failed to open Box Backup service: "
-=======
 			BOX_ERROR("Failed to open Box Backup service: "
->>>>>>> 39c5d36c
 				"not installed or not found");
 		}
 		else
 		{
-<<<<<<< HEAD
-			syslog(LOG_ERR, "Failed to open Box Backup service: "
-				"error %d", err);
+			BOX_ERROR("Failed to open Box Backup service: " <<
+				GetErrorMessage(err));
 		}
 		return 1;
 	}
@@ -395,44 +338,16 @@
 		err = GetLastError();
 		if (err != ERROR_SERVICE_NOT_ACTIVE)
 		{
-			syslog(LOG_WARNING, "Failed to stop Box Backup "
-				"service: error %d", err);
-		}
-	}
-
-=======
-			BOX_ERROR("Failed to open Box Backup service: " <<
-				GetErrorMessage(err));
-		}
-		return 1;
-	}
-
-	SERVICE_STATUS status;
-	if (!ControlService(service, SERVICE_CONTROL_STOP, &status))
-	{
-		err = GetLastError();
-		if (err != ERROR_SERVICE_NOT_ACTIVE)
-		{
 			BOX_WARNING("Failed to stop Box Backup service: " <<
 				GetErrorMessage(err));
 		}
 	}
 
->>>>>>> 39c5d36c
 	BOOL deleted = DeleteService(service);
 	err = GetLastError();
 	CloseServiceHandle(service);
 
 	if (deleted)
-<<<<<<< HEAD
-	{
-		syslog(LOG_INFO, "Box Backup service deleted");
-		return 0;
-	}
-	else if (err == ERROR_SERVICE_MARKED_FOR_DELETE)
-	{
-		syslog(LOG_ERR, "Failed to remove Box Backup service: "
-=======
 	{
 		BOX_INFO("Box Backup service deleted");
 		return 0;
@@ -440,18 +355,12 @@
 	else if (err == ERROR_SERVICE_MARKED_FOR_DELETE)
 	{
 		BOX_ERROR("Failed to remove Box Backup service: "
->>>>>>> 39c5d36c
 			"it is already being deleted");
 	}
 	else
 	{
-<<<<<<< HEAD
-		syslog(LOG_ERR, "Failed to remove Box Backup service: "
-			"error %d", err);
-=======
 		BOX_ERROR("Failed to remove Box Backup service: " <<
 			GetErrorMessage(err));
->>>>>>> 39c5d36c
 	}
 
 	return 1;

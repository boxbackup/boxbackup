--- conflicted
+++ resolved
@@ -100,33 +100,6 @@
 // --------------------------------------------------------------------------
 //
 // Function
-//		Name:    MakeFullPath(const std::string& rDir, const std::string& rFile)
-//		Purpose: Combine directory and file name
-//		Created: 2006/08/10
-//
-// --------------------------------------------------------------------------
-static std::string MakeFullPath(const std::string& rDir, 
-	const std::string& rFile)
-{
-	std::string result;
-
-	if (rDir.size() > 0 && 
-		rDir[rDir.size()-1] == DIRECTORY_SEPARATOR_ASCHAR)
-	{
-		result = rDir + rFile;
-	}
-	else
-	{
-		result = rDir + DIRECTORY_SEPARATOR + rFile;
-	}
-
-	return result;
-}
-
-
-// --------------------------------------------------------------------------
-//
-// Function
 //		Name:    BackupClientDirectoryRecord::SyncDirectory(BackupClientDirectoryRecord::SyncParams &, int64_t, const std::string &, bool)
 //		Purpose: Syncronise, recusively, a local directory with the server.
 //		Created: 2003/10/08
@@ -352,15 +325,6 @@
 				}
 				else
 				{
-<<<<<<< HEAD
-					#ifdef WIN32
-					::syslog(LOG_ERR, "Unknown file type: "
-						"%d (%s)", type, 
-						filename.c_str());
-					#endif
-					SetErrorWhenReadingFilesystemObject(
-						rParams, filename.c_str());
-=======
 					if(rParams.mrContext.ExcludeFile(filename))
 					{
  						rParams.GetProgressNotifier()
@@ -377,7 +341,6 @@
 							rParams, filename.c_str());
 					}
 
->>>>>>> 39c5d36c
 					continue;
 				}
 				
@@ -389,14 +352,11 @@
 				// but now we need the information.
 				if(::lstat(filename.c_str(), &st) != 0)
 				{
-<<<<<<< HEAD
-=======
  					rParams.GetProgressNotifier()
 						.NotifyFileStatFailed(this, 
  							filename, 
 							strerror(errno));
 					
->>>>>>> 39c5d36c
 					// Report the error (logs and 
 					// eventual email to administrator)
 					SetErrorWhenReadingFilesystemObject(
@@ -405,8 +365,6 @@
 					// Ignore this entry for now.
 					continue;
 				}
-<<<<<<< HEAD
-=======
 
 				if(st.st_dev != dir_st.st_dev)
 				{
@@ -415,7 +373,6 @@
  							filename);
 					continue;
 				}
->>>>>>> 39c5d36c
 				#endif
 
 				checksum_info.mModificationTime = FileModificationTime(st);
@@ -838,20 +795,14 @@
 				if (pDirOnStore != 0 && en == 0)
 				{
 					doUpload = true;
-<<<<<<< HEAD
-=======
 					BOX_TRACE(filename << ": will upload "
 						"(not on server)");
->>>>>>> 39c5d36c
 				}
 				else if (modTime >= rParams.mSyncPeriodStart)
 				{
 					doUpload = true;
-<<<<<<< HEAD
-=======
 					BOX_TRACE(filename << ": will upload "
 						"(modified since last sync)");
->>>>>>> 39c5d36c
 				}
 			}
 
@@ -868,11 +819,8 @@
 				> rParams.mMaxUploadWait)
 			{
 				doUpload = true;
-<<<<<<< HEAD
-=======
 				BOX_TRACE(filename << ": will upload "
 					"(continually modified)");
->>>>>>> 39c5d36c
 			}
 
 			// Then make sure that if files are added with a 
@@ -888,11 +836,8 @@
 				en->GetModificationTime() != modTime)
 			{
 				doUpload = true;
-<<<<<<< HEAD
-=======
 				BOX_TRACE(filename << ": will upload "
 					"(mod time changed)");
->>>>>>> 39c5d36c
 			}
 
 			// And just to catch really badly off clocks in 
@@ -903,11 +848,6 @@
 				rParams.mUploadAfterThisTimeInTheFuture)
 			{
 				doUpload = true;
-<<<<<<< HEAD
-			}
-		}
-
-=======
 				BOX_TRACE(filename << ": will upload "
 					"(mod time in the future)");
 			}
@@ -922,7 +862,6 @@
 				<< rParams.mSyncPeriodEnd << ")");
 		}
 
->>>>>>> 39c5d36c
 		if (doUpload)
 		{
 			// Make sure we're connected -- must connect here so we know whether

--- conflicted
+++ resolved
@@ -12,14 +12,8 @@
 #ifndef WIN32SERVICEFUNCTIONS_H
 #define WIN32SERVICEFUNCTIONS_H
 
-<<<<<<< HEAD
-int  RemoveService  (void);
-int  InstallService (const char* pConfigFilePath);
-void OurService     (char* pConfigFileName);
-=======
 int RemoveService  (void);
 int InstallService (const char* pConfigFilePath);
 int OurService     (char* pConfigFileName);
->>>>>>> 39c5d36c
 
 #endif
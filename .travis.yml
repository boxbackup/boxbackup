--- conflicted
+++ resolved
@@ -1,23 +1,12 @@
 language: cpp
 
-<<<<<<< HEAD
-branches:
-  only:
-    - master
-
-=======
->>>>>>> e07f6cd5
 compiler:
   - gcc
   - clang
 
-<<<<<<< HEAD
 cache:
   - apt
   - ccache
-=======
-cache: apt
->>>>>>> e07f6cd5
 
 sudo: false
 
@@ -38,16 +27,10 @@
   - grep CXX config.status
   - make
 
-<<<<<<< HEAD
-script:
-  - ./runtest.pl ALL debug
-  - ./runtest.pl ALL release
-  - ccache -s
-=======
 env:
   - TEST_TARGET=debug
   - TEST_TARGET=release
 
-script: 
+script:
   - ./runtest.pl ALL $TEST_TARGET
->>>>>>> e07f6cd5
+  - ccache -s
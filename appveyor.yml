version: 0.12.{branch}.appveyor_{build}

clone_depth: 1

# Do not build on tags (GitHub only)
skip_tags: true

os: Windows Server 2012

platform:
  - Win32 # CMake sucks
  - x64

configuration:
  - Debug
  - Release

environment:
  VisualStudioVersion: 11.0
  Generator_Base: Visual Studio 11 2012
  OPENSSL_VERSION: 1.0.2f
  PCRE_VERSION: 8.38
  CMAKE_UNIBUILD_DIR: '%APPVEYOR_BUILD_FOLDER%\..\cmake'
<<<<<<< HEAD
  BOXBACKUP_VERSION_BASE: 0.12
=======
>>>>>>> 3433291f

init:
# Uncomment the following two lines to enable RDP access to the virtual machine for debugging.
  - reg add "HKEY_LOCAL_MACHINE\SYSTEM\CurrentControlSet\Control\Terminal Server\WinStations\RDP-Tcp" /v UserAuthentication /t REG_DWORD /d 0 /f
  - ps: iex ((new-object net.webclient).DownloadString('https://raw.githubusercontent.com/appveyor/ci/master/scripts/enable-rdp.ps1'))
  - ps: $env:date_string = Get-Date -Format "yyMMdd"
  - ps: $env:sane_platform = $($env:PLATFORM.replace("Win32", "x86"))
  # http://help.appveyor.com/discussions/problems/2874-how-can-i-add-commit-id-to-build-version
  - ps: $env:boxbackup_version_full="$env:BOXBACKUP_VERSION_BASE.$env:APPVEYOR_REPO_BRANCH.$env:date_string.$($env:APPVEYOR_REPO_COMMIT.substring(0,7))"
  - ps: Update-AppveyorBuild -Version "$env:boxbackup_version_full"
  - ps: $env:compiled_version="$($env:boxbackup_version_full)_Win_$($env:sane_platform)_$($env:CONFIGURATION)"
  # The only way to switch between 32-bit and 64-bit compilers appears to be to append " Win64"
  # to the generator name if you want a 64-bit build (x64 platform):
  - ps: $env:generator_name="$($env:Generator_Base)$(if ($env:PLATFORM.equals('x64')) {' Win64'})"

build:
  parallel: true
  project: ..\cmake\BoxBackup_Windows.sln
  verbosity: minimal

install:
  # test_bbackupd needs 7zip (or cmake -E tar) to extract tar archives on Windows:
  - cinst -y --limit-output 7zip.commandline nsis.portable
  - dir "c:\Program Files"
  - dir "c:\Program Files (x86)"
  # We don't need strawberryperl on AppVeyor because there is already a Perl in c:\Perl.
  # If you are doing this on a fresh box for development, you would probably want to
  # install Chocolatey and then run:
  # cinst -y cmake.portable strawberryperl git vim visualstudio2012wdx
  # We install cmake.portable instead of cmake, to get it on the path again
  # <http://disq.us/p/xdknrt>.

  - '"C:\Program Files\Microsoft SDKs\Windows\v7.1\Bin\SetEnv.cmd" /x86'
  - if not exist %CMAKE_UNIBUILD_DIR% md %CMAKE_UNIBUILD_DIR%
  - cd %CMAKE_UNIBUILD_DIR%
  # We need to specify the generator here, in case the user has more than one installed.
  # CMake always seems to default to the latest version of Visual Studio, not the one on
  # the current PATH.
  - echo cmake -G "%generator_name%" -DDEBUG=1
    -DBOXBACKUP_VERSION=%compiled_version%
    %APPVEYOR_BUILD_FOLDER%\infrastructure\cmake\windows
  - cmake -G "%generator_name%" -DDEBUG=1
    -DBOXBACKUP_VERSION=%compiled_version%
    %APPVEYOR_BUILD_FOLDER%\infrastructure\cmake\windows

  # Leave the current directory in the correct place to find the solution file using its relative path above.

test_script:
  - cd %CMAKE_UNIBUILD_DIR%\Build\boxbackup
  # - dir
  # - dir bin_bbackupd.dir
  # - dir %PLATFORM%
  # - dir %PLATFORM%\%CONFIGURATION%
  - ctest -C %CONFIGURATION% -V --interactive-debug-mode 0
<<<<<<< HEAD

  # After running tests successfully, and before collecting artifacts, build them and copy them
  # to the right place:
  - cmake --build . --config %CONFIGURATION% --target package

  # AppVeyor refuses to package files outside of the project directory, so we need to copy the
  # built package files into it:
  - dir
  - appveyor PushArtifact -path BoxBackup-%compiled_version%.zip -DeploymentName BoxBackup-%compiled_version%
  - appveyor PushArtifact -path BoxBackup-%compiled_version%.exe -DeploymentName BoxBackup-%compiled_version%


deploy:
  - provider: GitHub
    release: BoxBackup-$(boxbackup_version_full)
    artifact: BoxBackup-$(compiled_version)
    description: "Windows client binaries auto-built by AppVeyor"
    draft: false
    prerelease: true
    auth_token:
      secure: WZi3MJGA5zIIAAij0if4auYeltJlyWUOePTYlCGvrNrgEVjYRkqILHzvVKDnLn43
    on:
      branch:
        - master
        - s3_support
=======
>>>>>>> 3433291f
<|MERGE_RESOLUTION|>--- conflicted
+++ resolved
@@ -21,10 +21,7 @@
   OPENSSL_VERSION: 1.0.2f
   PCRE_VERSION: 8.38
   CMAKE_UNIBUILD_DIR: '%APPVEYOR_BUILD_FOLDER%\..\cmake'
-<<<<<<< HEAD
   BOXBACKUP_VERSION_BASE: 0.12
-=======
->>>>>>> 3433291f
 
 init:
 # Uncomment the following two lines to enable RDP access to the virtual machine for debugging.
@@ -79,7 +76,6 @@
   # - dir %PLATFORM%
   # - dir %PLATFORM%\%CONFIGURATION%
   - ctest -C %CONFIGURATION% -V --interactive-debug-mode 0
-<<<<<<< HEAD
 
   # After running tests successfully, and before collecting artifacts, build them and copy them
   # to the right place:
@@ -90,7 +86,6 @@
   - dir
   - appveyor PushArtifact -path BoxBackup-%compiled_version%.zip -DeploymentName BoxBackup-%compiled_version%
   - appveyor PushArtifact -path BoxBackup-%compiled_version%.exe -DeploymentName BoxBackup-%compiled_version%
-
 
 deploy:
   - provider: GitHub
@@ -105,5 +100,3 @@
       branch:
         - master
         - s3_support
-=======
->>>>>>> 3433291f

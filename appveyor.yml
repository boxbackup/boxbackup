version: 0.12.{branch}.appveyor_{build}

clone_depth: 1

# Do not build on tags (GitHub only)
skip_tags: true

os: Windows Server 2012

platform:
  - Win32 # CMake sucks
  - x64

configuration:
  - Debug
  - Release

environment:
  VisualStudioVersion: 11.0
  Generator_Base: Visual Studio 11 2012
  OPENSSL_VERSION: 1.1.0f
  PCRE_VERSION: 8.38
  CMAKE_UNIBUILD_DIR: '%APPVEYOR_BUILD_FOLDER%\..\cmake'
  BOXBACKUP_VERSION_BASE: 0.12

init:
# Uncomment the following two lines to enable RDP access to the virtual machine for debugging.
# - reg add "HKEY_LOCAL_MACHINE\SYSTEM\CurrentControlSet\Control\Terminal Server\WinStations\RDP-Tcp" /v UserAuthentication /t REG_DWORD /d 0 /f
# - ps: iex ((new-object net.webclient).DownloadString('https://raw.githubusercontent.com/appveyor/ci/master/scripts/enable-rdp.ps1'))
  - ps: $env:date_string = Get-Date -Format "yyMMdd"
  - ps: $env:sane_platform = $($env:PLATFORM.replace("Win32", "x86"))
  # http://help.appveyor.com/discussions/problems/2874-how-can-i-add-commit-id-to-build-version
  - ps: $env:boxbackup_version_full="$env:BOXBACKUP_VERSION_BASE.$env:APPVEYOR_REPO_BRANCH.$env:date_string.$($env:APPVEYOR_REPO_COMMIT.substring(0,7))"
  - ps: Update-AppveyorBuild -Version "$env:boxbackup_version_full"
  - ps: $env:compiled_version="$($env:boxbackup_version_full)_Win_$($env:sane_platform)_$($env:CONFIGURATION)"
  # The only way to switch between 32-bit and 64-bit compilers appears to be to append " Win64"
  # to the generator name if you want a 64-bit build (x64 platform):
  - ps: $env:generator_name="$($env:Generator_Base)$(if ($env:PLATFORM.equals('x64')) {' Win64'})"

# scripts that run after cloning repository (before the build step, not after!)
install:
  # test_bbackupd needs 7zip (or cmake -E tar) to extract tar archives on Windows:
  - cinst -y --limit-output 7zip.commandline nsis.portable
  - dir "c:\Program Files"
  - dir "c:\Program Files (x86)"
  # We don't need strawberryperl on AppVeyor because there is already a Perl in c:\Perl.
  # If you are doing this on a fresh box for development, you would probably want to
  # install Chocolatey and then run:
  # cinst -y cmake.portable strawberryperl git vim visualstudio2012wdx
  # We install cmake.portable instead of cmake, to get it on the path again
  # <http://disq.us/p/xdknrt>.

  - '"C:\Program Files\Microsoft SDKs\Windows\v7.1\Bin\SetEnv.cmd" /x86'
  - if not exist %CMAKE_UNIBUILD_DIR% md %CMAKE_UNIBUILD_DIR%
  - cd %CMAKE_UNIBUILD_DIR%
  # We need to specify the generator here, in case the user has more than one installed.
  # CMake always seems to default to the latest version of Visual Studio, not the one on
  # the current PATH.
  - echo cmake -G "%generator_name%"
    -DBOXBACKUP_VERSION=%compiled_version%
    -DSUB_CMAKE_EXTRA_ARGS="-- /verbosity:minimal"
<<<<<<< HEAD
    -DPLATFORM=%sane_platform%
=======
>>>>>>> 6d7e9562
    %APPVEYOR_BUILD_FOLDER%\infrastructure\cmake\windows
  - cmake -G "%generator_name%"
    -DBOXBACKUP_VERSION=%compiled_version%
    -DSUB_CMAKE_EXTRA_ARGS="-- /verbosity:minimal"
<<<<<<< HEAD
    -DPLATFORM=%sane_platform%
=======
>>>>>>> 6d7e9562
    %APPVEYOR_BUILD_FOLDER%\infrastructure\cmake\windows

  # Leave the current directory in the correct place to find the solution file using its relative path above.

# Remove Xamarin to remove 500 lines of junk from build logs
# http://help.appveyor.com/discussions/problems/4569-the-target-_convertpdbfiles-listed-in-a-beforetargets-attribute-at-c-does-not-exist-in-the-project-and-will-be-ignored
before_build:
  - del "C:\Program Files (x86)\MSBuild\4.0\Microsoft.Common.Targets\ImportAfter\Xamarin.Common.targets"

build:
  parallel: true
  project: ..\cmake\BoxBackup_Windows.sln
  verbosity: minimal

test_script:
  - cd %CMAKE_UNIBUILD_DIR%\Build\boxbackup
  # - dir
  # - dir bin_bbackupd.dir
  # - dir %PLATFORM%
  # - dir %PLATFORM%\%CONFIGURATION%
  - ctest -C %CONFIGURATION% -V --interactive-debug-mode 0

  # After running tests successfully, build the artifacts that we want to upload:
  - cmake --build . --config %CONFIGURATION% --target package

  # AppVeyor refuses to package files outside of the project directory, so we need to push them:
  - dir
  - appveyor PushArtifact -path BoxBackup-%compiled_version%.zip -DeploymentName BoxBackup-%compiled_version%
  - appveyor PushArtifact -path BoxBackup-%compiled_version%.exe -DeploymentName BoxBackup-%compiled_version%

deploy:
  - provider: GitHub
    release: BoxBackup-$(boxbackup_version_full)
    artifact: BoxBackup-$(compiled_version)
    description: "Windows client binaries auto-built by AppVeyor"
    draft: false
<<<<<<< HEAD
    # Master branch builds are full releases (not pre-releases), all others are pre-releases
    prerelease: $(if ($env:APPVEYOR_REPO_BRANCH.equals('master')) {'false'} else {'true'})"
=======
    prerelease: true
>>>>>>> 6d7e9562
    auth_token:
      secure: WZi3MJGA5zIIAAij0if4auYeltJlyWUOePTYlCGvrNrgEVjYRkqILHzvVKDnLn43
    on:
      branch:
        - master
<<<<<<< HEAD
        - s3_support_merge
=======
        - windows_binary_packages
>>>>>>> 6d7e9562
<|MERGE_RESOLUTION|>--- conflicted
+++ resolved
@@ -59,18 +59,12 @@
   - echo cmake -G "%generator_name%"
     -DBOXBACKUP_VERSION=%compiled_version%
     -DSUB_CMAKE_EXTRA_ARGS="-- /verbosity:minimal"
-<<<<<<< HEAD
     -DPLATFORM=%sane_platform%
-=======
->>>>>>> 6d7e9562
     %APPVEYOR_BUILD_FOLDER%\infrastructure\cmake\windows
   - cmake -G "%generator_name%"
     -DBOXBACKUP_VERSION=%compiled_version%
     -DSUB_CMAKE_EXTRA_ARGS="-- /verbosity:minimal"
-<<<<<<< HEAD
     -DPLATFORM=%sane_platform%
-=======
->>>>>>> 6d7e9562
     %APPVEYOR_BUILD_FOLDER%\infrastructure\cmake\windows
 
   # Leave the current directory in the correct place to find the solution file using its relative path above.
@@ -107,19 +101,10 @@
     artifact: BoxBackup-$(compiled_version)
     description: "Windows client binaries auto-built by AppVeyor"
     draft: false
-<<<<<<< HEAD
     # Master branch builds are full releases (not pre-releases), all others are pre-releases
     prerelease: $(if ($env:APPVEYOR_REPO_BRANCH.equals('master')) {'false'} else {'true'})"
-=======
-    prerelease: true
->>>>>>> 6d7e9562
     auth_token:
       secure: WZi3MJGA5zIIAAij0if4auYeltJlyWUOePTYlCGvrNrgEVjYRkqILHzvVKDnLn43
     on:
       branch:
         - master
-<<<<<<< HEAD
-        - s3_support_merge
-=======
-        - windows_binary_packages
->>>>>>> 6d7e9562

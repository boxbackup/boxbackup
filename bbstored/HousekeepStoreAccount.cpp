// --------------------------------------------------------------------------
//
// File
//		Name:    HousekeepStoreAccount.cpp
//		Purpose: 
//		Created: 11/12/03
//
// --------------------------------------------------------------------------

#include "Box.h"

#include <stdio.h>

#include <map>

#include "HousekeepStoreAccount.h"
#include "BackupStoreDaemon.h"
#include "StoreStructure.h"
#include "BackupStoreConstants.h"
#include "RaidFileRead.h"
#include "RaidFileWrite.h"
#include "BackupStoreDirectory.h"
#include "BackupStoreInfo.h"
#include "NamedLock.h"
#include "autogen_BackupStoreException.h"
#include "BackupStoreFile.h"
#include "BufferedStream.h"

#include "MemLeakFindOn.h"

// check every 32 directories scanned/files deleted
#define POLL_INTERPROCESS_MSG_CHECK_FREQUENCY	32

// --------------------------------------------------------------------------
//
// Function
//		Name:    HousekeepStoreAccount::HousekeepStoreAccount(int, const std::string &, int, BackupStoreDaemon &)
//		Purpose: Constructor
//		Created: 11/12/03
//
// --------------------------------------------------------------------------
HousekeepStoreAccount::HousekeepStoreAccount(int AccountID, const std::string &rStoreRoot, int StoreDiscSet, BackupStoreDaemon &rDaemon)
	: mAccountID(AccountID),
	  mStoreRoot(rStoreRoot),
	  mStoreDiscSet(StoreDiscSet),
	  mrDaemon(rDaemon),
	  mDeletionSizeTarget(0),
  	  mPotentialDeletionsTotalSize(0),
	  mMaxSizeInPotentialDeletions(0),
	  mBlocksUsed(0),
	  mBlocksInOldFiles(0),
	  mBlocksInDeletedFiles(0),
	  mBlocksInDirectories(0),
	  mBlocksUsedDelta(0),
	  mBlocksInOldFilesDelta(0),
	  mBlocksInDeletedFilesDelta(0),
	  mBlocksInDirectoriesDelta(0),
	  mFilesDeleted(0),
	  mEmptyDirectoriesDeleted(0),
	  mCountUntilNextInterprocessMsgCheck(POLL_INTERPROCESS_MSG_CHECK_FREQUENCY)
{
}

// --------------------------------------------------------------------------
//
// Function
//		Name:    HousekeepStoreAccount::~HousekeepStoreAccount()
//		Purpose: Destructor
//		Created: 11/12/03
//
// --------------------------------------------------------------------------
HousekeepStoreAccount::~HousekeepStoreAccount()
{
}

// --------------------------------------------------------------------------
//
// Function
//		Name:    HousekeepStoreAccount::DoHousekeeping()
//		Purpose: Perform the housekeeping
//		Created: 11/12/03
//
// --------------------------------------------------------------------------
void HousekeepStoreAccount::DoHousekeeping()
{
	// Attempt to lock the account
	std::string writeLockFilename;
	StoreStructure::MakeWriteLockFilename(mStoreRoot, mStoreDiscSet, writeLockFilename);
	NamedLock writeLock;
	if(!writeLock.TryAndGetLock(writeLockFilename.c_str(), 0600 /* restrictive file permissions */))
	{
		// Couldn't lock the account -- just stop now
		return;
	}

	// Load the store info to find necessary info for the housekeeping
	std::auto_ptr<BackupStoreInfo> info(BackupStoreInfo::Load(mAccountID, mStoreRoot, mStoreDiscSet, false /* Read/Write */));

	// Calculate how much should be deleted
	mDeletionSizeTarget = info->GetBlocksUsed() - info->GetBlocksSoftLimit();
	if(mDeletionSizeTarget < 0)
	{
		mDeletionSizeTarget = 0;
	}

	// Scan the directory for potential things to delete
	// This will also remove elegiable items marked with RemoveASAP
	bool continueHousekeeping = ScanDirectory(BACKUPSTORE_ROOT_DIRECTORY_ID);

	// If scan directory stopped for some reason, probably parent instructed to teminate, stop now.
	if(!continueHousekeeping)
	{
		// If any files were marked "delete now", then update the size of the store.
		if(mBlocksUsedDelta != 0 || mBlocksInOldFilesDelta != 0 || mBlocksInDeletedFilesDelta != 0)
		{
			info->ChangeBlocksUsed(mBlocksUsedDelta);
			info->ChangeBlocksInOldFiles(mBlocksInOldFilesDelta);
			info->ChangeBlocksInDeletedFiles(mBlocksInDeletedFilesDelta);
			
			// Save the store info back
			info->Save();
		}
	
		return;
	}

	// Log any difference in opinion between the values recorded in the store info, and
	// the values just calculated for space usage.
	// BLOCK
	{
		int64_t used = info->GetBlocksUsed();
		int64_t usedOld = info->GetBlocksInOldFiles();
		int64_t usedDeleted = info->GetBlocksInDeletedFiles();
		int64_t usedDirectories = info->GetBlocksInDirectories();

		// If the counts were wrong, taking into account RemoveASAP items deleted, log a message
		if((used + mBlocksUsedDelta) != mBlocksUsed || (usedOld + mBlocksInOldFilesDelta) != mBlocksInOldFiles
			|| (usedDeleted + mBlocksInDeletedFilesDelta) != mBlocksInDeletedFiles || usedDirectories != mBlocksInDirectories)
		{
			// Log this
			BOX_ERROR("Housekeeping on account " << 
				BOX_FORMAT_ACCOUNT(mAccountID) << " found "
				"and fixed wrong block counts: "
				"used (" <<
				(used + mBlocksUsedDelta) << "," <<
				mBlocksUsed << "), old (" <<
				(usedOld + mBlocksInOldFilesDelta) << "," <<
				mBlocksInOldFiles << "), deleted (" <<
				(usedDeleted + mBlocksInDeletedFilesDelta) <<
				"," << mBlocksInDeletedFiles << "), dirs (" <<
				usedDirectories << "," << mBlocksInDirectories
				<< ")");
		}
		
		// If the current values don't match, store them
		if(used != mBlocksUsed || usedOld != mBlocksInOldFiles
			|| usedDeleted != mBlocksInDeletedFiles || usedDirectories != (mBlocksInDirectories + mBlocksInDirectoriesDelta))
		{	
			// Set corrected values in store info
			info->CorrectAllUsedValues(mBlocksUsed, mBlocksInOldFiles, mBlocksInDeletedFiles, mBlocksInDirectories + mBlocksInDirectoriesDelta);
			info->Save();
		}
	}
	
	// Reset the delta counts for files, as they will include RemoveASAP flagged files deleted
	// during the initial scan.
	int64_t removeASAPBlocksUsedDelta = mBlocksUsedDelta;	// keep for reporting
	mBlocksUsedDelta = 0;
	mBlocksInOldFilesDelta = 0;
	mBlocksInDeletedFilesDelta = 0;
	
	// Go and delete items from the accounts
	bool deleteInterrupted = DeleteFiles();
	
	// If that wasn't interrupted, remove any empty directories which are also marked as deleted in their containing directory
	if(!deleteInterrupted)
	{
		deleteInterrupted = DeleteEmptyDirectories();
	}
	
	// Log deletion if anything was deleted
	if(mFilesDeleted > 0 || mEmptyDirectoriesDeleted > 0)
	{
		BOX_INFO("Housekeeping on account " << 
			BOX_FORMAT_ACCOUNT(mAccountID) << " "
			"removed " <<
			(0 - (mBlocksUsedDelta + removeASAPBlocksUsedDelta)) <<
			" blocks (" << mFilesDeleted << " files, " <<
			mEmptyDirectoriesDeleted << " dirs)" <<
			(deleteInterrupted?" and was interrupted":""));
	}
	
	// Make sure the delta's won't cause problems if the counts are really wrong, and
	// it wasn't fixed because the store was updated during the scan.
	if(mBlocksUsedDelta < (0 - info->GetBlocksUsed()))
	{
		mBlocksUsedDelta = (0 - info->GetBlocksUsed());
	}
	if(mBlocksInOldFilesDelta < (0 - info->GetBlocksInOldFiles()))
	{
 		mBlocksInOldFilesDelta = (0 - info->GetBlocksInOldFiles());
	}
	if(mBlocksInDeletedFilesDelta < (0 - info->GetBlocksInDeletedFiles()))
	{
	 	mBlocksInDeletedFilesDelta = (0 - info->GetBlocksInDeletedFiles());
	}
	if(mBlocksInDirectoriesDelta < (0 - info->GetBlocksInDirectories()))
	{
		mBlocksInDirectoriesDelta = (0 - info->GetBlocksInDirectories());
	}
	
	// Update the usage counts in the store
	info->ChangeBlocksUsed(mBlocksUsedDelta);
	info->ChangeBlocksInOldFiles(mBlocksInOldFilesDelta);
	info->ChangeBlocksInDeletedFiles(mBlocksInDeletedFilesDelta);
	info->ChangeBlocksInDirectories(mBlocksInDirectoriesDelta);
	
	// Save the store info back
	info->Save();
	
	// Explicity release the lock (would happen automatically on going out of scope, included for code clarity)
	writeLock.ReleaseLock();
}



// --------------------------------------------------------------------------
//
// Function
//		Name:    HousekeepStoreAccount::MakeObjectFilename(int64_t, std::string &)
//		Purpose: Generate and place the filename for a given object ID
//		Created: 11/12/03
//
// --------------------------------------------------------------------------
void HousekeepStoreAccount::MakeObjectFilename(int64_t ObjectID, std::string &rFilenameOut)
{
	// Delegate to utility function
	StoreStructure::MakeObjectFilename(ObjectID, mStoreRoot, mStoreDiscSet, rFilenameOut, false /* don't bother ensuring the directory exists */);
}


// --------------------------------------------------------------------------
//
// Function
//		Name:    HousekeepStoreAccount::ScanDirectory(int64_t)
//		Purpose: Private. Scan a directory for potenitally deleteable items, and
//				 add them to the list. Returns true if the scan should continue.
//		Created: 11/12/03
//
// --------------------------------------------------------------------------
bool HousekeepStoreAccount::ScanDirectory(int64_t ObjectID)
{
#ifndef WIN32
	if((--mCountUntilNextInterprocessMsgCheck) <= 0)
	{
		mCountUntilNextInterprocessMsgCheck = POLL_INTERPROCESS_MSG_CHECK_FREQUENCY;
		// Check for having to stop
		if(mrDaemon.CheckForInterProcessMsg(mAccountID))	// include account ID here as the specified account is locked
		{
			// Need to abort now
			return false;
		}
	}
#endif

	// Get the filename
	std::string objectFilename;
	MakeObjectFilename(ObjectID, objectFilename);

	// Open it.
	std::auto_ptr<RaidFileRead> dirStream(RaidFileRead::Open(mStoreDiscSet, objectFilename));
	
	// Add the size of the directory on disc to the size being calculated
	int64_t originalDirSizeInBlocks = dirStream->GetDiscUsageInBlocks();
	mBlocksInDirectories += originalDirSizeInBlocks;
	mBlocksUsed += originalDirSizeInBlocks;
	
	// Read the directory in
	BackupStoreDirectory dir;
<<<<<<< HEAD
	dir.ReadFromStream(*dirStream, IOStream::TimeOutInfinite);
=======
	BufferedStream buf(*dirStream);
	dir.ReadFromStream(buf, IOStream::TimeOutInfinite);
>>>>>>> 39c5d36c
	dirStream->Close();
	
	// Is it empty?
	if(dir.GetNumberOfEntries() == 0)
	{
		// Add it to the list of directories to potentially delete
		mEmptyDirectories.push_back(dir.GetObjectID());
	}
	
	// BLOCK
	{
		// Remove any files which are marked for removal as soon as they become old
		// or deleted.
		bool deletedSomething = false;
		do
		{
			// Iterate through the directory
			deletedSomething = false;
			BackupStoreDirectory::Iterator i(dir);
			BackupStoreDirectory::Entry *en = 0;
			while((en = i.Next(BackupStoreDirectory::Entry::Flags_File)) != 0)
			{
				int16_t enFlags = en->GetFlags();
				if((enFlags & BackupStoreDirectory::Entry::Flags_RemoveASAP) != 0
					&& (enFlags & (BackupStoreDirectory::Entry::Flags_Deleted | BackupStoreDirectory::Entry::Flags_OldVersion)) != 0)
				{
					// Delete this immediately.
					DeleteFile(ObjectID, en->GetObjectID(), dir, objectFilename, originalDirSizeInBlocks);
					
					// flag as having done something
					deletedSomething = true;
					
					// Must start the loop from the beginning again, as iterator is now
					// probably invalid.
					break;
				}
			}
		} while(deletedSomething);
	}
	
	// BLOCK
	{
		// Add files to the list of potential deletions

		// map to count the distance from the mark
		std::map<std::pair<BackupStoreFilename, int32_t>, int32_t> markVersionAges;
			// map of pair (filename, mark number) -> version age

		// NOTE: use a reverse iterator to allow the distance from mark stuff to work
		BackupStoreDirectory::ReverseIterator i(dir);
		BackupStoreDirectory::Entry *en = 0;

		while((en = i.Next(BackupStoreDirectory::Entry::Flags_File)) != 0)
		{
			// Update recalculated usage sizes
			int16_t enFlags = en->GetFlags();
			int64_t enSizeInBlocks = en->GetSizeInBlocks();
			mBlocksUsed += enSizeInBlocks;
			if(enFlags & BackupStoreDirectory::Entry::Flags_OldVersion) mBlocksInOldFiles += enSizeInBlocks;
			if(enFlags & BackupStoreDirectory::Entry::Flags_Deleted) mBlocksInDeletedFiles += enSizeInBlocks;
					
			// Work out ages of this version from the last mark
			int32_t enVersionAge = 0;
			std::map<std::pair<BackupStoreFilename, int32_t>, int32_t>::iterator enVersionAgeI(markVersionAges.find(std::pair<BackupStoreFilename, int32_t>(en->GetName(), en->GetMarkNumber())));
			if(enVersionAgeI != markVersionAges.end())
			{
				enVersionAge = enVersionAgeI->second + 1;
				enVersionAgeI->second = enVersionAge;
			}
			else
			{
				markVersionAges[std::pair<BackupStoreFilename, int32_t>(en->GetName(), en->GetMarkNumber())] = enVersionAge;
			}
			// enVersionAge is now the age of this version.
			
			// Potentially add it to the list if it's deleted, if it's an old version or deleted
			if((enFlags & (BackupStoreDirectory::Entry::Flags_Deleted | BackupStoreDirectory::Entry::Flags_OldVersion)) != 0)
			{
				// Is deleted / old version.
				DelEn d;
				d.mObjectID = en->GetObjectID();
				d.mInDirectory = ObjectID;
				d.mSizeInBlocks = en->GetSizeInBlocks();
				d.mMarkNumber = en->GetMarkNumber();
				d.mVersionAgeWithinMark = enVersionAge;
				
				// Add it to the list
				mPotentialDeletions.insert(d);
				
				// Update various counts
				mPotentialDeletionsTotalSize += d.mSizeInBlocks;
				if(d.mSizeInBlocks > mMaxSizeInPotentialDeletions) mMaxSizeInPotentialDeletions = d.mSizeInBlocks;
				
				// Too much in the list of potential deletions?
				// (check against the deletion target + the max size in deletions, so that we never delete things
				// and take the total size below the deletion size target)
				if(mPotentialDeletionsTotalSize > (mDeletionSizeTarget + mMaxSizeInPotentialDeletions))
				{
					int64_t sizeToRemove = mPotentialDeletionsTotalSize - (mDeletionSizeTarget + mMaxSizeInPotentialDeletions);
					bool recalcMaxSize = false;
					
					while(sizeToRemove > 0)
					{
						// Make iterator for the last element, while checking that there's something there in the first place.
						std::set<DelEn, DelEnCompare>::iterator i(mPotentialDeletions.end());
						if(i != mPotentialDeletions.begin())
						{
							// Nothing left in set
							break;
						}
						// Make this into an iterator pointing to the last element in the set
						--i;
						
						// Delete this one?
						if(sizeToRemove > i->mSizeInBlocks)
						{
							sizeToRemove -= i->mSizeInBlocks;
							if(i->mSizeInBlocks >= mMaxSizeInPotentialDeletions)
							{
								// Will need to recalculate the maximum size now, because we've just deleted that element
								recalcMaxSize = true;
							}
							mPotentialDeletions.erase(i);
						}
						else
						{
							// Over the size to remove, so stop now
							break;
						}
					}
					
					if(recalcMaxSize)
					{
						// Because an object which was the maximum size recorded was deleted from the set
						// it's necessary to recalculate this maximum.
						mMaxSizeInPotentialDeletions = 0;
						std::set<DelEn, DelEnCompare>::const_iterator i(mPotentialDeletions.begin());
						for(; i != mPotentialDeletions.end(); ++i)
						{
							if(i->mSizeInBlocks > mMaxSizeInPotentialDeletions)
							{
								mMaxSizeInPotentialDeletions = i->mSizeInBlocks;
							}
						}
					}
				}
			}
		}
	}

	{
		// Recurse into subdirectories
		BackupStoreDirectory::Iterator i(dir);
		BackupStoreDirectory::Entry *en = 0;
		while((en = i.Next(BackupStoreDirectory::Entry::Flags_Dir)) != 0)
		{
			// Next level
			ASSERT((en->GetFlags() & BackupStoreDirectory::Entry::Flags_Dir) == BackupStoreDirectory::Entry::Flags_Dir);
			
			if(!ScanDirectory(en->GetObjectID()))
			{
				// Halting operation
				return false;
			}
		}
	}
	
	return true;
}



// --------------------------------------------------------------------------
//
// Function
//		Name:    HousekeepStoreAccount::DelEnCompare::operator()(const HousekeepStoreAccount::DelEn &, const HousekeepStoreAccount::DelEnd &)
//		Purpose: Comparison function for set
//		Created: 11/12/03
//
// --------------------------------------------------------------------------
bool HousekeepStoreAccount::DelEnCompare::operator()(const HousekeepStoreAccount::DelEn &x, const HousekeepStoreAccount::DelEn &y)
{
	// STL spec says this:
	// A Strict Weak Ordering is a Binary Predicate that compares two objects, returning true if the first precedes the second. 

	// The sort order here is intended to preserve the entries of most value, that is, the newest objects
	// which are on a mark boundary.
	
	// Reverse order age, so oldest goes first
	if(x.mVersionAgeWithinMark > y.mVersionAgeWithinMark)
	{
		return true;
	}
	else if(x.mVersionAgeWithinMark < y.mVersionAgeWithinMark)
	{
		return false;
	}

	// but mark number in ascending order, so that the oldest marks are deleted first
	if(x.mMarkNumber < y.mMarkNumber)
	{
		return true;
	}
	else if(x.mMarkNumber > y.mMarkNumber)
	{
		return false;
	}

	// Just compare object ID now to put the oldest objects first
	return x.mObjectID < y.mObjectID;
}


// --------------------------------------------------------------------------
//
// Function
//		Name:    HousekeepStoreAccount::DeleteFiles()
//		Purpose: Delete the files targetted for deletion, returning true if the operation was interrupted
//		Created: 15/12/03
//
// --------------------------------------------------------------------------
bool HousekeepStoreAccount::DeleteFiles()
{
	// Only delete files if the deletion target is greater than zero
	// (otherwise we delete one file each time round, which gradually deletes the old versions)
	if(mDeletionSizeTarget <= 0)
	{
		// Not interrupted
		return false;
	}

	// Iterate through the set of potential deletions, until enough has been deleted.
	// (there is likely to be more in the set than should be actually deleted).
	for(std::set<DelEn, DelEnCompare>::iterator i(mPotentialDeletions.begin()); i != mPotentialDeletions.end(); ++i)
	{
#ifndef WIN32
		if((--mCountUntilNextInterprocessMsgCheck) <= 0)
		{
			mCountUntilNextInterprocessMsgCheck = POLL_INTERPROCESS_MSG_CHECK_FREQUENCY;
			// Check for having to stop
			if(mrDaemon.CheckForInterProcessMsg(mAccountID))	// include account ID here as the specified account is now locked
			{
				// Need to abort now
				return true;
			}
		}
#endif

		// Load up the directory it's in
		// Get the filename
		std::string dirFilename;
		BackupStoreDirectory dir;
		int64_t dirSizeInBlocksOrig = 0;
		{
			MakeObjectFilename(i->mInDirectory, dirFilename);
			std::auto_ptr<RaidFileRead> dirStream(RaidFileRead::Open(mStoreDiscSet, dirFilename));
			dirSizeInBlocksOrig = dirStream->GetDiscUsageInBlocks();
			dir.ReadFromStream(*dirStream, IOStream::TimeOutInfinite);
		}
		
		// Delete the file
		DeleteFile(i->mInDirectory, i->mObjectID, dir, dirFilename, dirSizeInBlocksOrig);
		
		// Stop if the deletion target has been matched or exceeded
		// (checking here rather than at the beginning will tend to reduce the
		// space to slightly less than the soft limit, which will allow the backup
		// client to start uploading files again)
		if((0 - mBlocksUsedDelta) >= mDeletionSizeTarget)
		{
			break;
		}
	}

	return false;
}


// --------------------------------------------------------------------------
//
// Function
//		Name:    HousekeepStoreAccount::DeleteFile(int64_t, int64_t, BackupStoreDirectory &, const std::string &, int64_t)
//		Purpose: Delete a file. Takes the directory already loaded in and the filename,
//				 for efficiency in both the usage senarios.
//		Created: 15/7/04
//
// --------------------------------------------------------------------------
void HousekeepStoreAccount::DeleteFile(int64_t InDirectory, int64_t ObjectID, BackupStoreDirectory &rDirectory, const std::string &rDirectoryFilename, int64_t OriginalDirSizeInBlocks)
{
	// Find the entry inside the directory
	bool wasDeleted = false;
	bool wasOldVersion = false;
	int64_t deletedFileSizeInBlocks = 0;
	// A pointer to an object which requires commiting if the directory save goes OK
	std::auto_ptr<RaidFileWrite> padjustedEntry;
	// BLOCK
	{
		BackupStoreDirectory::Entry *pentry = rDirectory.FindEntryByID(ObjectID);
		if(pentry == 0)
		{
			BOX_ERROR("Housekeeping on account " <<
				BOX_FORMAT_ACCOUNT(mAccountID) << " "
				"found error: object " <<
				BOX_FORMAT_OBJECTID(ObjectID) << " "
				"not found in dir " << 
				BOX_FORMAT_OBJECTID(InDirectory) << ", "
				"indicates logic error/corruption? Run "
				"bbstoreaccounts check <accid> fix");
			return;
		}
		
		// Record the flags it's got set
		wasDeleted = ((pentry->GetFlags() & BackupStoreDirectory::Entry::Flags_Deleted) != 0);
		wasOldVersion = ((pentry->GetFlags() & BackupStoreDirectory::Entry::Flags_OldVersion) != 0);
		// Check this should be deleted
		if(!wasDeleted && !wasOldVersion)
		{
			// Things changed size we were last around
			return;
		}
		
		// Record size
		deletedFileSizeInBlocks = pentry->GetSizeInBlocks();
		
		// If the entry is involved in a chain of patches, it needs to be handled
		// a bit more carefully.
		if(pentry->GetDependsNewer() != 0 && pentry->GetDependsOlder() == 0)
		{
			// This entry is a patch from a newer entry. Just need to update the info on that entry.
			BackupStoreDirectory::Entry *pnewer = rDirectory.FindEntryByID(pentry->GetDependsNewer());
			if(pnewer == 0 || pnewer->GetDependsOlder() != ObjectID)
			{
				THROW_EXCEPTION(BackupStoreException, PatchChainInfoBadInDirectory);
			}
			// Change the info in the newer entry so that this no longer points to this entry
			pnewer->SetDependsOlder(0);
		}
		else if(pentry->GetDependsOlder() != 0)
		{
			BackupStoreDirectory::Entry *polder = rDirectory.FindEntryByID(pentry->GetDependsOlder());
			if(pentry->GetDependsNewer() == 0)
			{
				// There exists an older version which depends on this one. Need to combine the two over that one.

				// Adjust the other entry in the directory
				if(polder == 0 || polder->GetDependsNewer() != ObjectID)
				{
					THROW_EXCEPTION(BackupStoreException, PatchChainInfoBadInDirectory);
				}
				// Change the info in the older entry so that this no longer points to this entry
				polder->SetDependsNewer(0);
			}
			else
			{
				// This entry is in the middle of a chain, and two patches need combining.
				
				// First, adjust the directory entries
				BackupStoreDirectory::Entry *pnewer = rDirectory.FindEntryByID(pentry->GetDependsNewer());
				if(pnewer == 0 || pnewer->GetDependsOlder() != ObjectID
					|| polder == 0 || polder->GetDependsNewer() != ObjectID)
				{
					THROW_EXCEPTION(BackupStoreException, PatchChainInfoBadInDirectory);
				}
				// Remove the middle entry from the linked list by simply using the values from this entry
				pnewer->SetDependsOlder(pentry->GetDependsOlder());
				polder->SetDependsNewer(pentry->GetDependsNewer());
			}
			
			// COMMON CODE to both cases

			// Generate the filename of the older version
			std::string objFilenameOlder;
			MakeObjectFilename(pentry->GetDependsOlder(), objFilenameOlder);
			// Open it twice (it's the diff)
			std::auto_ptr<RaidFileRead> pdiff(RaidFileRead::Open(mStoreDiscSet, objFilenameOlder));
			std::auto_ptr<RaidFileRead> pdiff2(RaidFileRead::Open(mStoreDiscSet, objFilenameOlder));
			// Open this file
			std::string objFilename;
			MakeObjectFilename(ObjectID, objFilename);
			std::auto_ptr<RaidFileRead> pobjectBeingDeleted(RaidFileRead::Open(mStoreDiscSet, objFilename));
			// And open a write file to overwrite the other directory entry
			padjustedEntry.reset(new RaidFileWrite(mStoreDiscSet, objFilenameOlder));
			padjustedEntry->Open(true /* allow overwriting */);

			if(pentry->GetDependsNewer() == 0)
			{
				// There exists an older version which depends on this one. Need to combine the two over that one.
				BackupStoreFile::CombineFile(*pdiff, *pdiff2, *pobjectBeingDeleted, *padjustedEntry);
			}
			else
			{
				// This entry is in the middle of a chain, and two patches need combining.
				BackupStoreFile::CombineDiffs(*pobjectBeingDeleted, *pdiff, *pdiff2, *padjustedEntry);
			}
			// The file will be committed later when the directory is safely commited.
			
			// Work out the adjusted size
			int64_t newSize = padjustedEntry->GetDiscUsageInBlocks();
			int64_t sizeDelta = newSize - polder->GetSizeInBlocks();
			mBlocksUsedDelta += sizeDelta;
			if((polder->GetFlags() & BackupStoreDirectory::Entry::Flags_Deleted) != 0)
			{
				mBlocksInDeletedFilesDelta += sizeDelta;
			}
			if((polder->GetFlags() & BackupStoreDirectory::Entry::Flags_OldVersion) != 0)
			{
				mBlocksInOldFilesDelta += sizeDelta;
			}
			polder->SetSizeInBlocks(newSize);
		}
		
		// pentry no longer valid
	}
	
	// Delete it from the directory
	rDirectory.DeleteEntry(ObjectID);
	
	// Save directory back to disc
	// BLOCK
	int64_t dirRevisedSize = 0;
	{
		RaidFileWrite writeDir(mStoreDiscSet, rDirectoryFilename);
		writeDir.Open(true /* allow overwriting */);
		rDirectory.WriteToStream(writeDir);

		// get the disc usage (must do this before commiting it)
		dirRevisedSize = writeDir.GetDiscUsageInBlocks();

		// Commit directory
		writeDir.Commit(BACKUP_STORE_CONVERT_TO_RAID_IMMEDIATELY);

		// adjust usage counts for this directory
		if(dirRevisedSize > 0)
		{
			int64_t adjust = dirRevisedSize - OriginalDirSizeInBlocks;
			mBlocksUsedDelta += adjust;
			mBlocksInDirectoriesDelta += adjust;
		}
	}

	// Commit any new adjusted entry
	if(padjustedEntry.get() != 0)
	{
		padjustedEntry->Commit(BACKUP_STORE_CONVERT_TO_RAID_IMMEDIATELY);
		padjustedEntry.reset();	// delete it now
	}

	// Delete from disc
	{
		std::string objFilename;
		MakeObjectFilename(ObjectID, objFilename);
		RaidFileWrite del(mStoreDiscSet, objFilename);
		del.Delete();
	}

	// Adjust counts for the file
	++mFilesDeleted;
	mBlocksUsedDelta -= deletedFileSizeInBlocks;
	if(wasDeleted) mBlocksInDeletedFilesDelta -= deletedFileSizeInBlocks;
	if(wasOldVersion) mBlocksInOldFilesDelta -= deletedFileSizeInBlocks;
	
	// Delete the directory?
	// Do this if... dir has zero entries, and is marked as deleted in it's containing directory
	if(rDirectory.GetNumberOfEntries() == 0)
	{
		// Candidate for deletion
		mEmptyDirectories.push_back(InDirectory);
	}
}


// --------------------------------------------------------------------------
//
// Function
//		Name:    HousekeepStoreAccount::DeleteEmptyDirectories()
//		Purpose: Remove any empty directories which are also marked as deleted in their containing directory,
//				 returning true if the opertaion was interrupted
//		Created: 15/12/03
//
// --------------------------------------------------------------------------
bool HousekeepStoreAccount::DeleteEmptyDirectories()
{
	while(mEmptyDirectories.size() > 0)
	{
		std::vector<int64_t> toExamine;

		// Go through list
		for(std::vector<int64_t>::const_iterator i(mEmptyDirectories.begin()); i != mEmptyDirectories.end(); ++i)
		{
#ifndef WIN32
			if((--mCountUntilNextInterprocessMsgCheck) <= 0)
			{
				mCountUntilNextInterprocessMsgCheck = POLL_INTERPROCESS_MSG_CHECK_FREQUENCY;
				// Check for having to stop
				if(mrDaemon.CheckForInterProcessMsg(mAccountID))	// include account ID here as the specified account is now locked
				{
					// Need to abort now
					return true;
				}
			}
#endif

			// Do not delete the root directory
			if(*i == BACKUPSTORE_ROOT_DIRECTORY_ID)
			{
				continue;
			}

			// Load up the directory to potentially delete
			std::string dirFilename;
			BackupStoreDirectory dir;
			int64_t dirSizeInBlocks = 0;
			{
				MakeObjectFilename(*i, dirFilename);
				// Check it actually exists (just in case it gets added twice to the list)
				if(!RaidFileRead::FileExists(mStoreDiscSet, dirFilename))
				{
					// doesn't exist, next!
					continue;
				}
				// load
				std::auto_ptr<RaidFileRead> dirStream(RaidFileRead::Open(mStoreDiscSet, dirFilename));
				dirSizeInBlocks = dirStream->GetDiscUsageInBlocks();
				dir.ReadFromStream(*dirStream, IOStream::TimeOutInfinite);
			}

			// Make sure this directory is actually empty
			if(dir.GetNumberOfEntries() != 0)
			{
				// Not actually empty, try next one
				continue;
			}

			// Candiate for deletion... open containing directory
			std::string containingDirFilename;
			BackupStoreDirectory containingDir;
			int64_t containingDirSizeInBlocksOrig = 0;
			{
				MakeObjectFilename(dir.GetContainerID(), containingDirFilename);
				std::auto_ptr<RaidFileRead> containingDirStream(RaidFileRead::Open(mStoreDiscSet, containingDirFilename));
				containingDirSizeInBlocksOrig = containingDirStream->GetDiscUsageInBlocks();
				containingDir.ReadFromStream(*containingDirStream, IOStream::TimeOutInfinite);
			}

			// Find the entry
			BackupStoreDirectory::Entry *pdirentry = containingDir.FindEntryByID(dir.GetObjectID());
			if((pdirentry != 0) && ((pdirentry->GetFlags() & BackupStoreDirectory::Entry::Flags_Deleted) != 0))
			{
				// Should be deleted
				containingDir.DeleteEntry(dir.GetObjectID());

				// Is the containing dir now a candidate for deletion?
				if(containingDir.GetNumberOfEntries() == 0)
				{
					toExamine.push_back(containingDir.GetObjectID());
				}

				// Write revised parent directory
				RaidFileWrite writeDir(mStoreDiscSet, containingDirFilename);
				writeDir.Open(true /* allow overwriting */);
				containingDir.WriteToStream(writeDir);

				// get the disc usage (must do this before commiting it)
				int64_t dirSize = writeDir.GetDiscUsageInBlocks();

				// Commit directory
				writeDir.Commit(BACKUP_STORE_CONVERT_TO_RAID_IMMEDIATELY);

				// adjust usage counts for this directory
				if(dirSize > 0)
				{
					int64_t adjust = dirSize - containingDirSizeInBlocksOrig;
					mBlocksUsedDelta += adjust;
					mBlocksInDirectoriesDelta += adjust;
				}

				// Delete the directory itself
				{
					RaidFileWrite del(mStoreDiscSet, dirFilename);
					del.Delete();
				}

				// And adjust usage counts for the directory that's just been deleted
				mBlocksUsedDelta -= dirSizeInBlocks;
				mBlocksInDirectoriesDelta -= dirSizeInBlocks;

				// Update count
				++mEmptyDirectoriesDeleted;
			}
		}

		// Remove contents of empty directories
		mEmptyDirectories.clear();
		// Swap in new, so it's examined next time round
		mEmptyDirectories.swap(toExamine);
	}
	
	// Not interrupted
	return false;
}



<|MERGE_RESOLUTION|>--- conflicted
+++ resolved
@@ -277,12 +277,8 @@
 	
 	// Read the directory in
 	BackupStoreDirectory dir;
-<<<<<<< HEAD
-	dir.ReadFromStream(*dirStream, IOStream::TimeOutInfinite);
-=======
 	BufferedStream buf(*dirStream);
 	dir.ReadFromStream(buf, IOStream::TimeOutInfinite);
->>>>>>> 39c5d36c
 	dirStream->Close();
 	
 	// Is it empty?

// --------------------------------------------------------------------------
//
// File
//		Name:    BackupStoreDaemon.h
//		Purpose: Backup store daemon
//		Created: 2003/08/20
//
// --------------------------------------------------------------------------

#ifndef BACKUPSTOREDAEMON__H
#define BACKUPSTOREDAEMON__H

#include "ServerTLS.h"
#include "BoxPortsAndFiles.h"
#include "BackupConstants.h"
#include "IOStreamGetLine.h"

class BackupStoreAccounts;
class BackupStoreAccountDatabase;
class HousekeepStoreAccount;

// --------------------------------------------------------------------------
//
// Class
//		Name:    BackupStoreDaemon
//		Purpose: Backup store daemon implementation
//		Created: 2003/08/20
//
// --------------------------------------------------------------------------
class BackupStoreDaemon : public ServerTLS<BOX_PORT_BBSTORED>
{
	friend class HousekeepStoreAccount;

public:
	BackupStoreDaemon();
	~BackupStoreDaemon();
private:
	BackupStoreDaemon(const BackupStoreDaemon &rToCopy);
public:

	// For BackupContext to communicate with housekeeping process
	void SendMessageToHousekeepingProcess(const void *Msg, int MsgLen)
	{
#ifndef WIN32
		mInterProcessCommsSocket.Write(Msg, MsgLen);
#endif
	}

protected:
	
	virtual void SetupInInitialProcess();

	virtual void Run();

	virtual void Connection(SocketStreamTLS &rStream);
	void Connection2(SocketStreamTLS &rStream);
	
	virtual const char *DaemonName() const;
	virtual const char *DaemonBanner() const;

	const ConfigurationVerify *GetConfigVerify() const;
	
	// Housekeeping functions
	void HousekeepingProcess();
	bool CheckForInterProcessMsg(int AccountNum = 0, int MaximumWaitTime = 0);

	void LogConnectionStats(const char *commonName, const SocketStreamTLS &s);

private:
	BackupStoreAccountDatabase *mpAccountDatabase;
	BackupStoreAccounts *mpAccounts;
	bool mExtendedLogging;
	bool mHaveForkedHousekeeping;
	bool mIsHousekeepingProcess;
	bool mHousekeepingInited;
	
	SocketStream mInterProcessCommsSocket;
	IOStreamGetLine mInterProcessComms;

<<<<<<< HEAD
=======
	virtual void OnIdle();
>>>>>>> 39c5d36c
	void HousekeepingInit();
	void RunHousekeepingIfNeeded();
	int64_t mLastHousekeepingRun;
};


#endif // BACKUPSTOREDAEMON__H
<|MERGE_RESOLUTION|>--- conflicted
+++ resolved
@@ -77,10 +77,7 @@
 	SocketStream mInterProcessCommsSocket;
 	IOStreamGetLine mInterProcessComms;
 
-<<<<<<< HEAD
-=======
 	virtual void OnIdle();
->>>>>>> 39c5d36c
 	void HousekeepingInit();
 	void RunHousekeepingIfNeeded();
 	int64_t mLastHousekeepingRun;

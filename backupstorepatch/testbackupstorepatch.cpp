// --------------------------------------------------------------------------
//
// File
//		Name:    testbackupstorepatch.cpp
//		Purpose: Test storage of patches on the backup store server
//		Created: 13/7/04
//
// --------------------------------------------------------------------------

#include "Box.h"

#include <stdlib.h>
#include <string.h>
#include <signal.h>

#include "Test.h"
#include "autogen_BackupProtocolClient.h"
#include "SSLLib.h"
#include "TLSContext.h"
#include "SocketStreamTLS.h"
#include "BoxPortsAndFiles.h"
#include "BackupStoreConstants.h"
#include "Socket.h"
#include "BackupStoreFilenameClear.h"
#include "CollectInBufferStream.h"
#include "BackupStoreDirectory.h"
#include "BackupStoreFile.h"
#include "FileStream.h"
#include "RaidFileController.h"
#include "RaidFileRead.h"
#include "RaidFileWrite.h"
#include "BackupStoreInfo.h"
#include "BackupStoreException.h"
#include "RaidFileException.h"
#include "MemBlockStream.h"
#include "BackupClientFileAttributes.h"
#include "BackupClientCryptoKeys.h"
#include "ServerControl.h"

#include "MemLeakFindOn.h"

typedef struct
{
	int ChangePoint, InsertBytes, DeleteBytes;
	int64_t IDOnServer;
	bool IsCompletelyDifferent;
	bool HasBeenDeleted;
	int64_t DepNewer, DepOlder;
} file_info;

file_info test_files[] =
{
//   ChPnt,	Insert,	Delete, ID, IsCDf,	BeenDel
	{0, 	0,		0,		0,	false,	false},	// 0 dummy first entry
	{32000,	2087,	0,		0,	false,	false}, // 1
	{1000,	1998,	2976,	0,	false,	false}, // 2
	{27800,	0,		288,	0,	false,	false}, // 3
	{3208,	1087,	98,		0,	false,	false}, // 4
	{56000,	23087,	98,		0,	false,	false}, // 5
	{0,		98765,	9999999,0,	false,	false},	// 6 completely different, make a break in the storage
	{9899,	9887,	2,		0,	false,	false}, // 7
	{12984,	12345,	1234,	0,	false,	false}, // 8
	{1209,	29885,	3498,	0,	false,	false}  // 9
};

// Order in which the files will be removed from the server
int test_file_remove_order[] = {0, 2, 3, 5, 8, 1, 4, -1};

#define NUMBER_FILES	((sizeof(test_files) / sizeof(test_files[0])))
#define FIRST_FILE_SIZE	(64*1024+3)
#define BUFFER_SIZE		(256*1024)

// Chunk of memory to use for copying files, etc
static void *buffer = 0;

int64_t ModificationTime = 7766333330000LL;
#define MODIFICATION_TIME_INC	10000000;

// Nice random data for testing written files
class R250 {
public:
	// Set up internal state table with 32-bit random numbers.  
	// The bizarre bit-twiddling is because rand() returns 16 bits of which
	// the bottom bit is always zero!  Hence, I use only some of the bits.
	// You might want to do something better than this....

	R250(int seed) : posn1(0), posn2(103)
	{
		// populate the state and incr tables
		srand(seed);

		for (int i = 0; i != stateLen; ++i)	{
			state[i] = ((rand() >> 2) << 19) ^ ((rand() >> 2) << 11) ^ (rand() >> 2);
			incrTable[i] = i == stateLen - 1 ? 0 : i + 1;
		}

		// stir up the numbers to ensure they're random

		for (int j = 0; j != stateLen * 4; ++j)			
			(void) next();
	}

	// Returns the next random number.  Xor together two elements separated
	// by 103 mod 250, replacing the first element with the result.  Then
	// increment the two indices mod 250.
	inline int next()
	{
		int ret = (state[posn1] ^= state[posn2]);	// xor and replace element

		posn1 = incrTable[posn1];		// increment indices using lookup table
		posn2 = incrTable[posn2];

		return ret;
	}
private:
	enum { stateLen = 250 };	// length of the state table
	int state[stateLen];		// holds the random number state
	int incrTable[stateLen];	// lookup table: maps i to (i+1) % stateLen
	int posn1, posn2;			// indices into the state table
};

// will overrun the buffer!
void make_random_data(void *buffer, int size, int seed)
{
	R250 rand(seed);

	int n = (size / sizeof(int)) + 1;
	int *b = (int*)buffer;
	for(int l = 0; l < n; ++l)
	{
		b[l] = rand.next();
	}
}

bool files_identical(const char *file1, const char *file2)
{
	FileStream f1(file1);
	FileStream f2(file2);
	
	if(f1.BytesLeftToRead() != f2.BytesLeftToRead())
	{
		return false;
	}
	
	while(f1.StreamDataLeft())
	{
		char buffer1[2048];
		char buffer2[2048];
		int s = f1.Read(buffer1, sizeof(buffer1));
		if(f2.Read(buffer2, s) != s)
		{
			return false;
		}
		if(::memcmp(buffer1, buffer2, s) != 0)
		{
			return false;
		}
	}
	
	if(f2.StreamDataLeft())
	{
		return false;
	}
	
	return true;
}



void create_test_files()
{
	// Create first file
	{
		make_random_data(buffer, FIRST_FILE_SIZE, 98);
		FileStream out("testfiles/0.test", O_WRONLY | O_CREAT);
		out.Write(buffer, FIRST_FILE_SIZE);
	}
	
	// Create other files
	int seed = 987;
	for(unsigned int f = 1; f < NUMBER_FILES; ++f)
	{
		// Open files
		char fnp[64];
		sprintf(fnp, "testfiles/%d.test", f - 1);
		FileStream previous(fnp);
		char fnt[64];
		sprintf(fnt, "testfiles/%d.test", f);
		FileStream out(fnt, O_WRONLY | O_CREAT);
		
		// Copy up to the change point
		int b = previous.Read(buffer, test_files[f].ChangePoint, IOStream::TimeOutInfinite);
		out.Write(buffer, b);
		
		// Add new bytes?
		if(test_files[f].InsertBytes > 0)
		{
			make_random_data(buffer, test_files[f].InsertBytes, ++seed);
			out.Write(buffer, test_files[f].InsertBytes);
		}
		// Delete bytes?
		if(test_files[f].DeleteBytes > 0)
		{
			previous.Seek(test_files[f].DeleteBytes, IOStream::SeekType_Relative);
		}
		// Copy rest of data
		b = previous.Read(buffer, BUFFER_SIZE, IOStream::TimeOutInfinite);
		out.Write(buffer, b);
	}
}

void test_depends_in_dirs()
{
	BackupStoreFilenameClear storeFilename("test");

	{
		// Save directory with no dependency info
		BackupStoreDirectory dir(1000, 1001); // some random ids
		dir.AddEntry(storeFilename, 1, 2, 3, BackupStoreDirectory::Entry::Flags_File, 4);
		dir.AddEntry(storeFilename, 1, 3, 3, BackupStoreDirectory::Entry::Flags_File, 4);
		dir.AddEntry(storeFilename, 1, 4, 3, BackupStoreDirectory::Entry::Flags_File, 4);
		dir.AddEntry(storeFilename, 1, 5, 3, BackupStoreDirectory::Entry::Flags_File, 4);
		{
			FileStream out("testfiles/dir.0", O_WRONLY | O_CREAT);
			dir.WriteToStream(out);
		}
		// Add some dependency info to one of them
		BackupStoreDirectory::Entry *en = dir.FindEntryByID(3);
		TEST_THAT(en != 0);
		en->SetDependsNewer(4);
		// Save again
		{
			FileStream out("testfiles/dir.1", O_WRONLY | O_CREAT);
			dir.WriteToStream(out);
		}
		// Check that the file size increases as expected.
		TEST_THAT(TestGetFileSize("testfiles/dir.1") == (TestGetFileSize("testfiles/dir.0") + (4*16)));
	}
	{
		// Load the directory back in
		BackupStoreDirectory dir2;
		FileStream in("testfiles/dir.1");
		dir2.ReadFromStream(in, IOStream::TimeOutInfinite);
		// Check entries
		TEST_THAT(dir2.GetNumberOfEntries() == 4);
		for(int i = 2; i <= 5; ++i)
		{
			BackupStoreDirectory::Entry *en = dir2.FindEntryByID(i);
			TEST_THAT(en != 0);
			TEST_THAT(en->GetDependsNewer() == ((i == 3)?4:0));
			TEST_THAT(en->GetDependsOlder() == 0);
		}
		dir2.Dump(0, true);
		// Test that numbers go in and out as required
		for(int i = 2; i <= 5; ++i)
		{
			BackupStoreDirectory::Entry *en = dir2.FindEntryByID(i);
			TEST_THAT(en != 0);
			en->SetDependsNewer(i + 1);
			en->SetDependsOlder(i - 1);
		}
		// Save
		{
			FileStream out("testfiles/dir.2", O_WRONLY | O_CREAT);
			dir2.WriteToStream(out);
		}
		// Load and check
		{
			BackupStoreDirectory dir3;
			FileStream in("testfiles/dir.2");
			dir3.ReadFromStream(in, IOStream::TimeOutInfinite);
			dir3.Dump(0, true);
			for(int i = 2; i <= 5; ++i)
			{
				BackupStoreDirectory::Entry *en = dir2.FindEntryByID(i);
				TEST_THAT(en != 0);
				TEST_THAT(en->GetDependsNewer() == (i + 1));
				TEST_THAT(en->GetDependsOlder() == (i - 1));
			}
		}
	}
}


int test(int argc, const char *argv[])
{
#ifdef WIN32
	// Under win32 we must initialise the Winsock library
	// before using sockets

	WSADATA info;
	TEST_THAT(WSAStartup(0x0101, &info) != SOCKET_ERROR)
#endif

	// Allocate a buffer
	buffer = ::malloc(BUFFER_SIZE);
	TEST_THAT(buffer != 0);

	// SSL library
	SSLLib::Initialise();
	
	// Use the setup crypto command to set up all these keys, so that the bbackupquery command can be used
	// for seeing what's going on.
	BackupClientCryptoKeys_Setup("testfiles/bbackupd.keys");	

	// Trace errors out
	SET_DEBUG_SSLLIB_TRACE_ERRORS

	// Initialise the raid file controller
	RaidFileController &rcontroller = RaidFileController::GetController();
	rcontroller.Initialise("testfiles/raidfile.conf");

	// Context
	TLSContext context;
	context.Initialise(false /* client */,
			"testfiles/clientCerts.pem",
			"testfiles/clientPrivKey.pem",
			"testfiles/clientTrustedCAs.pem");

	// Create an account
<<<<<<< HEAD
	TEST_THAT_ABORTONFAIL(RunCommand(
		"../../bin/bbstoreaccounts/bbstoreaccounts "
		"-c testfiles/bbstored.conf "
=======
	TEST_THAT_ABORTONFAIL(::system(BBSTOREACCOUNTS
		" -c testfiles/bbstored.conf "
>>>>>>> 7e9bd1cc
		"create 01234567 0 30000B 40000B") == 0);
	TestRemoteProcessMemLeaks("bbstoreaccounts.memleaks");

	// Create test files
	create_test_files();
	
	// Check the basic directory stuff works
	test_depends_in_dirs();

	// First, try logging in without an account having been created... just make sure login fails.
	int pid = LaunchServer(BBSTORED " testfiles/bbstored.conf", 
		"testfiles/bbstored.pid");
	TEST_THAT(pid != -1 && pid != 0);
	if(pid > 0)
	{
		TEST_THAT(ServerIsAlive(pid));

		{
			// Open a connection to the server
			SocketStreamTLS conn;
			conn.Open(context, Socket::TypeINET, "localhost", BOX_PORT_BBSTORED);
	
			// Make a protocol
			BackupProtocolClient protocol(conn);
	
			// Login
			{
				// Check the version
				std::auto_ptr<BackupProtocolClientVersion> serverVersion(protocol.QueryVersion(BACKUP_STORE_SERVER_VERSION));
				TEST_THAT(serverVersion->GetVersion() == BACKUP_STORE_SERVER_VERSION);
	
				// Login
				protocol.QueryLogin(0x01234567, 0);
			}
	
			// Filename for server
			BackupStoreFilenameClear storeFilename("test");
	
			// Upload the first file
			{
				std::auto_ptr<IOStream> upload(BackupStoreFile::EncodeFile("testfiles/0.test",
						BackupProtocolClientListDirectory::RootDirectory, storeFilename));
				std::auto_ptr<BackupProtocolClientSuccess> stored(protocol.QueryStoreFile(
						BackupProtocolClientListDirectory::RootDirectory, ModificationTime,
						ModificationTime, 0 /* no diff from file ID */, storeFilename, *upload));
				test_files[0].IDOnServer = stored->GetObjectID();
				test_files[0].IsCompletelyDifferent = true;
				ModificationTime += MODIFICATION_TIME_INC;
			}
			
			// Upload the other files, using the diffing process
			for(unsigned int f = 1; f < NUMBER_FILES; ++f)
			{
				// Get an index for the previous version
				std::auto_ptr<BackupProtocolClientSuccess> getBlockIndex(protocol.QueryGetBlockIndexByName(
						BackupProtocolClientListDirectory::RootDirectory, storeFilename));
				int64_t diffFromID = getBlockIndex->GetObjectID();
				TEST_THAT(diffFromID != 0);
				
				if(diffFromID != 0)
				{
					// Found an old version -- get the index
					std::auto_ptr<IOStream> blockIndexStream(protocol.ReceiveStream());
				
					// Diff the file
					char filename[64];
					::sprintf(filename, "testfiles/%d.test", f);
					bool isCompletelyDifferent = false;
					std::auto_ptr<IOStream> patchStream(
						BackupStoreFile::EncodeFileDiff(
							filename,
							BackupProtocolClientListDirectory::RootDirectory,	/* containing directory */
							storeFilename, 
							diffFromID, 
							*blockIndexStream,
							protocol.GetTimeout(), 
							NULL, // DiffTimer impl
							0 /* not interested in the modification time */, 
							&isCompletelyDifferent));
		
					// Upload the patch to the store
					std::auto_ptr<BackupProtocolClientSuccess> stored(protocol.QueryStoreFile(
							BackupProtocolClientListDirectory::RootDirectory, ModificationTime,
							ModificationTime, isCompletelyDifferent?(0):(diffFromID), storeFilename, *patchStream));
					ModificationTime += MODIFICATION_TIME_INC;
					
					// Store details
					test_files[f].IDOnServer = stored->GetObjectID();
					test_files[f].IsCompletelyDifferent = isCompletelyDifferent;

#ifdef WIN32
					printf("ID %I64d, completely different: %s\n",
#else
					printf("ID %lld, completely different: %s\n", 
#endif
						test_files[f].IDOnServer,
						test_files[f].IsCompletelyDifferent?"yes":"no");			
				}
				else
				{
					::printf("WARNING: Block index not obtained when diffing file %d!\n", f);
				}
			}
			
			// List the directory from the server, and check that no dependency info is sent -- waste of bytes
			{
				std::auto_ptr<BackupProtocolClientSuccess> dirreply(protocol.QueryListDirectory(
						BackupProtocolClientListDirectory::RootDirectory,
						BackupProtocolClientListDirectory::Flags_INCLUDE_EVERYTHING,
						BackupProtocolClientListDirectory::Flags_EXCLUDE_NOTHING, false /* no attributes */));
				// Stream
				BackupStoreDirectory dir;
				std::auto_ptr<IOStream> dirstream(protocol.ReceiveStream());
				dir.ReadFromStream(*dirstream, IOStream::TimeOutInfinite);
				
				BackupStoreDirectory::Iterator i(dir);
				BackupStoreDirectory::Entry *en = 0;
				while((en = i.Next()) != 0)
				{
					TEST_THAT(en->GetDependsNewer() == 0);
					TEST_THAT(en->GetDependsOlder() == 0);
				}
			}

			// Finish the connection
			protocol.QueryFinished();
			conn.Close();
		}

		// Fill in initial dependency information
		for(unsigned int f = 0; f < NUMBER_FILES; ++f)
		{
			int64_t newer = (f < (NUMBER_FILES - 1))?test_files[f + 1].IDOnServer:0;
			int64_t older = (f > 0)?test_files[f - 1].IDOnServer:0;
			if(test_files[f].IsCompletelyDifferent)
			{
				older = 0;
			}
			if(f < (NUMBER_FILES - 1) && test_files[f + 1].IsCompletelyDifferent)
			{
				newer = 0;
			}
			test_files[f].DepNewer = newer;
			test_files[f].DepOlder = older;
		}

		// Check the stuff on the server
		int deleteIndex = 0;
		while(true)
		{
			// Load up the root directory
			BackupStoreDirectory dir;
			{
				std::auto_ptr<RaidFileRead> dirStream(RaidFileRead::Open(0, "backup/01234567/o01"));
				dir.ReadFromStream(*dirStream, IOStream::TimeOutInfinite);
				dir.Dump(0, true);
				
				// Check that dependency info is correct
				for(unsigned int f = 0; f < NUMBER_FILES; ++f)
				{
					//TRACE1("t f = %d\n", f);
					BackupStoreDirectory::Entry *en = dir.FindEntryByID(test_files[f].IDOnServer);
					if(en == 0)
					{
						TEST_THAT(test_files[f].HasBeenDeleted);
					}
					else
					{
						TEST_THAT(!test_files[f].HasBeenDeleted);
						TEST_THAT(en->GetDependsNewer() == test_files[f].DepNewer);
						TEST_THAT(en->GetDependsOlder() == test_files[f].DepOlder);
						// Test that size is plausible
						if(en->GetDependsNewer() == 0)
						{
							// Should be a full file
							TEST_THAT(en->GetSizeInBlocks() > 40);
						}
						else
						{
							// Should be a patch
							TEST_THAT(en->GetSizeInBlocks() < 40);
						}
					}
				}
			}
			
			// Open a connection to the server (need to do this each time, otherwise housekeeping won't delete files)
			SocketStreamTLS conn;
			conn.Open(context, Socket::TypeINET, "localhost", BOX_PORT_BBSTORED);
			BackupProtocolClient protocol(conn);
			{
				std::auto_ptr<BackupProtocolClientVersion> serverVersion(protocol.QueryVersion(BACKUP_STORE_SERVER_VERSION));
				TEST_THAT(serverVersion->GetVersion() == BACKUP_STORE_SERVER_VERSION);
				protocol.QueryLogin(0x01234567, 0);
			}

			// Pull all the files down, and check that they match the files on disc
			for(unsigned int f = 0; f < NUMBER_FILES; ++f)
			{
				::printf("r=%d, f=%d\n", deleteIndex, f);
				
				// Might have been deleted
				if(test_files[f].HasBeenDeleted)
				{
					continue;
				}
			
				// Filenames
				char filename[64], filename_fetched[64];
				::sprintf(filename, "testfiles/%d.test", f);
				::sprintf(filename_fetched, "testfiles/%d.test.fetched", f);
				::unlink(filename_fetched);
	
				// Fetch the file
				{
					std::auto_ptr<BackupProtocolClientSuccess> getobj(protocol.QueryGetFile(
						BackupProtocolClientListDirectory::RootDirectory,
						test_files[f].IDOnServer));
					TEST_THAT(getobj->GetObjectID() == test_files[f].IDOnServer);
					// BLOCK
					{
						// Get stream
						std::auto_ptr<IOStream> filestream(protocol.ReceiveStream());
						// Get and decode
						BackupStoreFile::DecodeFile(*filestream, filename_fetched, IOStream::TimeOutInfinite);
					}
				}
				// Test for identicalness
				TEST_THAT(files_identical(filename_fetched, filename));
				
				// Download the index, and check it looks OK
				{
					std::auto_ptr<BackupProtocolClientSuccess> getblockindex(protocol.QueryGetBlockIndexByID(test_files[f].IDOnServer));
					TEST_THAT(getblockindex->GetObjectID() == test_files[f].IDOnServer);
					std::auto_ptr<IOStream> blockIndexStream(protocol.ReceiveStream());
					TEST_THAT(BackupStoreFile::CompareFileContentsAgainstBlockIndex(filename, *blockIndexStream, IOStream::TimeOutInfinite));
				}
			}

			// Close the connection			
			protocol.QueryFinished();
			conn.Close();

			// Mark one of the elements as deleted
			if(test_file_remove_order[deleteIndex] == -1)
			{
				// Nothing left to do
				break;
			}
			int todel = test_file_remove_order[deleteIndex++];
			
			// Modify the entry
			BackupStoreDirectory::Entry *pentry = dir.FindEntryByID(test_files[todel].IDOnServer);
			TEST_THAT(pentry != 0);
			pentry->AddFlags(BackupStoreDirectory::Entry::Flags_RemoveASAP);
			// Save it back
			{
				RaidFileWrite writedir(0, "backup/01234567/o01");
				writedir.Open(true /* overwrite */);
				dir.WriteToStream(writedir);
				writedir.Commit(true);
			}

#ifdef WIN32
			// Cannot signal bbstored to do housekeeping now,
			// so just wait until we're sure it's done
			wait_for_operation(12);
#else
			// Send the server a restart signal, so it does 
			// housekeeping immediately, and wait for it to happen
			// Wait for old connections to terminate
			::sleep(1);	
			::kill(pid, SIGHUP);
#endif

			// Get the revision number of the info file
			int64_t first_revision = 0;
			RaidFileRead::FileExists(0, "backup/01234567/o01", &first_revision);
			for(int l = 0; l < 32; ++l)
			{
				// Sleep a while, and print a dot
				::sleep(1);
				::printf(".");
				::fflush(stdout);
				
				// Early end?
				if(l > 2)
				{
					int64_t revid = 0;
					RaidFileRead::FileExists(0, "backup/01234567/o01", &revid);
					if(revid != first_revision)
					{
						break;
					}
				}
			}
			::printf("\n");
			
			// Flag for test
			test_files[todel].HasBeenDeleted = true;
			// Update dependency info
			int z = todel;
			while(z > 0 && test_files[z].HasBeenDeleted && test_files[z].DepOlder != 0)
			{
				--z;
			}
			if(z >= 0) test_files[z].DepNewer = test_files[todel].DepNewer;
			z = todel;
			while(z < (int)NUMBER_FILES && test_files[z].HasBeenDeleted && test_files[z].DepNewer != 0)
			{
				++z;
			}
			if(z < (int)NUMBER_FILES) test_files[z].DepOlder = test_files[todel].DepOlder;
		}
		
		// Kill store server
		TEST_THAT(KillServer(pid));
		TEST_THAT(!ServerIsAlive(pid));

		#ifndef WIN32
		TestRemoteProcessMemLeaks("bbstored.memleaks");
		#endif
	}
	
	::free(buffer);
	
	return 0;
}<|MERGE_RESOLUTION|>--- conflicted
+++ resolved
@@ -284,14 +284,6 @@
 
 int test(int argc, const char *argv[])
 {
-#ifdef WIN32
-	// Under win32 we must initialise the Winsock library
-	// before using sockets
-
-	WSADATA info;
-	TEST_THAT(WSAStartup(0x0101, &info) != SOCKET_ERROR)
-#endif
-
 	// Allocate a buffer
 	buffer = ::malloc(BUFFER_SIZE);
 	TEST_THAT(buffer != 0);
@@ -318,14 +310,8 @@
 			"testfiles/clientTrustedCAs.pem");
 
 	// Create an account
-<<<<<<< HEAD
-	TEST_THAT_ABORTONFAIL(RunCommand(
-		"../../bin/bbstoreaccounts/bbstoreaccounts "
-		"-c testfiles/bbstored.conf "
-=======
 	TEST_THAT_ABORTONFAIL(::system(BBSTOREACCOUNTS
 		" -c testfiles/bbstored.conf "
->>>>>>> 7e9bd1cc
 		"create 01234567 0 30000B 40000B") == 0);
 	TestRemoteProcessMemLeaks("bbstoreaccounts.memleaks");
 

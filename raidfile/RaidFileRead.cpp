--- conflicted
+++ resolved
@@ -10,29 +10,17 @@
 #include "Box.h"
 
 #include <errno.h>
-<<<<<<< HEAD
-#include <sys/stat.h>
-#include <stdarg.h>
-=======
 #include <fcntl.h>
 #include <stdarg.h>
 #include <unistd.h>
 
 #include <sys/stat.h>
 #include <sys/types.h>
->>>>>>> 32f89aa4
 
 #ifdef HAVE_SYS_UIO_H
 	#include <sys/uio.h>
 #endif
 
-<<<<<<< HEAD
-#ifdef HAVE_SYSLOG_H
-	#include <syslog.h>
-#endif
-
-=======
->>>>>>> 32f89aa4
 #ifdef HAVE_DIRENT_H
 	#include <dirent.h>
 #endif

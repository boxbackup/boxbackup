--- conflicted
+++ resolved
@@ -200,14 +200,9 @@
 		CloseHandle(fd);
 # else
 		::close(fd);
-<<<<<<< HEAD
+# endif
 		THROW_FILE_ERROR("Failed to lock lockfile: " << e.what(), rFilename,
 			CommonException, NamedLockFailed);
-=======
-# endif
-		BOX_NOTICE("Failed to lock lockfile " << rFilename << ": " << e.what());
-		throw;
->>>>>>> 80adfe93
 	}
 #endif // HAVE_DECL_O_EXLOCK
 

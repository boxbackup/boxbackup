--- conflicted
+++ resolved
@@ -235,12 +235,8 @@
 					if(connection.get())
 					{
 						// Since this is a template parameter, the if() will be optimised out by the compiler
-<<<<<<< HEAD
-						if(WillForkToHandleRequests())
-=======
 						#ifndef WIN32 // no fork on Win32
 						if(ForkToHandleRequests && !IsSingleProcess())
->>>>>>> 2ff87143
 						{
 							pid_t pid = ::fork();
 							switch(pid)
@@ -293,14 +289,9 @@
 
 				OnIdle();
 
-<<<<<<< HEAD
-				// Clean up child processes (if forking daemon)
-				if(WillForkToHandleRequests())
-=======
 				#ifndef WIN32
 				// Clean up child processes (if forking daemon)
 				if(ForkToHandleRequests && !IsSingleProcess())
->>>>>>> 2ff87143
 				{
 					int status = 0;
 					int p = 0;
@@ -341,11 +332,7 @@
 		#ifdef WIN32
 		return false;
 		#else
-<<<<<<< HEAD
-		return ForkToHandleRequests;
-=======
 		return ForkToHandleRequests && !IsSingleProcess();
->>>>>>> 2ff87143
 		#endif // WIN32
 	}
 

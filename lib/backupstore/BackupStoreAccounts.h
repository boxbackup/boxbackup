--- conflicted
+++ resolved
@@ -50,12 +50,6 @@
 	BackupStoreAccountDatabase &mrDatabase;
 };
 
-<<<<<<< HEAD
-class Configuration;
-class UnixUser;
-
-=======
->>>>>>> 3433291f
 // max size of soft limit as percent of hard limit
 #define MAX_SOFT_LIMIT_SIZE		97
 

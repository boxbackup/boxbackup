// --------------------------------------------------------------------------
//
// File
//		Name:    BackupAccountControl.cpp
//		Purpose: Client-side account management for Amazon S3 stores
//		Created: 2015/06/27
//
// --------------------------------------------------------------------------

#include "Box.h"

#include <climits>
#include <cstdio>
#include <iostream>

#include "autogen_BackupStoreException.h"
#include "autogen_CommonException.h"
#include "BackupAccountControl.h"
<<<<<<< HEAD
=======
#include "BackupFileSystem.h"
#include "BackupStoreAccountDatabase.h"
>>>>>>> 3433291f
#include "BackupStoreAccounts.h"
#include "BackupStoreCheck.h"
#include "BackupStoreConstants.h"
#include "BackupStoreDirectory.h"
#include "BackupStoreInfo.h"
#include "Configuration.h"
#include "HTTPResponse.h"
#include "HousekeepStoreAccount.h"
<<<<<<< HEAD
#include "RaidFileController.h"
#include "RaidFileWrite.h"
=======
#include "NamedLock.h"
#include "RaidFileController.h"
>>>>>>> 3433291f
#include "UnixUser.h"
#include "Utils.h"

#include "MemLeakFindOn.h"

void BackupAccountControl::CheckSoftHardLimits(int64_t SoftLimit, int64_t HardLimit)
{
	if(SoftLimit > HardLimit)
	{
		BOX_FATAL("Soft limit must be less than the hard limit.");
		exit(1);
	}
	if(SoftLimit > ((HardLimit * MAX_SOFT_LIMIT_SIZE) / 100))
	{
		BOX_WARNING("We recommend setting the soft limit below " <<
			MAX_SOFT_LIMIT_SIZE << "% of the hard limit, or " <<
			HumanReadableSize((HardLimit * MAX_SOFT_LIMIT_SIZE)
				/ 100) << " in this case.");
	}
}

int64_t BackupAccountControl::SizeStringToBlocks(const char *string, int blockSize)
{
	// Get number
	char *endptr = (char*)string;
	int64_t number = strtol(string, &endptr, 0);
	if(endptr == string || number == LONG_MIN || number == LONG_MAX)
	{
		BOX_FATAL("'" << string << "' is not a valid number.");
		exit(1);
	}

	// Check units
	switch(*endptr)
	{
	case 'M':
	case 'm':
		// Units: Mb
		return (number * 1024*1024) / blockSize;
		break;

	case 'G':
	case 'g':
		// Units: Gb
		return (number * 1024*1024*1024) / blockSize;
		break;

	case 'B':
	case 'b':
		// Units: Blocks
		// Easy! Just return the number specified.
		return number;
		break;

	default:
		BOX_FATAL(string << " has an invalid units specifier "
			"(use B for blocks, M for MB, G for GB, eg 2GB)");
		exit(1);
		break;
	}
}

std::string BackupAccountControl::BlockSizeToString(int64_t Blocks, int64_t MaxBlocks, int BlockSize)
{
	return FormatUsageBar(Blocks, Blocks * BlockSize, MaxBlocks * BlockSize,
		mMachineReadableOutput);
}

int BackupAccountControl::PrintAccountInfo()
{
	OpenAccount(false); // !readWrite
	BackupStoreInfo& info(mapFileSystem->GetBackupStoreInfo(true)); // ReadOnly
	int BlockSize = GetBlockSize();

	// Then print out lots of info
	std::cout << FormatUsageLineStart("Account ID", mMachineReadableOutput) <<
		BOX_FORMAT_ACCOUNT(info.GetAccountID()) << std::endl;
	std::cout << FormatUsageLineStart("Account Name", mMachineReadableOutput) <<
		info.GetAccountName() << std::endl;
	std::cout << FormatUsageLineStart("Last object ID", mMachineReadableOutput) <<
		BOX_FORMAT_OBJECTID(info.GetLastObjectIDUsed()) << std::endl;
	std::cout << FormatUsageLineStart("Used", mMachineReadableOutput) <<
		BlockSizeToString(info.GetBlocksUsed(),
			info.GetBlocksHardLimit(), BlockSize) << std::endl;
	std::cout << FormatUsageLineStart("Current files",
			mMachineReadableOutput) <<
		BlockSizeToString(info.GetBlocksInCurrentFiles(),
			info.GetBlocksHardLimit(), BlockSize) << std::endl;
	std::cout << FormatUsageLineStart("Old files", mMachineReadableOutput) <<
		BlockSizeToString(info.GetBlocksInOldFiles(),
			info.GetBlocksHardLimit(), BlockSize) << std::endl;
	std::cout << FormatUsageLineStart("Deleted files", mMachineReadableOutput) <<
		BlockSizeToString(info.GetBlocksInDeletedFiles(),
			info.GetBlocksHardLimit(), BlockSize) << std::endl;
	std::cout << FormatUsageLineStart("Directories", mMachineReadableOutput) <<
		BlockSizeToString(info.GetBlocksInDirectories(),
			info.GetBlocksHardLimit(), BlockSize) << std::endl;
	std::cout << FormatUsageLineStart("Soft limit", mMachineReadableOutput) <<
		BlockSizeToString(info.GetBlocksSoftLimit(),
			info.GetBlocksHardLimit(), BlockSize) << std::endl;
	std::cout << FormatUsageLineStart("Hard limit", mMachineReadableOutput) <<
		BlockSizeToString(info.GetBlocksHardLimit(),
			info.GetBlocksHardLimit(), BlockSize) << std::endl;
	std::cout << FormatUsageLineStart("Client store marker", mMachineReadableOutput) <<
		info.GetClientStoreMarker() << std::endl;
	std::cout << FormatUsageLineStart("Current Files", mMachineReadableOutput) <<
		info.GetNumCurrentFiles() << std::endl;
	std::cout << FormatUsageLineStart("Old Files", mMachineReadableOutput) <<
		info.GetNumOldFiles() << std::endl;
	std::cout << FormatUsageLineStart("Deleted Files", mMachineReadableOutput) <<
		info.GetNumDeletedFiles() << std::endl;
	std::cout << FormatUsageLineStart("Directories", mMachineReadableOutput) <<
		info.GetNumDirectories() << std::endl;
	std::cout << FormatUsageLineStart("Enabled", mMachineReadableOutput) <<
		(info.IsAccountEnabled() ? "yes" : "no") << std::endl;

	return 0;
}

<<<<<<< HEAD
int BackupStoreAccountControl::BlockSizeOfDiscSet(int discSetNum)
=======
int BackupStoreAccountsControl::BlockSizeOfDiscSet(int discSetNum)
{
	// Get controller, check disc set number
	RaidFileController &controller(RaidFileController::GetController());
	if(discSetNum < 0 || discSetNum >= controller.GetNumDiscSets())
	{
		BOX_FATAL("Disc set " << discSetNum << " does not exist.");
		exit(1);
	}

	// Return block size
	return controller.GetDiscSet(discSetNum).GetBlockSize();
}

int BackupStoreAccountsControl::SetLimit(int32_t ID, const char *SoftLimitStr,
	const char *HardLimitStr)
{
	std::string rootDir;
	int discSetNum;
	std::auto_ptr<UnixUser> user; // used to reset uid when we return
	NamedLock writeLock;

	if(!OpenAccount(ID, rootDir, discSetNum, user, &writeLock))
	{
		BOX_ERROR("Failed to open account " << BOX_FORMAT_ACCOUNT(ID)
			<< " to change limits.");
		return 1;
	}

	// Load the info
	std::auto_ptr<BackupStoreInfo> info(BackupStoreInfo::Load(ID, rootDir,
		discSetNum, false /* Read/Write */));

	// Change the limits
	int blocksize = BlockSizeOfDiscSet(discSetNum);
	int64_t softlimit = SizeStringToBlocks(SoftLimitStr, blocksize);
	int64_t hardlimit = SizeStringToBlocks(HardLimitStr, blocksize);
	CheckSoftHardLimits(softlimit, hardlimit);
	info->ChangeLimits(softlimit, hardlimit);

	// Save
	info->Save();

	BOX_NOTICE("Limits on account " << BOX_FORMAT_ACCOUNT(ID) <<
		" changed to " << softlimit << " soft, " <<
		hardlimit << " hard.");

	return 0;
}

int BackupStoreAccountsControl::SetAccountName(int32_t ID, const std::string& rNewAccountName)
{
	std::string rootDir;
	int discSetNum;
	std::auto_ptr<UnixUser> user; // used to reset uid when we return
	NamedLock writeLock;

	if(!OpenAccount(ID, rootDir, discSetNum, user, &writeLock))
	{
		BOX_ERROR("Failed to open account " << BOX_FORMAT_ACCOUNT(ID)
			<< " to change name.");
		return 1;
	}

	// Load the info
	std::auto_ptr<BackupStoreInfo> info(BackupStoreInfo::Load(ID,
		rootDir, discSetNum, false /* Read/Write */));

	info->SetAccountName(rNewAccountName);

	// Save
	info->Save();

	BOX_NOTICE("Account " << BOX_FORMAT_ACCOUNT(ID) <<
		" name changed to " << rNewAccountName);

	return 0;
}

int BackupStoreAccountsControl::PrintAccountInfo(int32_t ID)
{
	std::string rootDir;
	int discSetNum;
	std::auto_ptr<UnixUser> user; // used to reset uid when we return

	if(!OpenAccount(ID, rootDir, discSetNum, user,
		NULL /* no write lock needed for this read-only operation */))
	{
		BOX_ERROR("Failed to open account " << BOX_FORMAT_ACCOUNT(ID)
			<< " to display info.");
		return 1;
	}

	// Load it in
	std::auto_ptr<BackupStoreInfo> info(BackupStoreInfo::Load(ID,
		rootDir, discSetNum, true /* ReadOnly */));

	return BackupAccountControl::PrintAccountInfo(*info,
		BlockSizeOfDiscSet(discSetNum));
}

int BackupStoreAccountsControl::SetAccountEnabled(int32_t ID, bool enabled)
{
	std::string rootDir;
	int discSetNum;
	std::auto_ptr<UnixUser> user; // used to reset uid when we return
	NamedLock writeLock;

	if(!OpenAccount(ID, rootDir, discSetNum, user, &writeLock))
	{
		BOX_ERROR("Failed to open account " << BOX_FORMAT_ACCOUNT(ID)
			<< " to change enabled flag.");
		return 1;
	}

	// Load it in
	std::auto_ptr<BackupStoreInfo> info(BackupStoreInfo::Load(ID,
		rootDir, discSetNum, false /* ReadOnly */));
	info->SetAccountEnabled(enabled);
	info->Save();
	return 0;
}

int BackupStoreAccountsControl::DeleteAccount(int32_t ID, bool AskForConfirmation)
{
	std::string rootDir;
	int discSetNum;
	std::auto_ptr<UnixUser> user; // used to reset uid when we return
	NamedLock writeLock;

	// Obtain a write lock, as the daemon user
	if(!OpenAccount(ID, rootDir, discSetNum, user, &writeLock))
	{
		BOX_ERROR("Failed to open account " << BOX_FORMAT_ACCOUNT(ID)
			<< " for deletion.");
		return 1;
	}

	// Check user really wants to do this
	if(AskForConfirmation)
	{
		BOX_WARNING("Really delete account " <<
			BOX_FORMAT_ACCOUNT(ID) << "? (type 'yes' to confirm)");
		char response[256];
		if(::fgets(response, sizeof(response), stdin) == 0 || ::strcmp(response, "yes\n") != 0)
		{
			BOX_NOTICE("Deletion cancelled.");
			return 0;
		}
	}

	// Back to original user, but write lock is maintained
	user.reset();

	std::auto_ptr<BackupStoreAccountDatabase> db(
		BackupStoreAccountDatabase::Read(
			mConfig.GetKeyValue("AccountDatabase")));

	// Delete from account database
	db->DeleteEntry(ID);

	// Write back to disc
	db->Write();

	// Remove the store files...

	// First, become the user specified in the config file
	std::string username;
	{
		const Configuration &rserverConfig(mConfig.GetSubConfiguration("Server"));
		if(rserverConfig.KeyExists("User"))
		{
			username = rserverConfig.GetKeyValue("User");
		}
	}

	// Become the right user
	if(!username.empty())
	{
		// Username specified, change...
		user.reset(new UnixUser(username));
		user->ChangeProcessUser(true /* temporary */);
		// Change will be undone when user goes out of scope
	}

	// Secondly, work out which directories need wiping
	std::vector<std::string> toDelete;
	RaidFileController &rcontroller(RaidFileController::GetController());
	RaidFileDiscSet discSet(rcontroller.GetDiscSet(discSetNum));
	for(RaidFileDiscSet::const_iterator i(discSet.begin()); i != discSet.end(); ++i)
	{
		if(std::find(toDelete.begin(), toDelete.end(), *i) == toDelete.end())
		{
			toDelete.push_back((*i) + DIRECTORY_SEPARATOR + rootDir);
		}
	}

	// NamedLock will throw an exception if it can't delete the lockfile,
	// which it can't if it doesn't exist. Now that we've deleted the account,
	// nobody can open it anyway, so it's safe to unlock.
	writeLock.ReleaseLock();

	int retcode = 0;

	// Thirdly, delete the directories...
	for(std::vector<std::string>::const_iterator d(toDelete.begin()); d != toDelete.end(); ++d)
	{
		BOX_NOTICE("Deleting store directory " << (*d) << "...");
		// Just use the rm command to delete the files
#ifdef WIN32
		std::string cmd("rmdir /s/q ");
		std::string dir = *d;

		// rmdir doesn't understand forward slashes, so replace them all.
		for(std::string::iterator i = dir.begin(); i != dir.end(); i++)
		{
			if(*i == '/')
			{
				*i = '\\';
			}
		}
		cmd += dir;
#else
		std::string cmd("rm -rf ");
		cmd += *d;
#endif
		// Run command
		if(::system(cmd.c_str()) != 0)
		{
			BOX_ERROR("Failed to delete files in " << (*d) <<
				", delete them manually.");
			retcode = 1;
		}
	}

	// Success!
	return retcode;
}

bool BackupStoreAccountsControl::OpenAccount(int32_t ID, std::string &rRootDirOut,
	int &rDiscSetOut, std::auto_ptr<UnixUser> apUser, NamedLock* pLock)
{
	// Load in the account database
	std::auto_ptr<BackupStoreAccountDatabase> db(
		BackupStoreAccountDatabase::Read(
			mConfig.GetKeyValue("AccountDatabase")));

	// Exists?
	if(!db->EntryExists(ID))
	{
		BOX_ERROR("Account " << BOX_FORMAT_ACCOUNT(ID) <<
			" does not exist.");
		return false;
	}

	// Get info from the database
	BackupStoreAccounts acc(*db);
	acc.GetAccountRoot(ID, rRootDirOut, rDiscSetOut);

	// Get the user under which the daemon runs
	std::string username;
	{
		const Configuration &rserverConfig(mConfig.GetSubConfiguration("Server"));
		if(rserverConfig.KeyExists("User"))
		{
			username = rserverConfig.GetKeyValue("User");
		}
	}

	// Become the right user
	if(!username.empty())
	{
		// Username specified, change...
		apUser.reset(new UnixUser(username));
		apUser->ChangeProcessUser(true /* temporary */);
		// Change will be undone when apUser goes out of scope
		// in the caller.
	}

	if(pLock)
	{
		acc.LockAccount(ID, *pLock);
	}

	return true;
}

int BackupStoreAccountsControl::CheckAccount(int32_t ID, bool FixErrors, bool Quiet,
	bool ReturnNumErrorsFound)
{
	std::string rootDir;
	int discSetNum;
	std::auto_ptr<UnixUser> user; // used to reset uid when we return
	NamedLock writeLock;

	if(!OpenAccount(ID, rootDir, discSetNum, user,
		FixErrors ? &writeLock : NULL)) // don't need a write lock if not making changes
	{
		BOX_ERROR("Failed to open account " << BOX_FORMAT_ACCOUNT(ID)
			<< " for checking.");
		return 1;
	}

	// Check it
	BackupStoreCheck check(rootDir, discSetNum, ID, FixErrors, Quiet);
	check.Check();

	if(ReturnNumErrorsFound)
	{
		return check.GetNumErrorsFound();
	}
	else
	{
		return check.ErrorsFound() ? 1 : 0;
	}
}

int BackupStoreAccountsControl::CreateAccount(int32_t ID, int32_t DiscNumber,
	int32_t SoftLimit, int32_t HardLimit)
{
	// Load in the account database
	std::auto_ptr<BackupStoreAccountDatabase> db(
		BackupStoreAccountDatabase::Read(
			mConfig.GetKeyValue("AccountDatabase")));

	// Already exists?
	if(db->EntryExists(ID))
	{
		BOX_ERROR("Account " << BOX_FORMAT_ACCOUNT(ID) <<
			" already exists.");
		return 1;
	}

	// Get the user under which the daemon runs
	std::string username;
	{
		const Configuration &rserverConfig(mConfig.GetSubConfiguration("Server"));
		if(rserverConfig.KeyExists("User"))
		{
			username = rserverConfig.GetKeyValue("User");
		}
	}

	// Create it.
	BackupStoreAccounts acc(*db);
	acc.Create(ID, DiscNumber, SoftLimit, HardLimit, username);

	BOX_NOTICE("Account " << BOX_FORMAT_ACCOUNT(ID) << " created.");

	return 0;
}

int BackupStoreAccountsControl::HousekeepAccountNow(int32_t ID)
{
	std::string rootDir;
	int discSetNum;
	std::auto_ptr<UnixUser> user; // used to reset uid when we return

	if(!OpenAccount(ID, rootDir, discSetNum, user,
		NULL /* housekeeping locks the account itself */))
	{
		BOX_ERROR("Failed to open account " << BOX_FORMAT_ACCOUNT(ID)
			<< " for housekeeping.");
		return 1;
	}

	HousekeepStoreAccount housekeeping(ID, rootDir, discSetNum, NULL);
	bool success = housekeeping.DoHousekeeping();

	if(!success)
	{
		BOX_ERROR("Failed to lock account " << BOX_FORMAT_ACCOUNT(ID)
			<< " for housekeeping: perhaps a client is "
			"still connected?");
		return 1;
	}
	else
	{
		BOX_TRACE("Finished housekeeping on account " <<
			BOX_FORMAT_ACCOUNT(ID));
		return 0;
	}
}

S3BackupAccountControl::S3BackupAccountControl(const Configuration& config,
	bool machineReadableOutput)
: BackupAccountControl(config, machineReadableOutput)
>>>>>>> 3433291f
{
	// Get controller, check disc set number
	RaidFileController &controller(RaidFileController::GetController());
	if(discSetNum < 0 || discSetNum >= controller.GetNumDiscSets())
	{
		BOX_FATAL("Disc set " << discSetNum << " does not exist.");
		exit(1);
	}

	// Return block size
	return controller.GetDiscSet(discSetNum).GetBlockSize();
}

int BackupAccountControl::SetLimit(const char *SoftLimitStr,
	const char *HardLimitStr)
{
	int64_t softlimit = SizeStringToBlocks(SoftLimitStr, GetBlockSize());
	int64_t hardlimit = SizeStringToBlocks(HardLimitStr, GetBlockSize());
	return BackupAccountControl::SetLimit(softlimit, hardlimit);
}

int BackupAccountControl::SetLimit(int64_t softlimit, int64_t hardlimit)
{
	CheckSoftHardLimits(softlimit, hardlimit);

	// Change the limits
	OpenAccount(true); // readWrite
	BackupStoreInfo &info(mapFileSystem->GetBackupStoreInfo(false)); // !ReadOnly
	info.ChangeLimits(softlimit, hardlimit);
	mapFileSystem->PutBackupStoreInfo(info);

	BOX_NOTICE("Limits on account " << mapFileSystem->GetAccountIdentifier() << " "
		"changed to " << softlimit << " blocks soft, " << hardlimit << " hard.");

	return 0;
}

int BackupAccountControl::SetAccountName(const std::string& rNewAccountName)
{
	OpenAccount(true); // readWrite
	BackupStoreInfo &info(mapFileSystem->GetBackupStoreInfo(false)); // !ReadOnly
	info.SetAccountName(rNewAccountName);
	mapFileSystem->PutBackupStoreInfo(info);

	BOX_NOTICE("Name of account " << mapFileSystem->GetAccountIdentifier() << " "
		"changed to " << rNewAccountName);

	return 0;
}

int BackupAccountControl::SetAccountEnabled(bool enabled)
{
	OpenAccount(true); // readWrite
	BackupStoreInfo &info(mapFileSystem->GetBackupStoreInfo(false)); // !ReadOnly
	info.SetAccountEnabled(enabled);
	mapFileSystem->PutBackupStoreInfo(info);

	BOX_NOTICE("Account " << mapFileSystem->GetAccountIdentifier() << " is now " <<
		(enabled ? "enabled" : "disabled"));

	return 0;
}

int BackupAccountControl::CreateAccount(int32_t AccountID, int32_t SoftLimit,
	int32_t HardLimit, const std::string& AccountName)
{
	// We definitely need a lock to do something this destructive!
	mapFileSystem->GetLock();

	BackupStoreInfo info(AccountID, SoftLimit, HardLimit);
	info.SetAccountName(AccountName);

	// And an empty directory
	BackupStoreDirectory rootDir(BACKUPSTORE_ROOT_DIRECTORY_ID,
		BACKUPSTORE_ROOT_DIRECTORY_ID);
	mapFileSystem->PutDirectory(rootDir);
	int64_t rootDirSize = rootDir.GetUserInfo1_SizeInBlocks();

	// Update the store info to reflect the size of the root directory
	info.ChangeBlocksUsed(rootDirSize);
	info.ChangeBlocksInDirectories(rootDirSize);
	info.AdjustNumDirectories(1);
	int64_t id = info.AllocateObjectID();
	ASSERT(id == BACKUPSTORE_ROOT_DIRECTORY_ID);

	mapFileSystem->PutBackupStoreInfo(info);

	// Now get the info file again, and report any differences, to check that it
	// really worked.
	std::auto_ptr<BackupStoreInfo> copy = mapFileSystem->GetBackupStoreInfoUncached();
	ASSERT(info.ReportChangesTo(*copy) == 0);

	// We also need to create and upload a fresh refcount DB.
	BackupStoreRefCountDatabase& refcount(
		mapFileSystem->GetPotentialRefCountDatabase());
	refcount.Commit();

	return 0;
}

int BackupStoreAccountControl::DeleteAccount(bool AskForConfirmation)
{
	// Obtain a write lock, as the daemon user
	OpenAccount(true); // readWrite

	// Check user really wants to do this
	if(AskForConfirmation)
	{
		BOX_WARNING("Really delete account " <<
			BOX_FORMAT_ACCOUNT(mAccountID) << "? (type 'yes' to confirm)");
		char response[256];
		if(::fgets(response, sizeof(response), stdin) == 0 || ::strcmp(response, "yes\n") != 0)
		{
			BOX_NOTICE("Deletion cancelled.");
			return 0;
		}
	}

	// Back to original user, but write lock is maintained
	mapChangeUser.reset();

	std::auto_ptr<BackupStoreAccountDatabase> db(
		BackupStoreAccountDatabase::Read(
			mConfig.GetKeyValue("AccountDatabase")));

	// Delete from account database
	db->DeleteEntry(mAccountID);

	// Write back to disc
	db->Write();

	// Remove the store files...

	// First, become the user specified in the config file
	std::string username;
	{
		const Configuration &rserverConfig(mConfig.GetSubConfiguration("Server"));
		if(rserverConfig.KeyExists("User"))
		{
			username = rserverConfig.GetKeyValue("User");
		}
	}

	// Become the right user
	if(!username.empty())
	{
		// Username specified, change...
		mapChangeUser.reset(new UnixUser(username));
		mapChangeUser->ChangeProcessUser(true /* temporary */);
		// Change will be undone when user goes out of scope
	}

	// Secondly, work out which directories need wiping
	std::vector<std::string> toDelete;
	RaidFileController &rcontroller(RaidFileController::GetController());
	RaidFileDiscSet discSet(rcontroller.GetDiscSet(mDiscSetNum));
	for(RaidFileDiscSet::const_iterator i(discSet.begin()); i != discSet.end(); ++i)
	{
		if(std::find(toDelete.begin(), toDelete.end(), *i) == toDelete.end())
		{
			toDelete.push_back((*i) + DIRECTORY_SEPARATOR + mRootDir);
		}
	}

	// NamedLock will throw an exception if it can't delete the lockfile,
	// which it can't if it doesn't exist. Now that we've deleted the account,
	// nobody can open it anyway, so it's safe to unlock.
	mapFileSystem->ReleaseLock();

	int retcode = 0;

	// Thirdly, delete the directories...
	for(std::vector<std::string>::const_iterator d(toDelete.begin()); d != toDelete.end(); ++d)
	{
		BOX_NOTICE("Deleting store directory " << (*d) << "...");
		// Just use the rm command to delete the files
#ifdef WIN32
		std::string cmd("rmdir /s/q ");
		std::string dir = *d;

		// rmdir doesn't understand forward slashes, so replace them all.
		for(std::string::iterator i = dir.begin(); i != dir.end(); i++)
		{
			if(*i == '/')
			{
				*i = '\\';
			}
		}
		cmd += dir;
#else
		std::string cmd("rm -rf ");
		cmd += *d;
#endif
		// Run command
		if(::system(cmd.c_str()) != 0)
		{
			BOX_ERROR("Failed to delete files in " << (*d) <<
				", delete them manually.");
			retcode = 1;
		}
	}

	// Success!
	return retcode;
}

void BackupStoreAccountControl::OpenAccount(bool readWrite)
{
	if(mapFileSystem.get())
	{
		// Can use existing BackupFileSystem.

		if(readWrite && !mapFileSystem->HaveLock())
		{
			// Need to acquire a lock first.
			mapFileSystem->GetLock();
		}

			return;
	}

	// Load in the account database
	std::auto_ptr<BackupStoreAccountDatabase> db(
		BackupStoreAccountDatabase::Read(
			mConfig.GetKeyValue("AccountDatabase")));

	// Exists?
	if(!db->EntryExists(mAccountID))
	{
		THROW_EXCEPTION_MESSAGE(BackupStoreException, AccountDoesNotExist,
			"Failed to open account " << BOX_FORMAT_ACCOUNT(mAccountID) <<
			": does not exist");
	}

	// Get info from the database
	BackupStoreAccounts acc(*db);
	acc.GetAccountRoot(mAccountID, mRootDir, mDiscSetNum);

	// Get the user under which the daemon runs
	std::string username;
	{
		const Configuration &rserverConfig(mConfig.GetSubConfiguration("Server"));
		if(rserverConfig.KeyExists("User"))
		{
			username = rserverConfig.GetKeyValue("User");
		}
	}

	// Become the right user
	if(!username.empty())
	{
		// Username specified, change...
		mapChangeUser.reset(new UnixUser(username));
		mapChangeUser->ChangeProcessUser(true /* temporary */);
		// Change will be undone when this BackupStoreAccountControl is destroyed
	}

	mapFileSystem.reset(new RaidBackupFileSystem(mAccountID, mRootDir, mDiscSetNum));

	if(readWrite)
	{
		mapFileSystem->GetLock();
	}
}

int BackupStoreAccountControl::CheckAccount(bool FixErrors, bool Quiet,
	bool ReturnNumErrorsFound)
{
	// Don't need a write lock if not making changes.
	OpenAccount(FixErrors); // readWrite

	// Check it
	BackupStoreCheck check(*mapFileSystem, FixErrors, Quiet);
	check.Check();

	if(ReturnNumErrorsFound)
	{
		return check.GetNumErrorsFound();
	}
	else
	{
		return check.ErrorsFound() ? 1 : 0;
	}
}

int BackupStoreAccountControl::CreateAccount(int32_t DiscNumber, int32_t SoftLimit,
	int32_t HardLimit)
{
	CheckSoftHardLimits(SoftLimit, HardLimit);

	// Load in the account database
	std::auto_ptr<BackupStoreAccountDatabase> db(
		BackupStoreAccountDatabase::Read(
			mConfig.GetKeyValue("AccountDatabase")));

	// Already exists?
	if(db->EntryExists(mAccountID))
	{
		BOX_ERROR("Account " << BOX_FORMAT_ACCOUNT(mAccountID) <<
			" already exists.");
		return 1;
	}

	db->AddEntry(mAccountID, DiscNumber);

<<<<<<< HEAD
	// As the original user, write the modified account database back
	db->Write();
=======
	// And an empty directory
	BackupStoreDirectory rootDir(BACKUPSTORE_ROOT_DIRECTORY_ID, BACKUPSTORE_ROOT_DIRECTORY_ID);
	mapFileSystem->PutDirectory(rootDir);
	int64_t rootDirSize = rootDir.GetUserInfo1_SizeInBlocks();
>>>>>>> 3433291f

	// Get the user under which the daemon runs
	std::string username;
	{
		const Configuration &rserverConfig(mConfig.GetSubConfiguration("Server"));
		if(rserverConfig.KeyExists("User"))
		{
			username = rserverConfig.GetKeyValue("User");
		}
	}

	// Become the user specified in the config file?
	if(!username.empty())
	{
		// Username specified, change...
		mapChangeUser.reset(new UnixUser(username));
		mapChangeUser->ChangeProcessUser(true /* temporary */);
		// Change will be undone when this BackupStoreAccountControl is destroyed
	}

	// Get directory name:
	BackupStoreAccounts acc(*db);
	acc.GetAccountRoot(mAccountID, mRootDir, mDiscSetNum);

	// Create the account root directory on disc:
	RaidFileWrite::CreateDirectory(mDiscSetNum, mRootDir, true /* recursive */);

	// Create the BackupStoreInfo and BackupStoreRefCountDatabase files:
	mapFileSystem.reset(new RaidBackupFileSystem(mAccountID, mRootDir, mDiscSetNum));
	BackupAccountControl::CreateAccount(mAccountID, SoftLimit, HardLimit, "");

	BOX_NOTICE("Account " << BOX_FORMAT_ACCOUNT(mAccountID) << " created.");

	return 0;
}
<<<<<<< HEAD

int BackupStoreAccountControl::HousekeepAccountNow()
{
	// Housekeeping locks the account itself, so we can't.
	OpenAccount(false); // readWrite

	HousekeepStoreAccount housekeeping(*mapFileSystem, NULL);
	bool success = housekeeping.DoHousekeeping();

	if(!success)
	{
		BOX_ERROR("Failed to lock account " << BOX_FORMAT_ACCOUNT(mAccountID)
			<< " for housekeeping: perhaps a client is "
			"still connected?");
		return 1;
	}
	else
	{
		BOX_TRACE("Finished housekeeping on account " <<
			BOX_FORMAT_ACCOUNT(mAccountID));
		return 0;
	}
}

S3BackupAccountControl::S3BackupAccountControl(const Configuration& config,
	bool machineReadableOutput)
: BackupAccountControl(config, machineReadableOutput)
{
	if(!mConfig.SubConfigurationExists("S3Store"))
	{
		THROW_EXCEPTION_MESSAGE(CommonException,
			InvalidConfiguration,
			"The S3Store configuration subsection is required "
			"when S3Store mode is enabled");
	}
	const Configuration s3config = mConfig.GetSubConfiguration("S3Store");

	std::string base_path = s3config.GetKeyValue("BasePath");
	if(base_path.size() == 0)
	{
		base_path = "/";
	}
	else
	{
		if(base_path[0] != '/' || base_path[base_path.size() - 1] != '/')
		{
			THROW_EXCEPTION_MESSAGE(CommonException,
				InvalidConfiguration,
				"If S3Store.BasePath is not empty then it must start and "
				"end with a slash, e.g. '/subdir/', but it currently does not.");
		}
	}

	std::string cache_dir = s3config.GetKeyValue("CacheDirectory");
	mapS3Client.reset(new S3Client(s3config));
	mapFileSystem.reset(new S3BackupFileSystem(mConfig, base_path, cache_dir,
		*mapS3Client));
}

int S3BackupAccountControl::CreateAccount(const std::string& name, int32_t SoftLimit,
	int32_t HardLimit)
{
	// Try getting the info file. If we get a 200 response then it already
	// exists, and we should bail out. If we get a 404 then it's safe to
	// continue. Otherwise something else is wrong and we should bail out.
	S3BackupFileSystem& s3fs(*(S3BackupFileSystem *)(mapFileSystem.get()));
	try
	{
		// We expect this to throw a FileNotFound HTTPException.
		HideSpecificExceptionGuard guard(HTTPException::ExceptionType,
			HTTPException::FileNotFound);
		s3fs.GetBackupStoreInfoUncached();

		// If it doesn't, then the file already exists, which is bad.
		BOX_FATAL("The BackupStoreInfo file already exists at this URL: " <<
			s3fs.GetObjectURL(s3fs.GetMetadataURI(S3_INFO_FILE_NAME)));
		return 1;
	}
	catch(HTTPException &e)
	{
		if(EXCEPTION_IS_TYPE(e, HTTPException, FileNotFound))
		{
			// This is what we want to see, so don't do anything rash.
		}
		else
		{
			// This is not what we wanted to see, so reraise the exception.
			throw;
		}
	}

	// Create the BackupStoreInfo and BackupStoreRefCountDatabase files:
	BackupAccountControl::CreateAccount(S3_FAKE_ACCOUNT_ID, SoftLimit, HardLimit, name);

	return 0;
}
=======
>>>>>>> 3433291f
<|MERGE_RESOLUTION|>--- conflicted
+++ resolved
@@ -16,11 +16,6 @@
 #include "autogen_BackupStoreException.h"
 #include "autogen_CommonException.h"
 #include "BackupAccountControl.h"
-<<<<<<< HEAD
-=======
-#include "BackupFileSystem.h"
-#include "BackupStoreAccountDatabase.h"
->>>>>>> 3433291f
 #include "BackupStoreAccounts.h"
 #include "BackupStoreCheck.h"
 #include "BackupStoreConstants.h"
@@ -29,13 +24,8 @@
 #include "Configuration.h"
 #include "HTTPResponse.h"
 #include "HousekeepStoreAccount.h"
-<<<<<<< HEAD
 #include "RaidFileController.h"
 #include "RaidFileWrite.h"
-=======
-#include "NamedLock.h"
-#include "RaidFileController.h"
->>>>>>> 3433291f
 #include "UnixUser.h"
 #include "Utils.h"
 
@@ -155,10 +145,7 @@
 	return 0;
 }
 
-<<<<<<< HEAD
 int BackupStoreAccountControl::BlockSizeOfDiscSet(int discSetNum)
-=======
-int BackupStoreAccountsControl::BlockSizeOfDiscSet(int discSetNum)
 {
 	// Get controller, check disc set number
 	RaidFileController &controller(RaidFileController::GetController());
@@ -172,135 +159,103 @@
 	return controller.GetDiscSet(discSetNum).GetBlockSize();
 }
 
-int BackupStoreAccountsControl::SetLimit(int32_t ID, const char *SoftLimitStr,
+int BackupAccountControl::SetLimit(const char *SoftLimitStr,
 	const char *HardLimitStr)
 {
-	std::string rootDir;
-	int discSetNum;
-	std::auto_ptr<UnixUser> user; // used to reset uid when we return
-	NamedLock writeLock;
-
-	if(!OpenAccount(ID, rootDir, discSetNum, user, &writeLock))
-	{
-		BOX_ERROR("Failed to open account " << BOX_FORMAT_ACCOUNT(ID)
-			<< " to change limits.");
-		return 1;
-	}
-
-	// Load the info
-	std::auto_ptr<BackupStoreInfo> info(BackupStoreInfo::Load(ID, rootDir,
-		discSetNum, false /* Read/Write */));
+	int64_t softlimit = SizeStringToBlocks(SoftLimitStr, GetBlockSize());
+	int64_t hardlimit = SizeStringToBlocks(HardLimitStr, GetBlockSize());
+	return BackupAccountControl::SetLimit(softlimit, hardlimit);
+}
+
+int BackupAccountControl::SetLimit(int64_t softlimit, int64_t hardlimit)
+{
+	CheckSoftHardLimits(softlimit, hardlimit);
 
 	// Change the limits
-	int blocksize = BlockSizeOfDiscSet(discSetNum);
-	int64_t softlimit = SizeStringToBlocks(SoftLimitStr, blocksize);
-	int64_t hardlimit = SizeStringToBlocks(HardLimitStr, blocksize);
-	CheckSoftHardLimits(softlimit, hardlimit);
-	info->ChangeLimits(softlimit, hardlimit);
-
-	// Save
-	info->Save();
-
-	BOX_NOTICE("Limits on account " << BOX_FORMAT_ACCOUNT(ID) <<
-		" changed to " << softlimit << " soft, " <<
-		hardlimit << " hard.");
-
-	return 0;
-}
-
-int BackupStoreAccountsControl::SetAccountName(int32_t ID, const std::string& rNewAccountName)
-{
-	std::string rootDir;
-	int discSetNum;
-	std::auto_ptr<UnixUser> user; // used to reset uid when we return
-	NamedLock writeLock;
-
-	if(!OpenAccount(ID, rootDir, discSetNum, user, &writeLock))
-	{
-		BOX_ERROR("Failed to open account " << BOX_FORMAT_ACCOUNT(ID)
-			<< " to change name.");
-		return 1;
-	}
-
-	// Load the info
-	std::auto_ptr<BackupStoreInfo> info(BackupStoreInfo::Load(ID,
-		rootDir, discSetNum, false /* Read/Write */));
-
-	info->SetAccountName(rNewAccountName);
-
-	// Save
-	info->Save();
-
-	BOX_NOTICE("Account " << BOX_FORMAT_ACCOUNT(ID) <<
-		" name changed to " << rNewAccountName);
-
-	return 0;
-}
-
-int BackupStoreAccountsControl::PrintAccountInfo(int32_t ID)
-{
-	std::string rootDir;
-	int discSetNum;
-	std::auto_ptr<UnixUser> user; // used to reset uid when we return
-
-	if(!OpenAccount(ID, rootDir, discSetNum, user,
-		NULL /* no write lock needed for this read-only operation */))
-	{
-		BOX_ERROR("Failed to open account " << BOX_FORMAT_ACCOUNT(ID)
-			<< " to display info.");
-		return 1;
-	}
-
-	// Load it in
-	std::auto_ptr<BackupStoreInfo> info(BackupStoreInfo::Load(ID,
-		rootDir, discSetNum, true /* ReadOnly */));
-
-	return BackupAccountControl::PrintAccountInfo(*info,
-		BlockSizeOfDiscSet(discSetNum));
-}
-
-int BackupStoreAccountsControl::SetAccountEnabled(int32_t ID, bool enabled)
-{
-	std::string rootDir;
-	int discSetNum;
-	std::auto_ptr<UnixUser> user; // used to reset uid when we return
-	NamedLock writeLock;
-
-	if(!OpenAccount(ID, rootDir, discSetNum, user, &writeLock))
-	{
-		BOX_ERROR("Failed to open account " << BOX_FORMAT_ACCOUNT(ID)
-			<< " to change enabled flag.");
-		return 1;
-	}
-
-	// Load it in
-	std::auto_ptr<BackupStoreInfo> info(BackupStoreInfo::Load(ID,
-		rootDir, discSetNum, false /* ReadOnly */));
-	info->SetAccountEnabled(enabled);
-	info->Save();
-	return 0;
-}
-
-int BackupStoreAccountsControl::DeleteAccount(int32_t ID, bool AskForConfirmation)
-{
-	std::string rootDir;
-	int discSetNum;
-	std::auto_ptr<UnixUser> user; // used to reset uid when we return
-	NamedLock writeLock;
-
+	OpenAccount(true); // readWrite
+	BackupStoreInfo &info(mapFileSystem->GetBackupStoreInfo(false)); // !ReadOnly
+	info.ChangeLimits(softlimit, hardlimit);
+	mapFileSystem->PutBackupStoreInfo(info);
+
+	BOX_NOTICE("Limits on account " << mapFileSystem->GetAccountIdentifier() << " "
+		"changed to " << softlimit << " blocks soft, " << hardlimit << " hard.");
+
+	return 0;
+}
+
+int BackupAccountControl::SetAccountName(const std::string& rNewAccountName)
+{
+	OpenAccount(true); // readWrite
+	BackupStoreInfo &info(mapFileSystem->GetBackupStoreInfo(false)); // !ReadOnly
+	info.SetAccountName(rNewAccountName);
+	mapFileSystem->PutBackupStoreInfo(info);
+
+	BOX_NOTICE("Name of account " << mapFileSystem->GetAccountIdentifier() << " "
+		"changed to " << rNewAccountName);
+
+	return 0;
+}
+
+int BackupAccountControl::SetAccountEnabled(bool enabled)
+{
+	OpenAccount(true); // readWrite
+	BackupStoreInfo &info(mapFileSystem->GetBackupStoreInfo(false)); // !ReadOnly
+	info.SetAccountEnabled(enabled);
+	mapFileSystem->PutBackupStoreInfo(info);
+
+	BOX_NOTICE("Account " << mapFileSystem->GetAccountIdentifier() << " is now " <<
+		(enabled ? "enabled" : "disabled"));
+
+	return 0;
+}
+
+int BackupAccountControl::CreateAccount(int32_t AccountID, int32_t SoftLimit,
+	int32_t HardLimit, const std::string& AccountName)
+{
+	// We definitely need a lock to do something this destructive!
+	mapFileSystem->GetLock();
+
+	BackupStoreInfo info(AccountID, SoftLimit, HardLimit);
+	info.SetAccountName(AccountName);
+
+	// And an empty directory
+	BackupStoreDirectory rootDir(BACKUPSTORE_ROOT_DIRECTORY_ID,
+		BACKUPSTORE_ROOT_DIRECTORY_ID);
+	mapFileSystem->PutDirectory(rootDir);
+	int64_t rootDirSize = rootDir.GetUserInfo1_SizeInBlocks();
+
+	// Update the store info to reflect the size of the root directory
+	info.ChangeBlocksUsed(rootDirSize);
+	info.ChangeBlocksInDirectories(rootDirSize);
+	info.AdjustNumDirectories(1);
+	int64_t id = info.AllocateObjectID();
+	ASSERT(id == BACKUPSTORE_ROOT_DIRECTORY_ID);
+
+	mapFileSystem->PutBackupStoreInfo(info);
+
+	// Now get the info file again, and report any differences, to check that it
+	// really worked.
+	std::auto_ptr<BackupStoreInfo> copy = mapFileSystem->GetBackupStoreInfoUncached();
+	ASSERT(info.ReportChangesTo(*copy) == 0);
+
+	// We also need to create and upload a fresh refcount DB.
+	BackupStoreRefCountDatabase& refcount(
+		mapFileSystem->GetPotentialRefCountDatabase());
+	refcount.Commit();
+
+	return 0;
+}
+
+int BackupStoreAccountControl::DeleteAccount(bool AskForConfirmation)
+{
 	// Obtain a write lock, as the daemon user
-	if(!OpenAccount(ID, rootDir, discSetNum, user, &writeLock))
-	{
-		BOX_ERROR("Failed to open account " << BOX_FORMAT_ACCOUNT(ID)
-			<< " for deletion.");
-		return 1;
-	}
+	OpenAccount(true); // readWrite
 
 	// Check user really wants to do this
 	if(AskForConfirmation)
 	{
 		BOX_WARNING("Really delete account " <<
-			BOX_FORMAT_ACCOUNT(ID) << "? (type 'yes' to confirm)");
+			BOX_FORMAT_ACCOUNT(mAccountID) << "? (type 'yes' to confirm)");
 		char response[256];
 		if(::fgets(response, sizeof(response), stdin) == 0 || ::strcmp(response, "yes\n") != 0)
 		{
@@ -310,14 +265,14 @@
 	}
 
 	// Back to original user, but write lock is maintained
-	user.reset();
+	mapChangeUser.reset();
 
 	std::auto_ptr<BackupStoreAccountDatabase> db(
 		BackupStoreAccountDatabase::Read(
 			mConfig.GetKeyValue("AccountDatabase")));
 
 	// Delete from account database
-	db->DeleteEntry(ID);
+	db->DeleteEntry(mAccountID);
 
 	// Write back to disc
 	db->Write();
@@ -338,27 +293,27 @@
 	if(!username.empty())
 	{
 		// Username specified, change...
-		user.reset(new UnixUser(username));
-		user->ChangeProcessUser(true /* temporary */);
+		mapChangeUser.reset(new UnixUser(username));
+		mapChangeUser->ChangeProcessUser(true /* temporary */);
 		// Change will be undone when user goes out of scope
 	}
 
 	// Secondly, work out which directories need wiping
 	std::vector<std::string> toDelete;
 	RaidFileController &rcontroller(RaidFileController::GetController());
-	RaidFileDiscSet discSet(rcontroller.GetDiscSet(discSetNum));
+	RaidFileDiscSet discSet(rcontroller.GetDiscSet(mDiscSetNum));
 	for(RaidFileDiscSet::const_iterator i(discSet.begin()); i != discSet.end(); ++i)
 	{
 		if(std::find(toDelete.begin(), toDelete.end(), *i) == toDelete.end())
 		{
-			toDelete.push_back((*i) + DIRECTORY_SEPARATOR + rootDir);
+			toDelete.push_back((*i) + DIRECTORY_SEPARATOR + mRootDir);
 		}
 	}
 
 	// NamedLock will throw an exception if it can't delete the lockfile,
 	// which it can't if it doesn't exist. Now that we've deleted the account,
 	// nobody can open it anyway, so it's safe to unlock.
-	writeLock.ReleaseLock();
+	mapFileSystem->ReleaseLock();
 
 	int retcode = 0;
 
@@ -397,25 +352,37 @@
 	return retcode;
 }
 
-bool BackupStoreAccountsControl::OpenAccount(int32_t ID, std::string &rRootDirOut,
-	int &rDiscSetOut, std::auto_ptr<UnixUser> apUser, NamedLock* pLock)
-{
+void BackupStoreAccountControl::OpenAccount(bool readWrite)
+{
+	if(mapFileSystem.get())
+	{
+		// Can use existing BackupFileSystem.
+
+		if(readWrite && !mapFileSystem->HaveLock())
+		{
+			// Need to acquire a lock first.
+			mapFileSystem->GetLock();
+		}
+
+			return;
+	}
+
 	// Load in the account database
 	std::auto_ptr<BackupStoreAccountDatabase> db(
 		BackupStoreAccountDatabase::Read(
 			mConfig.GetKeyValue("AccountDatabase")));
 
 	// Exists?
-	if(!db->EntryExists(ID))
-	{
-		BOX_ERROR("Account " << BOX_FORMAT_ACCOUNT(ID) <<
-			" does not exist.");
-		return false;
+	if(!db->EntryExists(mAccountID))
+	{
+		THROW_EXCEPTION_MESSAGE(BackupStoreException, AccountDoesNotExist,
+			"Failed to open account " << BOX_FORMAT_ACCOUNT(mAccountID) <<
+			": does not exist");
 	}
 
 	// Get info from the database
 	BackupStoreAccounts acc(*db);
-	acc.GetAccountRoot(ID, rRootDirOut, rDiscSetOut);
+	acc.GetAccountRoot(mAccountID, mRootDir, mDiscSetNum);
 
 	// Get the user under which the daemon runs
 	std::string username;
@@ -431,38 +398,27 @@
 	if(!username.empty())
 	{
 		// Username specified, change...
-		apUser.reset(new UnixUser(username));
-		apUser->ChangeProcessUser(true /* temporary */);
-		// Change will be undone when apUser goes out of scope
-		// in the caller.
-	}
-
-	if(pLock)
-	{
-		acc.LockAccount(ID, *pLock);
-	}
-
-	return true;
-}
-
-int BackupStoreAccountsControl::CheckAccount(int32_t ID, bool FixErrors, bool Quiet,
+		mapChangeUser.reset(new UnixUser(username));
+		mapChangeUser->ChangeProcessUser(true /* temporary */);
+		// Change will be undone when this BackupStoreAccountControl is destroyed
+	}
+
+	mapFileSystem.reset(new RaidBackupFileSystem(mAccountID, mRootDir, mDiscSetNum));
+
+	if(readWrite)
+	{
+		mapFileSystem->GetLock();
+	}
+}
+
+int BackupStoreAccountControl::CheckAccount(bool FixErrors, bool Quiet,
 	bool ReturnNumErrorsFound)
 {
-	std::string rootDir;
-	int discSetNum;
-	std::auto_ptr<UnixUser> user; // used to reset uid when we return
-	NamedLock writeLock;
-
-	if(!OpenAccount(ID, rootDir, discSetNum, user,
-		FixErrors ? &writeLock : NULL)) // don't need a write lock if not making changes
-	{
-		BOX_ERROR("Failed to open account " << BOX_FORMAT_ACCOUNT(ID)
-			<< " for checking.");
-		return 1;
-	}
+	// Don't need a write lock if not making changes.
+	OpenAccount(FixErrors); // readWrite
 
 	// Check it
-	BackupStoreCheck check(rootDir, discSetNum, ID, FixErrors, Quiet);
+	BackupStoreCheck check(*mapFileSystem, FixErrors, Quiet);
 	check.Check();
 
 	if(ReturnNumErrorsFound)
@@ -475,22 +431,29 @@
 	}
 }
 
-int BackupStoreAccountsControl::CreateAccount(int32_t ID, int32_t DiscNumber,
-	int32_t SoftLimit, int32_t HardLimit)
-{
+int BackupStoreAccountControl::CreateAccount(int32_t DiscNumber, int32_t SoftLimit,
+	int32_t HardLimit)
+{
+	CheckSoftHardLimits(SoftLimit, HardLimit);
+
 	// Load in the account database
 	std::auto_ptr<BackupStoreAccountDatabase> db(
 		BackupStoreAccountDatabase::Read(
 			mConfig.GetKeyValue("AccountDatabase")));
 
 	// Already exists?
-	if(db->EntryExists(ID))
-	{
-		BOX_ERROR("Account " << BOX_FORMAT_ACCOUNT(ID) <<
+	if(db->EntryExists(mAccountID))
+	{
+		BOX_ERROR("Account " << BOX_FORMAT_ACCOUNT(mAccountID) <<
 			" already exists.");
 		return 1;
 	}
 
+	db->AddEntry(mAccountID, DiscNumber);
+
+	// As the original user, write the modified account database back
+	db->Write();
+
 	// Get the user under which the daemon runs
 	std::string username;
 	{
@@ -501,300 +464,7 @@
 		}
 	}
 
-	// Create it.
-	BackupStoreAccounts acc(*db);
-	acc.Create(ID, DiscNumber, SoftLimit, HardLimit, username);
-
-	BOX_NOTICE("Account " << BOX_FORMAT_ACCOUNT(ID) << " created.");
-
-	return 0;
-}
-
-int BackupStoreAccountsControl::HousekeepAccountNow(int32_t ID)
-{
-	std::string rootDir;
-	int discSetNum;
-	std::auto_ptr<UnixUser> user; // used to reset uid when we return
-
-	if(!OpenAccount(ID, rootDir, discSetNum, user,
-		NULL /* housekeeping locks the account itself */))
-	{
-		BOX_ERROR("Failed to open account " << BOX_FORMAT_ACCOUNT(ID)
-			<< " for housekeeping.");
-		return 1;
-	}
-
-	HousekeepStoreAccount housekeeping(ID, rootDir, discSetNum, NULL);
-	bool success = housekeeping.DoHousekeeping();
-
-	if(!success)
-	{
-		BOX_ERROR("Failed to lock account " << BOX_FORMAT_ACCOUNT(ID)
-			<< " for housekeeping: perhaps a client is "
-			"still connected?");
-		return 1;
-	}
-	else
-	{
-		BOX_TRACE("Finished housekeeping on account " <<
-			BOX_FORMAT_ACCOUNT(ID));
-		return 0;
-	}
-}
-
-S3BackupAccountControl::S3BackupAccountControl(const Configuration& config,
-	bool machineReadableOutput)
-: BackupAccountControl(config, machineReadableOutput)
->>>>>>> 3433291f
-{
-	// Get controller, check disc set number
-	RaidFileController &controller(RaidFileController::GetController());
-	if(discSetNum < 0 || discSetNum >= controller.GetNumDiscSets())
-	{
-		BOX_FATAL("Disc set " << discSetNum << " does not exist.");
-		exit(1);
-	}
-
-	// Return block size
-	return controller.GetDiscSet(discSetNum).GetBlockSize();
-}
-
-int BackupAccountControl::SetLimit(const char *SoftLimitStr,
-	const char *HardLimitStr)
-{
-	int64_t softlimit = SizeStringToBlocks(SoftLimitStr, GetBlockSize());
-	int64_t hardlimit = SizeStringToBlocks(HardLimitStr, GetBlockSize());
-	return BackupAccountControl::SetLimit(softlimit, hardlimit);
-}
-
-int BackupAccountControl::SetLimit(int64_t softlimit, int64_t hardlimit)
-{
-	CheckSoftHardLimits(softlimit, hardlimit);
-
-	// Change the limits
-	OpenAccount(true); // readWrite
-	BackupStoreInfo &info(mapFileSystem->GetBackupStoreInfo(false)); // !ReadOnly
-	info.ChangeLimits(softlimit, hardlimit);
-	mapFileSystem->PutBackupStoreInfo(info);
-
-	BOX_NOTICE("Limits on account " << mapFileSystem->GetAccountIdentifier() << " "
-		"changed to " << softlimit << " blocks soft, " << hardlimit << " hard.");
-
-	return 0;
-}
-
-int BackupAccountControl::SetAccountName(const std::string& rNewAccountName)
-{
-	OpenAccount(true); // readWrite
-	BackupStoreInfo &info(mapFileSystem->GetBackupStoreInfo(false)); // !ReadOnly
-	info.SetAccountName(rNewAccountName);
-	mapFileSystem->PutBackupStoreInfo(info);
-
-	BOX_NOTICE("Name of account " << mapFileSystem->GetAccountIdentifier() << " "
-		"changed to " << rNewAccountName);
-
-	return 0;
-}
-
-int BackupAccountControl::SetAccountEnabled(bool enabled)
-{
-	OpenAccount(true); // readWrite
-	BackupStoreInfo &info(mapFileSystem->GetBackupStoreInfo(false)); // !ReadOnly
-	info.SetAccountEnabled(enabled);
-	mapFileSystem->PutBackupStoreInfo(info);
-
-	BOX_NOTICE("Account " << mapFileSystem->GetAccountIdentifier() << " is now " <<
-		(enabled ? "enabled" : "disabled"));
-
-	return 0;
-}
-
-int BackupAccountControl::CreateAccount(int32_t AccountID, int32_t SoftLimit,
-	int32_t HardLimit, const std::string& AccountName)
-{
-	// We definitely need a lock to do something this destructive!
-	mapFileSystem->GetLock();
-
-	BackupStoreInfo info(AccountID, SoftLimit, HardLimit);
-	info.SetAccountName(AccountName);
-
-	// And an empty directory
-	BackupStoreDirectory rootDir(BACKUPSTORE_ROOT_DIRECTORY_ID,
-		BACKUPSTORE_ROOT_DIRECTORY_ID);
-	mapFileSystem->PutDirectory(rootDir);
-	int64_t rootDirSize = rootDir.GetUserInfo1_SizeInBlocks();
-
-	// Update the store info to reflect the size of the root directory
-	info.ChangeBlocksUsed(rootDirSize);
-	info.ChangeBlocksInDirectories(rootDirSize);
-	info.AdjustNumDirectories(1);
-	int64_t id = info.AllocateObjectID();
-	ASSERT(id == BACKUPSTORE_ROOT_DIRECTORY_ID);
-
-	mapFileSystem->PutBackupStoreInfo(info);
-
-	// Now get the info file again, and report any differences, to check that it
-	// really worked.
-	std::auto_ptr<BackupStoreInfo> copy = mapFileSystem->GetBackupStoreInfoUncached();
-	ASSERT(info.ReportChangesTo(*copy) == 0);
-
-	// We also need to create and upload a fresh refcount DB.
-	BackupStoreRefCountDatabase& refcount(
-		mapFileSystem->GetPotentialRefCountDatabase());
-	refcount.Commit();
-
-	return 0;
-}
-
-int BackupStoreAccountControl::DeleteAccount(bool AskForConfirmation)
-{
-	// Obtain a write lock, as the daemon user
-	OpenAccount(true); // readWrite
-
-	// Check user really wants to do this
-	if(AskForConfirmation)
-	{
-		BOX_WARNING("Really delete account " <<
-			BOX_FORMAT_ACCOUNT(mAccountID) << "? (type 'yes' to confirm)");
-		char response[256];
-		if(::fgets(response, sizeof(response), stdin) == 0 || ::strcmp(response, "yes\n") != 0)
-		{
-			BOX_NOTICE("Deletion cancelled.");
-			return 0;
-		}
-	}
-
-	// Back to original user, but write lock is maintained
-	mapChangeUser.reset();
-
-	std::auto_ptr<BackupStoreAccountDatabase> db(
-		BackupStoreAccountDatabase::Read(
-			mConfig.GetKeyValue("AccountDatabase")));
-
-	// Delete from account database
-	db->DeleteEntry(mAccountID);
-
-	// Write back to disc
-	db->Write();
-
-	// Remove the store files...
-
-	// First, become the user specified in the config file
-	std::string username;
-	{
-		const Configuration &rserverConfig(mConfig.GetSubConfiguration("Server"));
-		if(rserverConfig.KeyExists("User"))
-		{
-			username = rserverConfig.GetKeyValue("User");
-		}
-	}
-
-	// Become the right user
-	if(!username.empty())
-	{
-		// Username specified, change...
-		mapChangeUser.reset(new UnixUser(username));
-		mapChangeUser->ChangeProcessUser(true /* temporary */);
-		// Change will be undone when user goes out of scope
-	}
-
-	// Secondly, work out which directories need wiping
-	std::vector<std::string> toDelete;
-	RaidFileController &rcontroller(RaidFileController::GetController());
-	RaidFileDiscSet discSet(rcontroller.GetDiscSet(mDiscSetNum));
-	for(RaidFileDiscSet::const_iterator i(discSet.begin()); i != discSet.end(); ++i)
-	{
-		if(std::find(toDelete.begin(), toDelete.end(), *i) == toDelete.end())
-		{
-			toDelete.push_back((*i) + DIRECTORY_SEPARATOR + mRootDir);
-		}
-	}
-
-	// NamedLock will throw an exception if it can't delete the lockfile,
-	// which it can't if it doesn't exist. Now that we've deleted the account,
-	// nobody can open it anyway, so it's safe to unlock.
-	mapFileSystem->ReleaseLock();
-
-	int retcode = 0;
-
-	// Thirdly, delete the directories...
-	for(std::vector<std::string>::const_iterator d(toDelete.begin()); d != toDelete.end(); ++d)
-	{
-		BOX_NOTICE("Deleting store directory " << (*d) << "...");
-		// Just use the rm command to delete the files
-#ifdef WIN32
-		std::string cmd("rmdir /s/q ");
-		std::string dir = *d;
-
-		// rmdir doesn't understand forward slashes, so replace them all.
-		for(std::string::iterator i = dir.begin(); i != dir.end(); i++)
-		{
-			if(*i == '/')
-			{
-				*i = '\\';
-			}
-		}
-		cmd += dir;
-#else
-		std::string cmd("rm -rf ");
-		cmd += *d;
-#endif
-		// Run command
-		if(::system(cmd.c_str()) != 0)
-		{
-			BOX_ERROR("Failed to delete files in " << (*d) <<
-				", delete them manually.");
-			retcode = 1;
-		}
-	}
-
-	// Success!
-	return retcode;
-}
-
-void BackupStoreAccountControl::OpenAccount(bool readWrite)
-{
-	if(mapFileSystem.get())
-	{
-		// Can use existing BackupFileSystem.
-
-		if(readWrite && !mapFileSystem->HaveLock())
-		{
-			// Need to acquire a lock first.
-			mapFileSystem->GetLock();
-		}
-
-			return;
-	}
-
-	// Load in the account database
-	std::auto_ptr<BackupStoreAccountDatabase> db(
-		BackupStoreAccountDatabase::Read(
-			mConfig.GetKeyValue("AccountDatabase")));
-
-	// Exists?
-	if(!db->EntryExists(mAccountID))
-	{
-		THROW_EXCEPTION_MESSAGE(BackupStoreException, AccountDoesNotExist,
-			"Failed to open account " << BOX_FORMAT_ACCOUNT(mAccountID) <<
-			": does not exist");
-	}
-
-	// Get info from the database
-	BackupStoreAccounts acc(*db);
-	acc.GetAccountRoot(mAccountID, mRootDir, mDiscSetNum);
-
-	// Get the user under which the daemon runs
-	std::string username;
-	{
-		const Configuration &rserverConfig(mConfig.GetSubConfiguration("Server"));
-		if(rserverConfig.KeyExists("User"))
-		{
-			username = rserverConfig.GetKeyValue("User");
-		}
-	}
-
-	// Become the right user
+	// Become the user specified in the config file?
 	if(!username.empty())
 	{
 		// Username specified, change...
@@ -803,83 +473,6 @@
 		// Change will be undone when this BackupStoreAccountControl is destroyed
 	}
 
-	mapFileSystem.reset(new RaidBackupFileSystem(mAccountID, mRootDir, mDiscSetNum));
-
-	if(readWrite)
-	{
-		mapFileSystem->GetLock();
-	}
-}
-
-int BackupStoreAccountControl::CheckAccount(bool FixErrors, bool Quiet,
-	bool ReturnNumErrorsFound)
-{
-	// Don't need a write lock if not making changes.
-	OpenAccount(FixErrors); // readWrite
-
-	// Check it
-	BackupStoreCheck check(*mapFileSystem, FixErrors, Quiet);
-	check.Check();
-
-	if(ReturnNumErrorsFound)
-	{
-		return check.GetNumErrorsFound();
-	}
-	else
-	{
-		return check.ErrorsFound() ? 1 : 0;
-	}
-}
-
-int BackupStoreAccountControl::CreateAccount(int32_t DiscNumber, int32_t SoftLimit,
-	int32_t HardLimit)
-{
-	CheckSoftHardLimits(SoftLimit, HardLimit);
-
-	// Load in the account database
-	std::auto_ptr<BackupStoreAccountDatabase> db(
-		BackupStoreAccountDatabase::Read(
-			mConfig.GetKeyValue("AccountDatabase")));
-
-	// Already exists?
-	if(db->EntryExists(mAccountID))
-	{
-		BOX_ERROR("Account " << BOX_FORMAT_ACCOUNT(mAccountID) <<
-			" already exists.");
-		return 1;
-	}
-
-	db->AddEntry(mAccountID, DiscNumber);
-
-<<<<<<< HEAD
-	// As the original user, write the modified account database back
-	db->Write();
-=======
-	// And an empty directory
-	BackupStoreDirectory rootDir(BACKUPSTORE_ROOT_DIRECTORY_ID, BACKUPSTORE_ROOT_DIRECTORY_ID);
-	mapFileSystem->PutDirectory(rootDir);
-	int64_t rootDirSize = rootDir.GetUserInfo1_SizeInBlocks();
->>>>>>> 3433291f
-
-	// Get the user under which the daemon runs
-	std::string username;
-	{
-		const Configuration &rserverConfig(mConfig.GetSubConfiguration("Server"));
-		if(rserverConfig.KeyExists("User"))
-		{
-			username = rserverConfig.GetKeyValue("User");
-		}
-	}
-
-	// Become the user specified in the config file?
-	if(!username.empty())
-	{
-		// Username specified, change...
-		mapChangeUser.reset(new UnixUser(username));
-		mapChangeUser->ChangeProcessUser(true /* temporary */);
-		// Change will be undone when this BackupStoreAccountControl is destroyed
-	}
-
 	// Get directory name:
 	BackupStoreAccounts acc(*db);
 	acc.GetAccountRoot(mAccountID, mRootDir, mDiscSetNum);
@@ -895,7 +488,7 @@
 
 	return 0;
 }
-<<<<<<< HEAD
+
 
 int BackupStoreAccountControl::HousekeepAccountNow()
 {
@@ -992,5 +585,3 @@
 
 	return 0;
 }
-=======
->>>>>>> 3433291f

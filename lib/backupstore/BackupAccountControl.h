// --------------------------------------------------------------------------
//
// File
//		Name:    BackupAccountControl.h
//		Purpose: Client-side account management for Amazon S3 stores
//		Created: 2015/06/27
//
// --------------------------------------------------------------------------

#ifndef BACKUPACCOUNTCONTROL__H
#define BACKUPACCOUNTCONTROL__H

#include <string>

#include "BackupStoreAccountDatabase.h"
#include "BackupFileSystem.h"
<<<<<<< HEAD
=======
#include "NamedLock.h"
>>>>>>> 3433291f
#include "S3Client.h"
#include "UnixUser.h"

class BackupStoreDirectory;
class BackupStoreInfo;
class Configuration;
class NamedLock;
class UnixUser;

class BackupAccountControl
{
protected:
	const Configuration& mConfig;
	bool mMachineReadableOutput;
	std::auto_ptr<BackupFileSystem> mapFileSystem;

	virtual void OpenAccount(bool readWrite) { }
	virtual int GetBlockSize()
	{
		return mapFileSystem->GetBlockSize();
	}
	virtual int SetLimit(int64_t softlimit, int64_t hardlimit);

public:
	BackupAccountControl(const Configuration& config,
		bool machineReadableOutput = false)
	: mConfig(config),
	  mMachineReadableOutput(machineReadableOutput)
	{ }
	virtual ~BackupAccountControl() { }
	void CheckSoftHardLimits(int64_t SoftLimit, int64_t HardLimit);
	int64_t SizeStringToBlocks(const char *string, int BlockSize);
	std::string BlockSizeToString(int64_t Blocks, int64_t MaxBlocks, int BlockSize);
	virtual int SetLimit(const char *SoftLimitStr, const char *HardLimitStr);
	virtual int SetAccountName(const std::string& rNewAccountName);
	virtual int PrintAccountInfo();
	virtual int SetAccountEnabled(bool enabled);
	virtual BackupFileSystem& GetFileSystem() = 0;
	virtual BackupFileSystem* GetCurrentFileSystem() { return mapFileSystem.get(); }
	int CreateAccount(int32_t AccountID, int32_t SoftLimit, int32_t HardLimit,
		const std::string& AccountName);
	// Close any open BackupFileSystem. Invalidates any references to it. Careless use of this
	// interface might introduce subtle bugs.
	void CloseFileSystem()
	{
		mapFileSystem.reset();
	}
};

<<<<<<< HEAD
class BackupStoreAccountControl : public BackupAccountControl
{
private:
	int32_t mAccountID;
	std::string mRootDir;
	int mDiscSetNum;
	std::auto_ptr<UnixUser> mapChangeUser; // used to reset uid when we return

public:
	BackupStoreAccountControl(const Configuration& config, int32_t AccountID,
		bool machineReadableOutput = false)
	: BackupAccountControl(config, machineReadableOutput),
	  mAccountID(AccountID),
	  mDiscSetNum(0)
	{ }
	virtual int GetBlockSize()
	{
		return BlockSizeOfDiscSet(mDiscSetNum);
	}
	int BlockSizeOfDiscSet(int discSetNum);
	int DeleteAccount(bool AskForConfirmation);
	int CheckAccount(bool FixErrors, bool Quiet,
		bool ReturnNumErrorsFound = false);
	int CreateAccount(int32_t DiscNumber, int32_t SoftLimit,
		int32_t HardLimit);
	int HousekeepAccountNow();
	virtual BackupFileSystem& GetFileSystem()
	{
		if(mapFileSystem.get())
		{
			return *mapFileSystem;
		}

		// We don't know whether the caller wants a write-locked filesystem or
		// not, but they can lock it themselves if they want to.
		OpenAccount(false); // !ReadWrite
		return *mapFileSystem;
	}
protected:
	virtual void OpenAccount(bool readWrite);
=======
class BackupStoreAccountsControl : public BackupAccountControl
{
public:
	BackupStoreAccountsControl(const Configuration& config,
		bool machineReadableOutput = false)
	: BackupAccountControl(config, machineReadableOutput)
	{ }
	int BlockSizeOfDiscSet(int discSetNum);
	bool OpenAccount(int32_t ID, std::string &rRootDirOut,
		int &rDiscSetOut, std::auto_ptr<UnixUser> apUser, NamedLock* pLock);
	int SetLimit(int32_t ID, const char *SoftLimitStr,
		const char *HardLimitStr);
	int SetAccountName(int32_t ID, const std::string& rNewAccountName);
	int PrintAccountInfo(int32_t ID);
	int SetAccountEnabled(int32_t ID, bool enabled);
	int DeleteAccount(int32_t ID, bool AskForConfirmation);
	int CheckAccount(int32_t ID, bool FixErrors, bool Quiet,
		bool ReturnNumErrorsFound = false);
	int CreateAccount(int32_t ID, int32_t DiscNumber, int32_t SoftLimit,
		int32_t HardLimit);
	int HousekeepAccountNow(int32_t ID);
>>>>>>> 3433291f
};

class S3BackupAccountControl : public BackupAccountControl
{
private:
	std::auto_ptr<S3Client> mapS3Client;
	// mapFileSystem is inherited from BackupAccountControl

public:
	S3BackupAccountControl(const Configuration& config,
		bool machineReadableOutput = false);
	virtual ~S3BackupAccountControl()
	{
		// Destroy mapFileSystem before mapS3Client, because it may need it
		// for cleanup.
		mapFileSystem.reset();
	}
	int CreateAccount(const std::string& name, int32_t SoftLimit, int32_t HardLimit);
	int GetBlockSize() { return 4096; }

	virtual BackupFileSystem& GetFileSystem()
	{
		ASSERT(mapFileSystem.get() != NULL);
		return *mapFileSystem;
	}
};

// max size of soft limit as percent of hard limit
#define MAX_SOFT_LIMIT_SIZE		97

#endif // BACKUPACCOUNTCONTROL__H
<|MERGE_RESOLUTION|>--- conflicted
+++ resolved
@@ -14,10 +14,6 @@
 
 #include "BackupStoreAccountDatabase.h"
 #include "BackupFileSystem.h"
-<<<<<<< HEAD
-=======
-#include "NamedLock.h"
->>>>>>> 3433291f
 #include "S3Client.h"
 #include "UnixUser.h"
 
@@ -67,7 +63,7 @@
 	}
 };
 
-<<<<<<< HEAD
+
 class BackupStoreAccountControl : public BackupAccountControl
 {
 private:
@@ -108,29 +104,6 @@
 	}
 protected:
 	virtual void OpenAccount(bool readWrite);
-=======
-class BackupStoreAccountsControl : public BackupAccountControl
-{
-public:
-	BackupStoreAccountsControl(const Configuration& config,
-		bool machineReadableOutput = false)
-	: BackupAccountControl(config, machineReadableOutput)
-	{ }
-	int BlockSizeOfDiscSet(int discSetNum);
-	bool OpenAccount(int32_t ID, std::string &rRootDirOut,
-		int &rDiscSetOut, std::auto_ptr<UnixUser> apUser, NamedLock* pLock);
-	int SetLimit(int32_t ID, const char *SoftLimitStr,
-		const char *HardLimitStr);
-	int SetAccountName(int32_t ID, const std::string& rNewAccountName);
-	int PrintAccountInfo(int32_t ID);
-	int SetAccountEnabled(int32_t ID, bool enabled);
-	int DeleteAccount(int32_t ID, bool AskForConfirmation);
-	int CheckAccount(int32_t ID, bool FixErrors, bool Quiet,
-		bool ReturnNumErrorsFound = false);
-	int CreateAccount(int32_t ID, int32_t DiscNumber, int32_t SoftLimit,
-		int32_t HardLimit);
-	int HousekeepAccountNow(int32_t ID);
->>>>>>> 3433291f
 };
 
 class S3BackupAccountControl : public BackupAccountControl

// --------------------------------------------------------------------------
//
// File
//		Name:    BackupStoreInfo.h
//		Purpose: Main backup store information storage
//		Created: 2003/08/28
//
// --------------------------------------------------------------------------

#ifndef BACKUPSTOREINFO__H
#define BACKUPSTOREINFO__H

#include <memory>
#include <string>
#include <vector>

#include "CollectInBufferStream.h"

class BackupStoreCheck;

// set packing to one byte
#ifdef STRUCTURE_PACKING_FOR_WIRE_USE_HEADERS
#include "BeginStructPackForWire.h"
#else
BEGIN_STRUCTURE_PACKING_FOR_WIRE
#endif

// ******************
// make sure the defaults in CreateNew are modified!
// ******************
// Old version, grandfathered, do not change!
typedef struct
{
	int32_t mMagicValue;	// also the version number
	int32_t mAccountID;
	int64_t mClientStoreMarker;
	int64_t mLastObjectIDUsed;
	int64_t mBlocksUsed;
	int64_t mBlocksInOldFiles;
	int64_t mBlocksInDeletedFiles;
	int64_t mBlocksInDirectories;
	int64_t mBlocksSoftLimit;
	int64_t mBlocksHardLimit;
	uint32_t mCurrentMarkNumber;
	uint32_t mOptionsPresent;		// bit mask of optional elements present
	int64_t mNumberDeletedDirectories;
	// Then loads of int64_t IDs for the deleted directories
} info_StreamFormat_1;

#define INFO_MAGIC_VALUE_1	0x34832476
#define INFO_MAGIC_VALUE_2	0x494e4632 /* INF2 */

// Use default packing
#ifdef STRUCTURE_PACKING_FOR_WIRE_USE_HEADERS
#include "EndStructPackForWire.h"
#else
END_STRUCTURE_PACKING_FOR_WIRE
#endif

#define INFO_FILENAME	"info"

// --------------------------------------------------------------------------
//
// Class
//		Name:    BackupStoreInfo
//		Purpose: Main backup store information storage
//		Created: 2003/08/28
//
// --------------------------------------------------------------------------
class BackupStoreInfo
{
	friend class BackupStoreCheck;
public:
	BackupStoreInfo(int32_t AccountID, int64_t BlockSoftLimit,
		int64_t BlockHardLimit);
	~BackupStoreInfo();

private:
	// No copying allowed
	BackupStoreInfo(const BackupStoreInfo &);

<<<<<<< HEAD
protected:
	BackupStoreInfo();
=======
public:
	// Create a New account, saving a blank info object to the disc
	static void CreateNew(int32_t AccountID, const std::string &rRootDir, int DiscSet,
		int64_t BlockSoftLimit, int64_t BlockHardLimit);
	BackupStoreInfo(int32_t AccountID, const std::string &FileName,
		int64_t BlockSoftLimit, int64_t BlockHardLimit);

	// Load it from the store
	// TODO FIXME: remove this RaidFile version of Load(), let BackupFileSystem
	// handle the RaidFile part.
	static std::auto_ptr<BackupStoreInfo> Load(int32_t AccountID, const std::string &rRootDir, int DiscSet, bool ReadOnly, int64_t *pRevisionID = 0);
>>>>>>> 3433291f

public:
	// Load it from a stream (file or RaidFile)
	static std::auto_ptr<BackupStoreInfo> Load(IOStream& rStream,
		const std::string& FileName, bool ReadOnly);
	void Save(IOStream& rOutStream);

	// Has info been modified?
	bool IsModified() const {return mIsModified;}

<<<<<<< HEAD
=======
	// Save modified infomation back to store
	// TODO FIXME: remove this RaidFile version of Save(), let BackupFileSystem
	// handle the RaidFile part.
	void Save(bool allowOverwrite = true);
	void Save(IOStream& rOutStream);

>>>>>>> 3433291f
	// Data access functions
	int32_t GetAccountID() const {return mAccountID;}
	int64_t GetLastObjectIDUsed() const {return mLastObjectIDUsed;}
	int64_t GetBlocksUsed() const {return mBlocksUsed;}
	int64_t GetBlocksInCurrentFiles() const {return mBlocksInCurrentFiles;}
	int64_t GetBlocksInOldFiles() const {return mBlocksInOldFiles;}
	int64_t GetBlocksInDeletedFiles() const {return mBlocksInDeletedFiles;}
	int64_t GetBlocksInDirectories() const {return mBlocksInDirectories;}
	const std::vector<int64_t> &GetDeletedDirectories() const {return mDeletedDirectories;}
	int64_t GetBlocksSoftLimit() const {return mBlocksSoftLimit;}
	int64_t GetBlocksHardLimit() const {return mBlocksHardLimit;}
	int64_t GetNumCurrentFiles() const {return mNumCurrentFiles;}
	int64_t GetNumOldFiles() const {return mNumOldFiles;}
	int64_t GetNumDeletedFiles() const {return mNumDeletedFiles;}
	int64_t GetNumDirectories() const {return mNumDirectories;}
	bool IsAccountEnabled() const {return mAccountEnabled;}
	bool IsReadOnly() const {return mReadOnly;}

	int ReportChangesTo(BackupStoreInfo& rOldInfo);

	// Data modification functions
	void ChangeBlocksUsed(int64_t Delta);
	void ChangeBlocksInCurrentFiles(int64_t Delta);
	void ChangeBlocksInOldFiles(int64_t Delta);
	void ChangeBlocksInDeletedFiles(int64_t Delta);
	void ChangeBlocksInDirectories(int64_t Delta);
	void CorrectAllUsedValues(int64_t Used, int64_t InOldFiles, int64_t InDeletedFiles, int64_t InDirectories);
	void AddDeletedDirectory(int64_t DirID);
	void RemovedDeletedDirectory(int64_t DirID);
	void ChangeLimits(int64_t BlockSoftLimit, int64_t BlockHardLimit);
	void AdjustNumCurrentFiles(int64_t increase);
	void AdjustNumOldFiles(int64_t increase);
	void AdjustNumDeletedFiles(int64_t increase);
	void AdjustNumDirectories(int64_t increase);
	void SetLastObjectIDUsed(int64_t LastObjectIDUsed)
	{
		mLastObjectIDUsed = LastObjectIDUsed;
	}

	// Object IDs
	int64_t AllocateObjectID();

	// Client marker set and get
	int64_t GetClientStoreMarker() const {return mClientStoreMarker;}
	void SetClientStoreMarker(int64_t ClientStoreMarker);

	const std::string& GetAccountName() const { return mAccountName; }
	void SetAccountName(const std::string& rName);
	const CollectInBufferStream& GetExtraData() const { return mExtraData; }
	void SetAccountEnabled(bool IsEnabled) {mAccountEnabled = IsEnabled; }

	/**
         * @return a new BackupStoreInfo with the requested properties.
	 * This is exposed to allow testing, do not use otherwise!
	 */
	static std::auto_ptr<BackupStoreInfo> CreateForRegeneration(
		int32_t AccountID, const std::string &rAccountName,
		int64_t LastObjectID, int64_t BlocksUsed,
		int64_t BlocksInCurrentFiles, int64_t BlocksInOldFiles,
		int64_t BlocksInDeletedFiles, int64_t BlocksInDirectories,
		int64_t BlockSoftLimit, int64_t BlockHardLimit,
		bool AccountEnabled, IOStream& ExtraData);

	typedef struct
	{
		int64_t mLastObjectIDUsed;
		int64_t mBlocksUsed;
		int64_t mBlocksInCurrentFiles;
		int64_t mBlocksInOldFiles;
		int64_t mBlocksInDeletedFiles;
		int64_t mBlocksInDirectories;
		int64_t mNumCurrentFiles;
		int64_t mNumOldFiles;
		int64_t mNumDeletedFiles;
		int64_t mNumDirectories;
	} Adjustment;

private:
	// Location information
	// Be VERY careful about changing types of these values, as
	// they now define the sizes of fields on disk (via Archive).
	int32_t mAccountID;
	std::string mAccountName;
	bool mReadOnly;
	bool mIsModified;

	// Client infomation
	int64_t mClientStoreMarker;

	// Account information
	int64_t mLastObjectIDUsed;
	int64_t mBlocksUsed;
	int64_t mBlocksInCurrentFiles;
	int64_t mBlocksInOldFiles;
	int64_t mBlocksInDeletedFiles;
	int64_t mBlocksInDirectories;
	int64_t mBlocksSoftLimit;
	int64_t mBlocksHardLimit;
	int64_t mNumCurrentFiles;
	int64_t mNumOldFiles;
	int64_t mNumDeletedFiles;
	int64_t mNumDirectories;
	std::vector<int64_t> mDeletedDirectories;
	bool mAccountEnabled;
	CollectInBufferStream mExtraData;

	void ApplyDelta(int64_t& field, const std::string& field_name,
		const int64_t delta);
};

#endif // BACKUPSTOREINFO__H

<|MERGE_RESOLUTION|>--- conflicted
+++ resolved
@@ -70,33 +70,18 @@
 class BackupStoreInfo
 {
 	friend class BackupStoreCheck;
+private:
+	// No copying allowed
+	BackupStoreInfo(const BackupStoreInfo &);
+
+protected:
+	BackupStoreInfo();
+
 public:
 	BackupStoreInfo(int32_t AccountID, int64_t BlockSoftLimit,
 		int64_t BlockHardLimit);
 	~BackupStoreInfo();
 
-private:
-	// No copying allowed
-	BackupStoreInfo(const BackupStoreInfo &);
-
-<<<<<<< HEAD
-protected:
-	BackupStoreInfo();
-=======
-public:
-	// Create a New account, saving a blank info object to the disc
-	static void CreateNew(int32_t AccountID, const std::string &rRootDir, int DiscSet,
-		int64_t BlockSoftLimit, int64_t BlockHardLimit);
-	BackupStoreInfo(int32_t AccountID, const std::string &FileName,
-		int64_t BlockSoftLimit, int64_t BlockHardLimit);
-
-	// Load it from the store
-	// TODO FIXME: remove this RaidFile version of Load(), let BackupFileSystem
-	// handle the RaidFile part.
-	static std::auto_ptr<BackupStoreInfo> Load(int32_t AccountID, const std::string &rRootDir, int DiscSet, bool ReadOnly, int64_t *pRevisionID = 0);
->>>>>>> 3433291f
-
-public:
 	// Load it from a stream (file or RaidFile)
 	static std::auto_ptr<BackupStoreInfo> Load(IOStream& rStream,
 		const std::string& FileName, bool ReadOnly);
@@ -105,15 +90,6 @@
 	// Has info been modified?
 	bool IsModified() const {return mIsModified;}
 
-<<<<<<< HEAD
-=======
-	// Save modified infomation back to store
-	// TODO FIXME: remove this RaidFile version of Save(), let BackupFileSystem
-	// handle the RaidFile part.
-	void Save(bool allowOverwrite = true);
-	void Save(IOStream& rOutStream);
-
->>>>>>> 3433291f
 	// Data access functions
 	int32_t GetAccountID() const {return mAccountID;}
 	int64_t GetLastObjectIDUsed() const {return mLastObjectIDUsed;}

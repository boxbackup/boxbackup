--- conflicted
+++ resolved
@@ -501,9 +501,6 @@
 #ifdef WIN32
 	CloseHandle(sTestChildDaemonJobObject);
 #endif
-<<<<<<< HEAD
 
 	MAINHELPER_END
-=======
->>>>>>> 3433291f
 }

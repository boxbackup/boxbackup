--- conflicted
+++ resolved
@@ -410,11 +410,7 @@
 
 # Work around a mistake in QDBM (using <angled> includes for a file not in the
 # system path) by adding it to the include path with -I.
-<<<<<<< HEAD
-DEFAULT_CFLAGS = \@CPPFLAGS@ $default_cflags \\
-=======
 DEFAULT_CFLAGS = $autoconf_cppflags $default_cflags $autoconf_cxxflags \\
->>>>>>> 3433291f
 	$extra_platform_defines $platform_compile_line_extra \\
 	-DBOX_VERSION="\\"$product_version\\"" -Iqdbm
 DEFAULT_CXXFLAGS = $autoconf_cppflags $default_cxxflags $autoconf_cxxflags \\

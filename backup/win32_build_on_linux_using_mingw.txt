How to build Box Backup for Windows (Native) on Linux using MinGW
By Chris Wilson, 2005-12-07

Install the MinGW cross-compiler for Windows:

- Debian users can "apt-get install mingw32"
- Fedora and SuSE users can download RPM packages from 
  [http://mirzam.it.vu.nl/mingw/]

You will need to know the prefix used by the cross-compiler executables.
It will usually be something like "ix86-mingw32*-". All the binaries in the
cross-compiler package will start with this prefix. The documentation below
assumes that it is "i386-mingw32-". Adjust to taste.

Download Zlib from [http://www.zlib.net/], unpack and enter source directory:

	export CC=i386-mingw32-gcc 
	export AR="i386-mingw32-ar rc" 
	export RANLIB="i386-mingw32-ranlib"
	./configure
	make
	make install prefix=/usr/local/i386-mingw32

Download OpenSSL 0.9.8b from 
[http://www.openssl.org/source/openssl-0.9.8b.tar.gz]

Unpack and configure:

	tar xzvf openssl-0.9.8b.tar.gz
	cd openssl-0.9.8b
<<<<<<< HEAD
	./Configure mingw
=======
	./Configure --prefix=/usr/local/i386-mingw32 mingw
>>>>>>> 8cfde74e
	make makefile.one
	wget http://bbdev.fluffy.co.uk/svn/box/chris/win32/support/openssl-0.9.8b-mingw-cross.patch
	patch -p1 < openssl-0.9.8b-mingw-cross.patch
	make -f makefile.one
<<<<<<< HEAD
=======
	make -f makefile.one install

Download PCRE from 
[http://prdownloads.sourceforge.net/pcre/pcre-6.3.tar.bz2?download]

Unpack:

	tar xjvf pcre-6.3.tar.bz2
	cd pcre-6.3

Configure and make:

	./configure --host=i586-mingw32msvc --prefix=/usr/i386-mingw32/
	make winshared wininstall
	cp .libs/libpcreposix.a /usr/i386-pc-mingw32/lib
	cp pcreposix.h /usr/i386-pc-mingw32/include/regex.h
>>>>>>> 8cfde74e

Configure Box with:

	export CXX="i386-mingw32-g++"
	export AR=i386-mingw32-ar
	export RANLIB=i386-mingw32-ranlib
	export CFLAGS="-mthreads"
	export CXXFLAGS="-mthreads"
	export LDFLAGS="-mthreads"
	export LIBS="-lcrypto -lws2_32 -lgdi32"
	(if you don't have a "configure" file, run "./bootstrap")
	./configure --target=i386-mingw32
	make CXX="$CXX" AR="$AR" RANLIB="$RANLIB" WINDRES="i386-mingw32-windres"<|MERGE_RESOLUTION|>--- conflicted
+++ resolved
@@ -28,17 +28,11 @@
 
 	tar xzvf openssl-0.9.8b.tar.gz
 	cd openssl-0.9.8b
-<<<<<<< HEAD
-	./Configure mingw
-=======
 	./Configure --prefix=/usr/local/i386-mingw32 mingw
->>>>>>> 8cfde74e
 	make makefile.one
 	wget http://bbdev.fluffy.co.uk/svn/box/chris/win32/support/openssl-0.9.8b-mingw-cross.patch
 	patch -p1 < openssl-0.9.8b-mingw-cross.patch
 	make -f makefile.one
-<<<<<<< HEAD
-=======
 	make -f makefile.one install
 
 Download PCRE from 
@@ -55,7 +49,6 @@
 	make winshared wininstall
 	cp .libs/libpcreposix.a /usr/i386-pc-mingw32/lib
 	cp pcreposix.h /usr/i386-pc-mingw32/include/regex.h
->>>>>>> 8cfde74e
 
 Configure Box with:
 

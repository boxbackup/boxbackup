--- conflicted
+++ resolved
@@ -9,10 +9,7 @@
 
 #include <assert.h>
 #include <fcntl.h>
-<<<<<<< HEAD
-=======
 #include <process.h>
->>>>>>> 32f89aa4
 #include <windows.h>
 
 #ifdef HAVE_UNISTD_H
@@ -22,10 +19,6 @@
 #include <string>
 #include <list>
 #include <sstream>
-
-// message resource definitions for syslog()
-
-#include "messages.h"
 
 // message resource definitions for syslog()
 
@@ -432,11 +425,7 @@
 bool ConvertEncoding(const std::string& rSource, int sourceCodePage,
 	std::string& rDest, int destCodePage)
 {
-<<<<<<< HEAD
-	WCHAR* pWide = ConvertUtf8ToWideString(pString);
-=======
 	WCHAR* pWide = ConvertToWideString(rSource.c_str(), sourceCodePage);
->>>>>>> 32f89aa4
 	if (pWide == NULL)
 	{
 		::syslog(LOG_ERR, "Failed to convert string '%s' from "
@@ -509,10 +498,6 @@
 	// Is the path relative or absolute?
 	// Absolute paths on Windows are always a drive letter
 	// followed by ':'
-<<<<<<< HEAD
-	
-	if (filename.length() >= 2 && filename[1] != ':')
-=======
 		
 	char wd[PATH_MAX];
 	if (::getcwd(wd, PATH_MAX) == 0)
@@ -540,7 +525,6 @@
 		tmpStr.resize(2); // drive letter and colon
 	}
 	else if (filename.length() >= 2 && filename[1] != ':')
->>>>>>> 32f89aa4
 	{
 		// Must be relative. We need to get the 
 		// current directory to make it absolute.
@@ -625,21 +609,11 @@
 	if (flags & O_WRONLY)
 	{
 		accessRights = FILE_WRITE_DATA;
-<<<<<<< HEAD
-		shareMode = FILE_SHARE_WRITE;
-	}
-	else if (flags & (O_RDWR | O_CREAT))
+	}
+	else if (flags & O_RDWR)
 	{
 		accessRights |= FILE_WRITE_ATTRIBUTES 
 			| FILE_WRITE_DATA | FILE_WRITE_EA;
-		shareMode |= FILE_SHARE_WRITE;
-=======
-	}
-	else if (flags & O_RDWR)
-	{
-		accessRights |= FILE_WRITE_ATTRIBUTES 
-			| FILE_WRITE_DATA | FILE_WRITE_EA;
->>>>>>> 32f89aa4
 	}
 
 	if (flags & O_CREAT)
@@ -680,14 +654,9 @@
 
 	if (hdir == INVALID_HANDLE_VALUE)
 	{
-<<<<<<< HEAD
-		::syslog(LOG_WARNING, "Failed to open file %s: "
-			"error %i", pFileName, GetLastError());
-=======
 		::syslog(LOG_WARNING, "Failed to open file '%s': "
 			"%s", pFileName, 
 			GetErrorMessage(GetLastError()).c_str());
->>>>>>> 32f89aa4
 		return INVALID_HANDLE_VALUE;
 	}
 
@@ -724,14 +693,6 @@
 	{
 		::syslog(LOG_WARNING, "Failed to get file attributes: "
 			"%s", GetErrorMessage(GetLastError()).c_str());
-		errno = EACCES;
-		return -1;
-	}
-
-	if (INVALID_FILE_ATTRIBUTES == fi.dwFileAttributes)
-	{
-		::syslog(LOG_WARNING, "Failed to get file attributes: "
-			"error %d", GetLastError());
 		errno = EACCES;
 		return -1;
 	}
@@ -752,8 +713,6 @@
 	if (fi.dwFileAttributes & FILE_ATTRIBUTE_DIRECTORY)
 	{
 		st->st_size = 0;
-<<<<<<< HEAD
-=======
 	}
 	else
 	{
@@ -765,26 +724,6 @@
 		{
 			::syslog(LOG_WARNING, "Failed to get file size: "
 				"%s", GetErrorMessage(GetLastError()).c_str());
-			errno = EACCES;
-			return -1;
-		}
-
-		conv.HighPart = st_size.HighPart;
-		conv.LowPart = st_size.LowPart;
-		st->st_size = (_off_t)conv.QuadPart;
->>>>>>> 32f89aa4
-	}
-	else
-	{
-		// size of the file
-		LARGE_INTEGER st_size;
-		memset(&st_size, 0, sizeof(st_size));
-
-<<<<<<< HEAD
-		if (!GetFileSizeEx(hdir, &st_size))
-		{
-			::syslog(LOG_WARNING, "Failed to get file size: "
-				"error %d", GetLastError());
 			errno = EACCES;
 			return -1;
 		}
@@ -808,22 +747,6 @@
 	// if it's not read-only it gets user write (0200)
 	st->st_mode = S_IREAD;
 
-=======
-	// at the mo
-	st->st_uid = 0;
-	st->st_gid = 0;
-	st->st_nlink = 1;
-
-	// the mode of the file
-	// mode zero will make it impossible to restore on Unix
-	// (no access to anybody, including the owner).
-	// we'll fake a sensible mode:
-	// all objects get user read (0400)
-	// if it's a directory it gets user execute (0100)
-	// if it's not read-only it gets user write (0200)
-	st->st_mode = S_IREAD;
-
->>>>>>> 32f89aa4
 	if (fi.dwFileAttributes & FILE_ATTRIBUTE_DIRECTORY)
 	{
 		st->st_mode |= S_IFDIR | S_IEXEC;
@@ -836,8 +759,6 @@
 	if (!(fi.dwFileAttributes & FILE_ATTRIBUTE_READONLY))
 	{
 		st->st_mode |= S_IWRITE;
-<<<<<<< HEAD
-=======
 	}
 
 	// st_dev is normally zero, regardless of the drive letter,
@@ -854,7 +775,6 @@
 	else
 	{
 		st->st_dev = 0;
->>>>>>> 32f89aa4
 	}
 
 	return 0;
@@ -1050,13 +970,8 @@
 
 	if (!SetFileTime(handle, &creationTime, NULL, &modificationTime))
 	{
-<<<<<<< HEAD
-		::syslog(LOG_ERR, "Failed to set times on '%s': error %d",
-			pName, GetLastError());
-=======
 		::syslog(LOG_ERR, "Failed to set times on '%s': %s", pName,
 			GetErrorMessage(GetLastError()).c_str());
->>>>>>> 32f89aa4
 		CloseHandle(handle);
 		return 1;
 	}
@@ -1098,13 +1013,8 @@
 	DWORD attribs = GetFileAttributesW(pBuffer);
 	if (attribs == INVALID_FILE_ATTRIBUTES)
 	{
-<<<<<<< HEAD
-		::syslog(LOG_ERR, "Failed to get file attributes of '%s': "
-			"error %d", pName, GetLastError());
-=======
 		::syslog(LOG_ERR, "Failed to get file attributes of '%s': %s",
 			pName, GetErrorMessage(GetLastError()).c_str());
->>>>>>> 32f89aa4
 		errno = EACCES;
 		free(pBuffer);
 		return -1;
@@ -1121,23 +1031,14 @@
 
 	if (!SetFileAttributesW(pBuffer, attribs))
 	{
-<<<<<<< HEAD
-		::syslog(LOG_ERR, "Failed to set file attributes of '%s': "
-			"error %d", pName, GetLastError());
-=======
 		::syslog(LOG_ERR, "Failed to set file attributes of '%s': %s",
 			pName, GetErrorMessage(GetLastError()).c_str());
->>>>>>> 32f89aa4
 		errno = EACCES;
 		free(pBuffer);
 		return -1;
 	}
 
-<<<<<<< HEAD
-	free(pBuffer);
-=======
 	delete [] pBuffer;
->>>>>>> 32f89aa4
 	return 0;
 }
 
@@ -1363,21 +1264,12 @@
 			for (unsigned long i = 0; i < nfds; i++)
 			{
 				struct pollfd *ufd = &(ufds[i]);
-<<<<<<< HEAD
 
 				if (FD_ISSET(ufd->fd, &readfd))
 				{
 					ufd->revents |= POLLIN;
 				}
 
-=======
-
-				if (FD_ISSET(ufd->fd, &readfd))
-				{
-					ufd->revents |= POLLIN;
-				}
-
->>>>>>> 32f89aa4
 				if (FD_ISSET(ufd->fd, &writefd))
 				{
 					ufd->revents |= POLLOUT;
@@ -1406,17 +1298,6 @@
 	// Work out the executable file name, to register ourselves
 	// as the event source
 
-<<<<<<< HEAD
-	char cmd[MAX_PATH];
-	if (GetModuleFileName(NULL, cmd, sizeof(cmd)-1) == 0)
-	{
-		::syslog(LOG_ERR, "Failed to get the program file name: "
-			"error %d", GetLastError());
-		return FALSE;
-	}
-	cmd[sizeof(cmd)-1] = 0;
- 	std::string exepath(cmd);
-=======
 	WCHAR cmd[MAX_PATH];
 	DWORD len = GetModuleFileNameW(NULL, cmd, MAX_PATH);
 
@@ -1426,7 +1307,6 @@
 			GetErrorMessage(GetLastError()).c_str());
 		return FALSE;
 	}
->>>>>>> 32f89aa4
 
 	// Create the event source as a subkey of the log. 
 
@@ -1441,29 +1321,13 @@
 			 0, NULL, REG_OPTION_NON_VOLATILE,
 			 KEY_WRITE, NULL, &hk, &dwDisp)) 
 	{
-<<<<<<< HEAD
-		::syslog(LOG_ERR, "Failed to create the registry key: "
-			"error %d", GetLastError()); 
-=======
 		::syslog(LOG_ERR, "Failed to create the registry key: %s",
 			GetErrorMessage(GetLastError()).c_str());
->>>>>>> 32f89aa4
 		return FALSE;
 	}
 
 	// Set the name of the message file. 
  
-<<<<<<< HEAD
-	if (RegSetValueEx(hk,                // subkey handle 
-			 "EventMessageFile", // value name 
-			 0,                  // must be zero 
-			 REG_EXPAND_SZ,      // value type 
-			 (LPBYTE) exepath.c_str(),  // pointer to value data 
-			 (DWORD) (exepath.size()))) // data size
-	{
-		::syslog(LOG_ERR, "Failed to set the event message file: "
-			"error %d", GetLastError()); 
-=======
 	if (RegSetValueExW(hk,                 // subkey handle 
 			   L"EventMessageFile", // value name 
 			   0,                  // must be zero 
@@ -1473,7 +1337,6 @@
 	{
 		::syslog(LOG_ERR, "Failed to set the event message file: %s",
 			GetErrorMessage(GetLastError()).c_str());
->>>>>>> 32f89aa4
 		RegCloseKey(hk); 
 		return FALSE;
 	}
@@ -1490,30 +1353,14 @@
 			  (LPBYTE) &dwData, // pointer to value data 
 			  sizeof(DWORD)))   // length of value data 
 	{
-<<<<<<< HEAD
-		::syslog(LOG_ERR, "Failed to set the supported types: "
-			"error %d", GetLastError()); 
-=======
 		::syslog(LOG_ERR, "Failed to set the supported types: %s",
 			GetErrorMessage(GetLastError()).c_str());
->>>>>>> 32f89aa4
 		RegCloseKey(hk); 
 		return FALSE;
 	}
  
 	// Set the category message file and number of categories.
 
-<<<<<<< HEAD
-	if (RegSetValueEx(hk,                        // subkey handle 
-			  "CategoryMessageFile",     // value name 
-			  0,                         // must be zero 
-			  REG_EXPAND_SZ,             // value type 
-			  (LPBYTE) exepath.c_str(),  // pointer to value data 
-			  (DWORD) (exepath.size()))) // data size
-	{
-		::syslog(LOG_ERR, "Failed to set the category message file: "
-			"error %d", GetLastError());
-=======
 	if (RegSetValueExW(hk,                    // subkey handle 
 			   L"CategoryMessageFile", // value name 
 			   0,                     // must be zero 
@@ -1523,7 +1370,6 @@
 	{
 		::syslog(LOG_ERR, "Failed to set the category message file: "
 			"%s", GetErrorMessage(GetLastError()).c_str());
->>>>>>> 32f89aa4
 		RegCloseKey(hk); 
 		return FALSE;
 	}
@@ -1535,13 +1381,8 @@
 			  (LPBYTE) &dwNum, // pointer to value data 
 			  sizeof(DWORD)))  // length of value data 
 	{
-<<<<<<< HEAD
-		::syslog(LOG_ERR, "Failed to set the category count: "
-			"error %d", GetLastError());
-=======
 		::syslog(LOG_ERR, "Failed to set the category count: %s",
 			GetErrorMessage(GetLastError()).c_str());
->>>>>>> 32f89aa4
 		RegCloseKey(hk); 
 		return FALSE;
 	}
@@ -1564,33 +1405,21 @@
 	{
 	}
 
-<<<<<<< HEAD
-	if (!AddEventSource("Box Backup", 0))
-=======
 	char* name = strdup(daemonName);
 	BOOL success = AddEventSource(name, 0);
 	free(name);
 
 	if (!success)
->>>>>>> 32f89aa4
 	{
 		::syslog(LOG_ERR, "Failed to add our own event source");
 		return;
 	}
 
-<<<<<<< HEAD
-	HANDLE newSyslogH = RegisterEventSource(NULL, "Box Backup");
-	if (newSyslogH == NULL)
-	{
-		::syslog(LOG_ERR, "Failed to register our own event source: "
-			"error %d", GetLastError());
-=======
 	HANDLE newSyslogH = RegisterEventSource(NULL, daemonName);
 	if (newSyslogH == NULL)
 	{
 		::syslog(LOG_ERR, "Failed to register our own event source: "
 			"%s", GetErrorMessage(GetLastError()).c_str());
->>>>>>> 32f89aa4
 		return;
 	}
 
@@ -1689,13 +1518,8 @@
 		}
 		else
 		{
-<<<<<<< HEAD
-			printf("Unable to send message to Event Log: "
-				"error %i:\r\n", (int)err);
-=======
 			printf("Unable to send message to Event Log: %s:\r\n",
 				GetErrorMessage(err).c_str());
->>>>>>> 32f89aa4
 			fflush(stdout);
 		}
 	}
@@ -1704,21 +1528,13 @@
 		sHaveWarnedEventLogFull = false;
 	}
 
-<<<<<<< HEAD
-	printf("%s\r\n", buffer);
-	fflush(stdout);
-=======
 	// printf("%s\r\n", buffer);
 	// fflush(stdout);
->>>>>>> 32f89aa4
 }
 
 int emu_chdir(const char* pDirName)
 {
-<<<<<<< HEAD
-=======
 	/*
->>>>>>> 32f89aa4
 	std::string AbsPathWithUnicode = 
 		ConvertPathToAbsoluteUnicode(pDirName);
 
@@ -1729,12 +1545,9 @@
 	}
 
 	WCHAR* pBuffer = ConvertUtf8ToWideString(AbsPathWithUnicode.c_str());
-<<<<<<< HEAD
-=======
 	*/
 
 	WCHAR* pBuffer = ConvertUtf8ToWideString(pDirName);
->>>>>>> 32f89aa4
 	if (!pBuffer) return -1;
 
 	int result = SetCurrentDirectoryW(pBuffer);
@@ -1860,9 +1673,6 @@
 		else
 		{
 			::syslog(LOG_WARNING, "Failed to delete file "
-<<<<<<< HEAD
-				"'%s': error %d", pFileName, (int)err);
-=======
 				"'%s': %s", pFileName, 
 				GetErrorMessage(err).c_str());
 			errno = ENOSYS;
@@ -1931,7 +1741,6 @@
 			::syslog(LOG_WARNING, "Failed to rename file "
 				"'%s' to '%s': %s", pOldFileName, pNewFileName,
 				GetErrorMessage(err).c_str());
->>>>>>> 32f89aa4
 			errno = ENOSYS;
 		}
 		return -1;
@@ -1952,11 +1761,7 @@
 	}
 
 	size_t WideSize = BufferSize / 5;
-<<<<<<< HEAD
-	WCHAR* pWideBuffer = new WCHAR [WideSize];
-=======
 	WCHAR* pWideBuffer = new WCHAR [WideSize + 1];
->>>>>>> 32f89aa4
 
 	if (!pWideBuffer)
 	{
@@ -2073,22 +1878,12 @@
 	// Convert the last-write time to local time.
 	if (!SystemTimeToFileTime(&stUTC, pTo))
 	{
-<<<<<<< HEAD
-		syslog(LOG_ERR, "Failed to convert between time formats: "
-			"error %d", GetLastError());
-=======
 		syslog(LOG_ERR, "Failed to convert between time formats: %s",
 			GetErrorMessage(GetLastError()).c_str());
->>>>>>> 32f89aa4
 		return false;
 	}
 
 	return true;
 }
 
-<<<<<<< HEAD
-
 #endif // WIN32
-=======
-#endif // WIN32
->>>>>>> 32f89aa4
